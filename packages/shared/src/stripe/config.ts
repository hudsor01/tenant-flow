/**
 * Centralized Stripe Configuration
 * Single source of truth for all pricing and Stripe price IDs
 * Uses existing shared types for consistency
 */

import type { BillingPeriod, PlanType } from '../types/stripe'

export interface PlanPrice {
	readonly priceId: string
	readonly amount: number // in cents
}

export interface Plan {
	readonly id: PlanType
	readonly name: string
	readonly description: string
	readonly monthly: PlanPrice
	readonly annual: PlanPrice
	readonly features: readonly string[]
	readonly limits: {
		readonly properties: number
		readonly units: number
		readonly users: number
	}
	readonly popular?: boolean
	readonly recommended?: boolean
}

// Simplified plans (excluding FREETRIAL for clean pricing page)
export const STRIPE_PLANS = {
	STARTER: {
		id: 'STARTER' as PlanType,
		name: 'Starter',
		description: 'Perfect for small property managers',
		monthly: {
			priceId: 'price_1RtWGhP3WCR53Sdo5Li5xHiD',
			amount: 2900 // $29.00
		},
		annual: {
			priceId: 'price_1RtWGhP3WCR53Sdo5Li5xHiE',
			amount: 29000 // $290.00 (2 months free)
		},
		features: [
			'Up to 10 properties',
			'Up to 50 units',
			'Tenant management',
			'Basic reporting',
			'Email support',
			'Mobile app access'
		],
		limits: {
			properties: 10,
			units: 50,
			users: 3
		},
		recommended: true
	},
	GROWTH: {
		id: 'GROWTH' as PlanType,
		name: 'Growth',
		description: 'Ideal for growing property portfolios',
		monthly: {
			priceId: 'price_1RtWHiP3WCR53Sdo5Li5xHiF',
			amount: 8900 // $89.00
		},
		annual: {
			priceId: 'price_1RtWHiP3WCR53Sdo5Li5xHiG',
			amount: 89000 // $890.00 (2 months free)
		},
		features: [
			'Up to 50 properties',
			'Up to 250 units',
			'Advanced tenant management',
			'Advanced reporting & analytics',
			'Priority support',
			'API access',
			'Bulk operations',
			'Custom integrations'
		],
		limits: {
			properties: 50,
			units: 250,
			users: 10
		},
		popular: true
	},
	TENANTFLOW_MAX: {
		id: 'TENANTFLOW_MAX' as PlanType,
		name: 'TenantFlow Max',
		description: 'Enterprise-grade property management',
		monthly: {
			priceId: 'price_1RtWIjP3WCR53Sdo5Li5xHiH',
			amount: 19900 // $199.00
		},
		annual: {
			priceId: 'price_1RtWIjP3WCR53Sdo5Li5xHiI',
			amount: 199000 // $1990.00 (2 months free)
		},
		features: [
			'Unlimited properties',
			'Unlimited units',
			'Unlimited users',
			'White-label options',
			'Dedicated account manager',
			'Custom integrations',
			'Advanced analytics',
			'SLA guarantee',
			'24/7 phone support'
		],
		limits: {
			properties: -1, // unlimited
			units: -1,
			users: -1
		}
	}
} as const

// Helper functions
export function getPlan(planId: PlanType): Plan | undefined {
	return STRIPE_PLANS[planId as keyof typeof STRIPE_PLANS]
}

export function getPriceId(planId: PlanType, interval: BillingPeriod): string {
<<<<<<< HEAD
	const plan = getPlan(planId)
	if (!plan) return ''
	return interval === 'monthly' ? plan.monthly.priceId : plan.annual.priceId
}

export function getAmount(planId: PlanType, interval: BillingPeriod): number {
	const plan = getPlan(planId)
	if (!plan) return 0
	return interval === 'monthly' ? plan.monthly.amount : plan.annual.amount
=======
  const plan = getPlan(planId)
  if (!plan) {return ''}
  return interval === 'monthly' ? plan.monthly.priceId : plan.annual.priceId
}

export function getAmount(planId: PlanType, interval: BillingPeriod): number {
  const plan = getPlan(planId)
  if (!plan) {return 0}
  return interval === 'monthly' ? plan.monthly.amount : plan.annual.amount
>>>>>>> origin/copilot/vscode1755835343516
}

export function formatPrice(amount: number): string {
	return `$${(amount / 100).toFixed(0)}`
}

export function getAllPlans(): Plan[] {
	return Object.values(STRIPE_PLANS)
}

export function getAnnualSavings(planId: PlanType): number {
<<<<<<< HEAD
	const plan = getPlan(planId)
	if (!plan) return 0
	const monthlyTotal = plan.monthly.amount * 12
	const annualPrice = plan.annual.amount
	return monthlyTotal - annualPrice
}
=======
  const plan = getPlan(planId)
  if (!plan) {return 0}
  const monthlyTotal = plan.monthly.amount * 12
  const annualPrice = plan.annual.amount
  return monthlyTotal - annualPrice
}
>>>>>>> origin/copilot/vscode1755835343516<|MERGE_RESOLUTION|>--- conflicted
+++ resolved
@@ -122,7 +122,6 @@
 }
 
 export function getPriceId(planId: PlanType, interval: BillingPeriod): string {
-<<<<<<< HEAD
 	const plan = getPlan(planId)
 	if (!plan) return ''
 	return interval === 'monthly' ? plan.monthly.priceId : plan.annual.priceId
@@ -132,17 +131,6 @@
 	const plan = getPlan(planId)
 	if (!plan) return 0
 	return interval === 'monthly' ? plan.monthly.amount : plan.annual.amount
-=======
-  const plan = getPlan(planId)
-  if (!plan) {return ''}
-  return interval === 'monthly' ? plan.monthly.priceId : plan.annual.priceId
-}
-
-export function getAmount(planId: PlanType, interval: BillingPeriod): number {
-  const plan = getPlan(planId)
-  if (!plan) {return 0}
-  return interval === 'monthly' ? plan.monthly.amount : plan.annual.amount
->>>>>>> origin/copilot/vscode1755835343516
 }
 
 export function formatPrice(amount: number): string {
@@ -154,18 +142,9 @@
 }
 
 export function getAnnualSavings(planId: PlanType): number {
-<<<<<<< HEAD
 	const plan = getPlan(planId)
 	if (!plan) return 0
 	const monthlyTotal = plan.monthly.amount * 12
 	const annualPrice = plan.annual.amount
 	return monthlyTotal - annualPrice
-}
-=======
-  const plan = getPlan(planId)
-  if (!plan) {return 0}
-  const monthlyTotal = plan.monthly.amount * 12
-  const annualPrice = plan.annual.amount
-  return monthlyTotal - annualPrice
-}
->>>>>>> origin/copilot/vscode1755835343516+}