--- conflicted
+++ resolved
@@ -81,11 +81,7 @@
 		id: 'STARTER',
 		planId: 'starter',
 		name: 'Starter',
-<<<<<<< HEAD
-		description: 'Ideal for small owners managing a few properties',
-=======
 		description: 'Ideal for property owners managing a few properties',
->>>>>>> 3dc3093f
 		price: {
 			monthly: 29,
 			annual: 290
