--- conflicted
+++ resolved
@@ -22,8 +22,6 @@
 // Consolidated domain types
 export * from './backend-domain'
 export * from './domain'
-<<<<<<< HEAD
-=======
 export type {
 	HealthCheckResult,
 	PerformanceMetrics,
@@ -33,7 +31,6 @@
 	ServiceHealth,
 	SystemHealth
 } from './health'
->>>>>>> b09de28c
 
 // Auth types (domain-specific business logic)
 export type {
@@ -64,11 +61,7 @@
 	fullYearPrice: string
 }
 
-<<<<<<< HEAD
-// Validation types and schemas (Zod integration) - correct imports
-=======
 // Validation types (Zod integration) - correct imports
->>>>>>> b09de28c
 export type {
 	MaintenanceRequestInput,
 	MaintenanceRequestUpdate
@@ -82,25 +75,6 @@
 
 export type { LeaseInput, LeaseUpdate } from '../validation/leases'
 
-<<<<<<< HEAD
-// Common validation schemas
-export {
-	uuidSchema,
-	emailSchema,
-	phoneSchema,
-	requiredString,
-	requiredName,
-	requiredTitle,
-	requiredDescription,
-	paginationSchema,
-	dateStringSchema,
-	currencyAmountSchema,
-	successResponseSchema,
-	errorResponseSchema
-} from '../validation/common'
-
-=======
->>>>>>> b09de28c
 // Lease generator types
 export type { LeaseFormData, StateLeaseRequirements } from './lease-generator.types'
 
