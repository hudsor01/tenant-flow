/**
 * BACKEND DOMAIN TYPES
 *
 * Consolidated backend-specific types for controllers, services, and routing
 * Merged from: backend.ts, router.ts, database.ts, and other backend files
 */

import type { Database } from './supabase-generated'

// =============================================================================
// BACKEND CONTEXT TYPES
// =============================================================================

export interface ValidatedUser {
	id: string
	email: string
	name: string | null
	phone: string | null
	bio: string | null
	avatarUrl: string | null
	role: string
	createdAt: Date
	updatedAt: Date
	emailVerified: boolean
	supabaseId: string
	stripeCustomerId: string | null
	organizationId: string | null | undefined
}

export interface Context {
	req: Request
	res: Response
	user?: ValidatedUser
}

export type AuthenticatedContext = Context & { user: ValidatedUser }

export interface RequestContext {
	requestId: string
	userId?: string
	organizationId?: string
	startTime: Date
	metadata: Record<string, unknown>
}

// =============================================================================
// ROUTER OUTPUT TYPES (API Response Structures)
// =============================================================================

type MaintenanceRequest =
	Database['public']['Tables']['MaintenanceRequest']['Row']
type Property = Database['public']['Tables']['Property']['Row']
type Tenant = Database['public']['Tables']['Tenant']['Row']
type Unit = Database['public']['Tables']['Unit']['Row']
type Lease = Database['public']['Tables']['Lease']['Row']

// Maintenance router outputs
export interface MaintenanceRequestListOutput {
	requests: MaintenanceRequest[]
	total: number
	page: number
	limit: number
}

export interface MaintenanceRequestDetailOutput {
	request: MaintenanceRequest
}

// Property router outputs
export interface PropertyListOutput {
	properties: Property[]
	total: number
	page: number
	limit: number
}

export interface PropertyDetailOutput {
	property: Property
	units?: Unit[]
	tenants?: Tenant[]
}

// Tenant router outputs
export interface TenantListOutput {
	tenants: Tenant[]
	total: number
	page: number
	limit: number
}

export interface TenantDetailOutput {
	tenant: Tenant
	leases?: Lease[]
	currentLease?: Lease
}

// Unit router outputs
export interface UnitListOutput {
	units: Unit[]
	total: number
	page: number
	limit: number
}

export interface UnitDetailOutput {
	unit: Unit
	property?: Property
	currentTenant?: Tenant
	currentLease?: Lease
}

// Lease router outputs
export interface LeaseListOutput {
	leases: Lease[]
	total: number
	page: number
	limit: number
}

export interface LeaseDetailOutput {
	lease: Lease
	tenant?: Tenant
	unit?: Unit
	property?: Property
}

// =============================================================================
// DATABASE OPTIMIZATION TYPES
// =============================================================================

export interface DatabaseOptimizationOptions {
	analyzeQueries: boolean
	recommendIndexes: boolean
	vacuumTables: boolean
	updateStatistics: boolean
}

export interface IndexRecommendation {
	table: string
	columns: string[]
	reason: string
	impact: 'high' | 'medium' | 'low'
}

export interface QueryPerformanceMetric {
	query: string
	executionTime: number
	rowsReturned: number
	tablesUsed: string[]
}

// =============================================================================
// PERFORMANCE MONITORING
// =============================================================================
// Note: PerformanceMetrics interface moved to health.ts to resolve conflicts

export interface HealthCheckResponse {
	status: 'healthy' | 'unhealthy'
	timestamp: string
	version: string
	services: {
		database: 'up' | 'down'
		redis: 'up' | 'down'
		external: 'up' | 'down'
	}
	uptime: number
}

// =============================================================================
// DATABASE PERFORMANCE & HEALTH (Supabase / Postgres)
// =============================================================================

// Row describing index usage metrics (derived from pg_stat_* views or RPC)
export interface DbIndexUsageRow {
	schemaname: string
	tablename: string
	indexname: string
	scans: number
	tuples_read: number
	tuples_fetched: number
	size: string
}

// Row describing slow query statistics (typically from pg_stat_statements)
export interface DbSlowQueryRow {
	query: string
	calls: number
	total_time: number
	mean_time: number
	rows: number
	hit_percent: number
}

// Aggregated, normalized DB health metrics returned by backend
export interface DbHealthMetrics {
	connections: number
	cache_hit_ratio: number
	table_sizes: { table_name: string; size: string; row_count: number }[]
	index_sizes: { index_name: string; size: string; table_name: string }[]
}

// Overview payload shape produced by performance RPCs (optional sections)
export interface DbPerformanceOverview {
	index_usage?: unknown
	slow_queries?: unknown
	health?: unknown
	[k: string]: unknown
}

// =============================================================================
// HEALTH MONITORING TYPES
// =============================================================================

export interface ServiceHealth {
	healthy: boolean
	responseTime?: number
	lastCheck: string
	details?: Record<string, unknown>
}

export interface SystemHealth {
	status: 'healthy' | 'degraded' | 'unhealthy'
	timestamp: string
	services: {
		database: ServiceHealth
		stripe: ServiceHealth
		cache: ServiceHealth
	}
	performance: {
		uptime: number
		memory: {
			used: number
			free: number
			usagePercentage: number
			usagePercent: number
		}
		cpu: {
			user: number
			system: number
		}
	}
	cacheMetrics: {
		healthy: boolean
		hitRate?: number
		size?: number
	}
	version: string
	deployment: {
		environment: string
		region: string
		instance: string
	}
}

// =============================================================================
// CONFIG TYPES
// =============================================================================

export interface AppConfig {
	port: number
	host: string
	env: 'development' | 'production' | 'test'
	apiVersion: string
	corsOrigins: string[]
}

export interface DatabaseConfig {
	url: string
	poolMin: number
	poolMax: number
	ssl: boolean
}

export interface SupabaseConfig {
	url: string
	serviceRoleKey: string
	jwtSecret: string
	anonKey: string
}

export interface StripeConfig {
	secretKey: string
	webhookSecret: string
	publishableKey?: string
}

export interface FullConfig {
<<<<<<< HEAD
  app: AppConfig
  database: DatabaseConfig
  supabase: SupabaseConfig
  stripe: StripeConfig
}

// =============================================================================
// CACHE TYPES
// =============================================================================

export interface CacheEntry<T = unknown> {
  data: T
  timestamp: number
  ttl: number
  tags: string[]
  hits: number
}

export interface CacheStats {
  entries: number
  memoryUsage: number
  hits: number
  misses: number
  evictions: number
  lastCleanup: number
  invalidations: number
  hitRatio: number
}

export type CacheInvalidationReason =
  | 'ttl_expired'
  | 'manual'
  | 'circuit_breaker_opened'
  | 'memory_pressure'
  | 'tag_invalidation'

export type CacheableEntityType =
  | 'property'
  | 'unit'
  | 'tenant'
  | 'lease'
  | 'maintenance'

// =============================================================================
// SECURITY AUDIT TYPES
// =============================================================================

// Script-specific endpoint info for security audit
export interface EndpointInfo {
  controller: string
  method: string
  path: string
  httpMethod: string
  filePath?: string
  line?: number
}

// Script-specific audit result
export interface EndpointAudit {
  controller: string
  method: string
  path: string
  httpMethod: string
  isPublic: boolean
  requiredRoles: string[]
  adminOnly: boolean
  hasRateLimit: boolean
  securityRisk: 'low' | 'medium' | 'high' | 'critical'
  recommendations: string[]
  description?: string
}

// Script-specific audit report
export interface SecurityAuditReport {
  timestamp: string
  totalEndpoints: number
  publicEndpoints: number
  protectedEndpoints: number
  highRiskEndpoints: number
  criticalRiskEndpoints: number
  endpoints: EndpointAudit[]
  summary?: Record<string, unknown>
}

// =============================================================================
// ERROR BOUNDARY TYPES
// =============================================================================

export interface CircuitState {
  isOpen: boolean
  failureCount: number
  lastFailureTime: number
  lastSuccessTime: number
  nextAttemptTime: number
}

export interface ServiceMetrics {
  totalRequests: number
  successCount: number
  failureCount: number
  avgResponseTime: number
  lastError?: string
  lastErrorTime?: number
}

// =============================================================================
// SECURITY MONITORING TYPES
// =============================================================================

export interface SecurityEvent {
  id: string
  timestamp: string
  type: SecurityEventType
  severity: 'low' | 'medium' | 'high' | 'critical'
  userId?: string
  ip?: string
  ipAddress?: string
  endpoint?: string
  details?: Record<string, unknown>
  resolved?: boolean
  resolutionTime?: Date
  metadata: Record<string, unknown>
  source?: string
  description?: string
  userAgent?: string
}

export type SecurityEventType =
  | 'unauthorized_access'
  | 'rate_limit_exceeded'
  | 'suspicious_pattern'
  | 'sql_injection_attempt'
  | 'xss_attempt'
  | 'csrf_violation'
  | 'authentication_failure'
  | 'authorization_failure'
  | 'data_breach_attempt'
  | 'brute_force_attempt'
  | 'session_hijack_attempt'
  | 'api_abuse'
  | 'malformed_request'
  | 'file_upload_violation'
  | 'cors_violation'
  | 'malicious_request'
  | 'suspicious_activity'
  | 'account_takeover'
  | 'auth_failure'

export interface SecurityMetrics {
  totalEvents: number
  criticalEvents: number
  unresolvedEvents: number
  averageResolutionTime: number
  eventsByType: Record<string, number>
  eventsBySeverity: Record<string, number>
  topThreateningIPs: Array<{ ip: string; count: number }>
  recentTrends: {
    lastHour: number
    last24Hours: number
    last7Days: number
  }
}

// =============================================================================
// SECURITY EXCEPTION FILTER TYPES
// =============================================================================

export interface ErrorResponse {
  statusCode: number
  message: string
  error?: string
  timestamp: string
  path: string
  requestId?: string
}

export interface SecurityErrorContext {
  ip: string
  userAgent?: string
  userId?: string
  endpoint: string
  method: string
  timestamp: string
  errorType: string
  statusCode: number
}

// =============================================================================
// STRIPE SUBSCRIPTION TYPES
// =============================================================================

export type StripeSubscriptionStatus =
  | 'ACTIVE'
  | 'CANCELED'
  | 'TRIALING'
  | 'PAST_DUE'
  | 'UNPAID'
  | 'INCOMPLETE'
  | 'INCOMPLETE_EXPIRED'
=======
	app: AppConfig
	database: DatabaseConfig
	supabase: SupabaseConfig
	stripe: StripeConfig
}

// Security audit types
export interface EndpointAudit {
	controller: string
	method: string
	path: string
	httpMethod: string
	isPublic: boolean
	requiredRoles: string[]
	adminOnly: boolean
	hasRateLimit: boolean
	securityRisk: 'low' | 'medium' | 'high' | 'critical'
	recommendations: string[]
	description?: string
}

export interface SecurityAuditReport {
	timestamp: string
	totalEndpoints: number
	publicEndpoints: number
	protectedEndpoints: number
	highRiskEndpoints: number
	criticalRiskEndpoints: number
	endpoints: EndpointAudit[]
	summary: {
		publicEndpointsRatio: number
		authenticationCoverage: number
		rateLimitCoverage: number
		adminAccessPoints: number
		overallRisk: 'low' | 'medium' | 'high' | 'critical'
		recommendations: string[]
	}
}
>>>>>>> b09de28c
<|MERGE_RESOLUTION|>--- conflicted
+++ resolved
@@ -285,11 +285,43 @@
 }
 
 export interface FullConfig {
-<<<<<<< HEAD
-  app: AppConfig
-  database: DatabaseConfig
-  supabase: SupabaseConfig
-  stripe: StripeConfig
+	app: AppConfig
+	database: DatabaseConfig
+	supabase: SupabaseConfig
+	stripe: StripeConfig
+}
+
+// Security audit types
+export interface EndpointAudit {
+	controller: string
+	method: string
+	path: string
+	httpMethod: string
+	isPublic: boolean
+	requiredRoles: string[]
+	adminOnly: boolean
+	hasRateLimit: boolean
+	securityRisk: 'low' | 'medium' | 'high' | 'critical'
+	recommendations: string[]
+	description?: string
+}
+
+export interface SecurityAuditReport {
+	timestamp: string
+	totalEndpoints: number
+	publicEndpoints: number
+	protectedEndpoints: number
+	highRiskEndpoints: number
+	criticalRiskEndpoints: number
+	endpoints: EndpointAudit[]
+	summary: {
+		publicEndpointsRatio: number
+		authenticationCoverage: number
+		rateLimitCoverage: number
+		adminAccessPoints: number
+		overallRisk: 'low' | 'medium' | 'high' | 'critical'
+		recommendations: string[]
+	}
 }
 
 // =============================================================================
@@ -484,44 +516,4 @@
   | 'PAST_DUE'
   | 'UNPAID'
   | 'INCOMPLETE'
-  | 'INCOMPLETE_EXPIRED'
-=======
-	app: AppConfig
-	database: DatabaseConfig
-	supabase: SupabaseConfig
-	stripe: StripeConfig
-}
-
-// Security audit types
-export interface EndpointAudit {
-	controller: string
-	method: string
-	path: string
-	httpMethod: string
-	isPublic: boolean
-	requiredRoles: string[]
-	adminOnly: boolean
-	hasRateLimit: boolean
-	securityRisk: 'low' | 'medium' | 'high' | 'critical'
-	recommendations: string[]
-	description?: string
-}
-
-export interface SecurityAuditReport {
-	timestamp: string
-	totalEndpoints: number
-	publicEndpoints: number
-	protectedEndpoints: number
-	highRiskEndpoints: number
-	criticalRiskEndpoints: number
-	endpoints: EndpointAudit[]
-	summary: {
-		publicEndpointsRatio: number
-		authenticationCoverage: number
-		rateLimitCoverage: number
-		adminAccessPoints: number
-		overallRisk: 'low' | 'medium' | 'high' | 'critical'
-		recommendations: string[]
-	}
-}
->>>>>>> b09de28c
+  | 'INCOMPLETE_EXPIRED'