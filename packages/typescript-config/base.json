--- conflicted
+++ resolved
@@ -1,33 +1,19 @@
 {
 	"$schema": "https://json.schemastore.org/tsconfig",
-<<<<<<< HEAD
 	"display": "TenantFlow Base TypeScript Config - TypeScript 5.9 Best Practices",
-	"compilerOptions": {
-		"target": "ES2022",
-		"lib": ["ES2022", "DOM", "DOM.Iterable"],
-		"moduleDetection": "auto",
-		"module": "ESNext",
-		"moduleResolution": "bundler",
-=======
-	"display": "TenantFlow Base TypeScript Config",
 	"compilerOptions": {
 		"target": "ES2022",
 		"lib": ["ES2022", "DOM", "DOM.Iterable"],
 		"moduleDetection": "force",
 		"module": "ESNext",
-		"moduleResolution": "Bundler",
->>>>>>> e20bbe18
+		"moduleResolution": "bundler",
 		"resolveJsonModule": true,
 		"allowJs": true,
 		"checkJs": false,
 		"esModuleInterop": true,
 		"allowSyntheticDefaultImports": true,
 		"forceConsistentCasingInFileNames": true,
-<<<<<<< HEAD
 		"verbatimModuleSyntax": true,
-=======
-		"verbatimModuleSyntax": false,
->>>>>>> e20bbe18
 		"isolatedModules": true,
 		"incremental": true,
 		"skipLibCheck": true,
@@ -47,11 +33,7 @@
 		"exactOptionalPropertyTypes": false,
 		"noImplicitReturns": true,
 		"noFallthroughCasesInSwitch": true,
-<<<<<<< HEAD
-		"noUncheckedIndexedAccess": false,
-=======
 		"noUncheckedIndexedAccess": true,
->>>>>>> e20bbe18
 		"noImplicitOverride": true,
 		"noPropertyAccessFromIndexSignature": false,
 		"allowUnusedLabels": false,
