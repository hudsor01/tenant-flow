# Build output
dist
!.github/actions/*/dist
.next
.tsc-output
target
packages/next/wasm/@next
packages/**/*.tgz
.errors/

# Development logs
logs/
*.log

# Environment files - NEVER commit ANY .env files
.env
.env.*
*.env
*.env.*
.envrc
.envrc.local
*/.envrc
**/.envrc
doppler.env
.env.test
.serena/
**/lease-documents/**/*.pdf
apps/backend/assets/generated-*.pdf
*.pdf
*.md

# Local environment files
.env.local
.env*.local
*.local

# Environment keys and credentials
.env.keys
*/.env.keys
**/.env.keys
.api-keys
api-keys.*
*.api-key
.tokens
tokens.*
*.key
*.pem
*.crt
*.csr
*.p12
*.pfx
*.jks
*.keystore
*.p8
*.der
*.cer
certs/
.serena/
.supabase/
id_rsa*
id_dsa*
id_ecdsa*
id_ed25519*
*_rsa
*_dsa
*_ecdsa
*_ed25519
**/*_rsa
**/*_dsa
**/*_ecdsa
**/*_ed25519
known_hosts
authorized_keys
*.gpg
*.asc
**/api[_-]key*.txt
**/api[_-]key*.json
**/api[_-]secret*.txt
**/api[_-]secret*.json
**/*[_-]token*.txt
**/*[_-]token*.json
**/*[_-]secret*.txt
**/*[_-]secret*.json
**/credentials*.txt
**/credentials*.json
**/*.credentials
!**/*[_-]token*.ts
!**/*[_-]token*.js
!**/*[_-]token*.jsx
!**/*[_-]secret*.ts
!**/*[_-]secret*.tsx
!**/api[_-]key*.ts
!**/api[_-]key*.tsx
!**/secret-*.tsx
!**/key-*.tsx
!**/auth-token.decorator.ts

# Database URLs
**/*connection[_-]string*
**/*database[_-]url*
**/*db[_-]password*
.database-url
database-url.*
connection-string.*

# Configuration files that may contain secrets
config.json
config.yaml
config.yml
*.config.json
*.config.yaml
*.config.yml
.credentials
credentials.*
*.credentials

# Secret directories
secrets/
secret/
.secrets/
*.secret
*.secrets
secret.*
secrets.*

# CRITICAL: Password/secret/key patterns (SPECIFIC to avoid blocking UI components)
**/*[Pp]assword*.txt
**/*[Pp]assword*.env
**/*[Pp]assword*.json
**/*[Pp]assword*.yml
**/*[Pp]assword*.yaml
**/*[Pp]assword*.config
**/*[Pp]assword*.xml
**/*[Pp]assword*.ini
**/*[Pp]assword*.properties
**/*[Ss]ecret*.txt
**/*[Ss]ecret*.env
**/*[Ss]ecret*.json
**/*[Ss]ecret*.yml
**/*[Ss]ecret*.yaml
**/*[Ss]ecret*.config
**/*[Kk]ey*.txt
**/*[Kk]ey*.env
**/*[Kk]ey*.json
**/*[Kk]ey*.yml
**/*[Kk]ey*.yaml
**/*[Kk]ey*.config
**/*actual[_-]password*
**/*real[_-]secret*
**/*private[_-]key*

# TenantFlow-specific secrets
**/*stripe[_-]secret*
**/*stripe[_-]key*
**/*supabase[_-]secret*
**/*supabase[_-]key*
**/*railway[_-]token*
**/*vercel[_-]token*
**/*resend[_-]key*
**/*doppler[_-]token*

# Allow legitimate UI components and source files
!**/*password*.tsx
!**/*password*.ts
!**/*password*.jsx
!**/*password*.js
!**/*secret*.tsx
!**/*secret*.ts
!**/*secret*.jsx
!**/*secret*.js
!**/*key*.tsx
!**/*key*.ts
!**/*key*.jsx
!**/*key*.js

# dependencies
node_modules/
test/node_modules
.pnpm-store/
.github/**/node_modules

# test output
test/**/out/*
test/**/next-env.d.ts
test/**/.next*
.DS_Store
/e2e-tests
test/tmp/**
test/.trace
test/traces
test-timings.json

# Vercel
.vercel
.now
*.tsbuildinfo
.swc/
.turbo

# logs & pids
*.log
pids
*.cpuprofile
*.heapsnapshot

# coverage
.nyc_output
coverage
dist/
build/
.next/
out/
.nuxt
.turbo/
*.tsbuildinfo
**/*.tsbuildinfo

# Package-specific builds
packages/*/dist/
packages/*/.turbo/
apps/*/.next/
apps/*/dist/
apps/*/.turbo/
logs/
npm-debug.log*
lerna-debug.log*
pnpm-debug.log*
report.[0-9]*.[0-9]*.[0-9]*.[0-9]*.json

# Test results and coverage
coverage/
**/coverage/
*.lcov
*.coverage
.nyc_output
test-results/
**/test-results/
playwright-report/
**/playwright-report/
test-screenshots/
**/test-screenshots/
test-videos/
**/test-videos/
jest-results/
test-results.json
*.test-report.*

# Test setup files (may contain sensitive test data)
apps/backend/test/setup.ts

# Test cache only (keep test files tracked)
playwright/.cache/
playwright/.auth/
.eslintcache
.stylelintcache
.cache
.parcel-cache
.fusebox/
**/.DS_Store
Thumbs.db
**/Thumbs.db
desktop.ini
$RECYCLE.BIN/
*.swp
*.swo
*~
**/*~
**/*.swp
**/*.swo

# IDE & EDITORS
.vscode/*
.vscode-test
.history/
.vercel/
.railway/

# Docker
.dockerignore.local
/documents/
temp/

# Development files
mcp.json
.mcp.json
.claude/
backend_logs.json
.claude/*
CLAUDE.md
<<<<<<< HEAD
=======
AGENTS.md

>>>>>>> fbbe03b2

# DOCUMENTATION & EXAMPLES
docs/
documentation/
!README.md
!LICENSE.md
!SECURITY.md
.env.example

# BACKUP & TEMP FILES
*.backup
*.bak
*.old
*.orig
*.tmp
*.temp
*.save
*.copy
*-old.*
*-copy.*
*-backup.*

# MONITORING & MISC
monitoring/
pids
*.pid
*.seed
*.pid.lock
.vercel

# Turborepo
.turbo
.next
.next/
.vscode/
.supabase/
.playwright-mcp/
.eslintcache
.eslint/

# TypeScript build artifacts
**/dist/**/*.d.ts
**/dist/**/*.d.ts.map
**/dist/**/*.js
**/dist/**/*.js.map
dist/
coverage/
.cache/
.swc/
.env.vault
.doppler.yaml
.env.vault
.doppler.yaml

# Test artifacts
test-results/
.last-run.json
playwright-report/

# Vitest session files (contain auth tokens)
.vitest-session.json
**/.vitest-session.json

# Temporary files
.temp/
.tmp/

# Stripe webhook endpoints (local testing)
stripe-webhooks.log
**/stripe-events.log
*.log

# CRITICAL: Production user data and uploads
**/uploads/
**/tenant-files/
**/lease-agreements/
**/documents/uploads/
**/storage/user-files/

# Generated types that may contain sensitive info
**/generated-types.secret.ts
**/api-types.secret.ts<|MERGE_RESOLUTION|>--- conflicted
+++ resolved
@@ -287,11 +287,7 @@
 backend_logs.json
 .claude/*
 CLAUDE.md
-<<<<<<< HEAD
-=======
 AGENTS.md
-
->>>>>>> fbbe03b2
 
 # DOCUMENTATION & EXAMPLES
 docs/
