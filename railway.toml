[build]
builder = "DOCKERFILE"
dockerfilePath = "./Dockerfile"
rootDirectory = "/"
# Monorepo watch paths - only rebuild when backend changes
watchPaths = [
  "apps/backend/**",
  "packages/shared/**", 
  "Dockerfile",
  "railway.toml",
  "package.json",
  "package-lock.json"
]

[build.env]
NODE_ENV = "production"
NODE_OPTIONS = "--max-old-space-size=4096"

[deploy]
healthcheckPath = "/health"
<<<<<<< HEAD
healthcheckTimeout = 30
restartPolicyType = "on_failure"
restartPolicyMaxRetries = 2
port = 4600
=======
healthcheckTimeout = 45
restartPolicyType = "on_failure"
restartPolicyMaxRetries = 3
port = 4600
# Railway health check debugging
healthcheckCommand = "curl -f http://localhost:4600/health || exit 1"
>>>>>>> 7c5755b5
CORS_ORIGINS = "https://tenantflow.app,https://www.tenantflow.app"

[deploy.env]
NODE_ENV = "production"
NODE_OPTIONS = "--max-old-space-size=4096"
PORT = "4600"
CORS_ORIGINS = "https://tenantflow.app,https://www.tenantflow.app,https://tenantflow.vercel.app,https://tenant-flow-frontend.vercel.app,https://api.tenantflow.app"
FRONTEND_URL = "https://tenantflow.app"
API_URL = "https://ozn8zp4l.up.railway.app"
ALLOW_LOCALHOST_CORS = "false"
# Railway debugging - disable global prefix temporarily
RAILWAY_USE_PREFIX = "false"<|MERGE_RESOLUTION|>--- conflicted
+++ resolved
@@ -18,19 +18,12 @@
 
 [deploy]
 healthcheckPath = "/health"
-<<<<<<< HEAD
-healthcheckTimeout = 30
-restartPolicyType = "on_failure"
-restartPolicyMaxRetries = 2
-port = 4600
-=======
 healthcheckTimeout = 45
 restartPolicyType = "on_failure"
 restartPolicyMaxRetries = 3
 port = 4600
 # Railway health check debugging
 healthcheckCommand = "curl -f http://localhost:4600/health || exit 1"
->>>>>>> 7c5755b5
 CORS_ORIGINS = "https://tenantflow.app,https://www.tenantflow.app"
 
 [deploy.env]
