[build]
builder = "DOCKERFILE"
<<<<<<< HEAD
dockerfilePath = "./Dockerfile.railway"

# Docker build arguments for enhanced caching
dockerBuildArgs = [
  "--build-arg", "BUILDKIT_INLINE_CACHE=1"
=======
dockerfilePath = "./Dockerfile"
rootDirectory = "/"
# Monorepo watch paths - only rebuild when backend changes
watchPaths = [
  "apps/backend/**",
  "packages/shared/**", 
  "Dockerfile",
  "railway.toml",
  "package.json",
  "package-lock.json"
>>>>>>> f64507c8
]

[build.env]
NODE_ENV = "production"
NODE_OPTIONS = "--max-old-space-size=4096"

[deploy]
healthcheckPath = "/health"
healthcheckTimeout = 30
restartPolicyType = "on_failure"
restartPolicyMaxRetries = 2
port = 4600
CORS_ORIGINS = "https://tenantflow.app,https://www.tenantflow.app"

[deploy.env]
NODE_ENV = "production"
NODE_OPTIONS = "--max-old-space-size=4096"
PORT = "4600"
CORS_ORIGINS = "https://tenantflow.app,https://www.tenantflow.app,https://tenantflow.vercel.app,https://tenant-flow-frontend.vercel.app,https://api.tenantflow.app"
FRONTEND_URL = "https://tenantflow.app"
API_URL = "https://ozn8zp4l.up.railway.app"
ALLOW_LOCALHOST_CORS = "false"
# Railway debugging - disable global prefix temporarily
RAILWAY_USE_PREFIX = "false"<|MERGE_RESOLUTION|>--- conflicted
+++ resolved
@@ -1,12 +1,5 @@
 [build]
 builder = "DOCKERFILE"
-<<<<<<< HEAD
-dockerfilePath = "./Dockerfile.railway"
-
-# Docker build arguments for enhanced caching
-dockerBuildArgs = [
-  "--build-arg", "BUILDKIT_INLINE_CACHE=1"
-=======
 dockerfilePath = "./Dockerfile"
 rootDirectory = "/"
 # Monorepo watch paths - only rebuild when backend changes
@@ -17,7 +10,6 @@
   "railway.toml",
   "package.json",
   "package-lock.json"
->>>>>>> f64507c8
 ]
 
 [build.env]
