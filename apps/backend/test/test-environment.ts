/**
 * Test Environment Configuration
 *
 * Comprehensive test database and external service setup
 * Following CLAUDE.md KISS principle - simple, reliable test configuration
 */
import type { DynamicModule, Provider, Type } from '@nestjs/common'
import { Logger } from '@nestjs/common'
import { ConfigModule } from '@nestjs/config'
import type { TestingModule } from '@nestjs/testing'
import { Test } from '@nestjs/testing'

const moduleLogger = new Logger('TestEnvironment')

export interface TestEnvironmentConfig {
	database: {
		url: string
		host: string
		port: number
		database: string
		user: string
		password: string
	}
	supabase: {
		url: string
		anonKey: string
		serviceRoleKey: string
		jwtSecret: string
	}
	stripe: {
		secretKey: string
		webhookSecret: string
		publishableKey: string
	}
	email: {
		resendApiKey: string
	}
}

/**
 * Test Environment Detection
 * Determines which test environment to use based on NODE_ENV and availability
 */
export function getTestEnvironment(): 'unit' | 'integration' | 'e2e' {
	const env = process.env.NODE_ENV
	const testType = process.env.TEST_TYPE

	if (testType) return testType as 'unit' | 'integration' | 'e2e'
	if (env === 'test') return 'integration'

	return 'unit'
}

/**
 * Test Database Configuration
 * Provides isolated test databases for different test types
 */
export function getTestDatabaseConfig(): TestEnvironmentConfig['database'] {
	const testEnv = getTestEnvironment()

	switch (testEnv) {
		case 'unit':
			// Unit tests use mocked database
			return {
				url: 'mock://localhost/unit_test_db',
				host: 'localhost',
				port: 5432,
				database: 'unit_test_db',
				user: 'test_user',
				password: 'test_password'
			}

		case 'integration':
			// Integration tests use real test database
			if (!process.env.TEST_DATABASE_URL) {
				throw new Error('TEST_DATABASE_URL is required for integration tests')
			}
			if (!process.env.TEST_DATABASE_HOST) {
				throw new Error('TEST_DATABASE_HOST is required for integration tests')
			}
			return {
				url: process.env.TEST_DATABASE_URL,
				host: process.env.TEST_DATABASE_HOST,
				port: parseInt(process.env.TEST_DATABASE_PORT || '5432', 10),
				database:
					process.env.TEST_DATABASE_NAME || 'tenantflow_integration_test',
				user: process.env.TEST_DATABASE_USER || 'test',
				password: process.env.TEST_DATABASE_PASSWORD || 'test'
			}

		case 'e2e':
			// E2E tests use dedicated e2e database
			if (!process.env.E2E_DATABASE_URL) {
				throw new Error('E2E_DATABASE_URL is required for e2e tests')
			}
			if (!process.env.E2E_DATABASE_HOST) {
				throw new Error('E2E_DATABASE_HOST is required for e2e tests')
			}
			return {
				url: process.env.E2E_DATABASE_URL,
				host: process.env.E2E_DATABASE_HOST,
				port: parseInt(process.env.E2E_DATABASE_PORT || '5432', 10),
				database: process.env.E2E_DATABASE_NAME || 'tenantflow_e2e_test',
				user: process.env.E2E_DATABASE_USER || 'test',
				password: process.env.E2E_DATABASE_PASSWORD || 'test'
			}

		default:
			throw new Error(`Unknown test environment: ${testEnv}`)
	}
}

/**
 * Test Supabase Configuration
 * Uses either test project or mocked Supabase depending on test type
 */
export function getTestSupabaseConfig(): TestEnvironmentConfig['supabase'] {
	const testEnv = getTestEnvironment()

	if (testEnv === 'unit') {
		// Unit tests use mocked Supabase
		return {
			url: 'https://mock-supabase-project.supabase.co',
			anonKey: 'mock_anon_key_for_unit_tests',
			serviceRoleKey: 'mock_service_role_key_for_unit_tests',
			jwtSecret: 'mock_jwt_secret_for_unit_tests'
		}
	}

	// Integration and E2E tests use real test Supabase project
	// Require explicit environment variables - no silent fallbacks
	const url =
		process.env.TEST_SUPABASE_URL ?? process.env.SUPABASE_URL ?? null
	const anonKey =
		process.env.TEST_SUPABASE_PUBLISHABLE_KEY ??
		process.env.SUPABASE_PUBLISHABLE_KEY ??
		null
	const serviceRoleKey =
<<<<<<< HEAD
		process.env.TEST_SUPABASE_SECRET_KEY ||
		process.env.SUPABASE_SECRET_KEY ||
		(() => {
			throw new Error(
				'TEST_SUPABASE_SECRET_KEY or SUPABASE_SECRET_KEY environment variable is required for integration/e2e tests'
			)
		})()
=======
		process.env.TEST_SUPABASE_SECRET_KEY ??
		process.env.SUPABASE_SECRET_KEY ??
		null
>>>>>>> 12b34cf5
	const jwtSecret =
		process.env.TEST_SUPABASE_JWT_SECRET ??
		process.env.SUPABASE_JWT_SECRET ??
		null

	// If running in CI and vars are missing, fall back to safe mocks to keep tests deterministic
	if (process.env.GITHUB_ACTIONS) {
		if (!url || !anonKey || !serviceRoleKey || !jwtSecret) {
			moduleLogger.warn(
				'Missing Supabase test env vars in CI; falling back to mocked Supabase values for tests.'
			)
			return {
				url: url ?? 'https://mock-supabase-project.supabase.co',
				anonKey: anonKey ?? 'mock_anon_key_for_ci',
				serviceRoleKey: serviceRoleKey ?? 'mock_service_role_key_for_ci',
				jwtSecret: jwtSecret ?? 'mock_jwt_secret_for_ci'
			}
		}
	}

	// Outside CI, preserve existing behavior: throw descriptive errors per-variable
	if (!url) {
		throw new Error(
			'TEST_SUPABASE_URL or SUPABASE_URL environment variable is required for integration/e2e tests'
		)
	}
	if (!anonKey) {
		throw new Error(
			'TEST_SUPABASE_PUBLISHABLE_KEY or SUPABASE_PUBLISHABLE_KEY environment variable is required for integration/e2e tests'
		)
	}
	if (!serviceRoleKey) {
		throw new Error(
			'TEST_SUPABASE_SECRET_KEY or SUPABASE_SECRET_KEY environment variable is required for integration/e2e tests'
		)
	}
	if (!jwtSecret) {
		throw new Error(
			'TEST_SUPABASE_JWT_SECRET or SUPABASE_JWT_SECRET environment variable is required for integration/e2e tests'
		)
	}

	return {
		url,
		anonKey,
		serviceRoleKey,
		jwtSecret
	}
}

/**
 * Test Stripe Configuration
 * Always uses Stripe test keys for all test environments
 */
export function getTestStripeConfig(): TestEnvironmentConfig['stripe'] {
	const testEnv = getTestEnvironment()

	// For unit tests, always use mock keys
	if (testEnv === 'unit') {
		return {
			secretKey: 'sk_test_mock_secret_key_for_unit_testing',
			webhookSecret: 'whsec_mock_webhook_secret_for_unit_testing',
			publishableKey: 'pk_test_mock_publishable_key_for_unit_testing'
		}
	}

	// For integration/e2e tests, require actual test keys
	const secretKey = process.env.TEST_STRIPE_SECRET_KEY
	const webhookSecret = process.env.TEST_STRIPE_WEBHOOK_SECRET
	const publishableKey = process.env.TEST_STRIPE_PUBLISHABLE_KEY

	// Validate test keys are properly formatted
	if (secretKey && !secretKey.startsWith('sk_test_')) {
		throw new Error(
			`TEST_STRIPE_SECRET_KEY must start with 'sk_test_'. Got: ${secretKey.substring(0, 10)}...`
		)
	}

	if (publishableKey && !publishableKey.startsWith('pk_test_')) {
		throw new Error(
			`TEST_STRIPE_PUBLISHABLE_KEY must start with 'pk_test_'. Got: ${publishableKey.substring(0, 10)}...`
		)
	}

	if (webhookSecret && !webhookSecret.startsWith('whsec_')) {
		throw new Error(
			`TEST_STRIPE_WEBHOOK_SECRET must start with 'whsec_'. Got: ${webhookSecret.substring(0, 10)}...`
		)
	}

	// Warn if using placeholder keys
	if (secretKey?.includes('Replace')) {
		moduleLogger.warn(
			'Using placeholder Stripe test keys. See apps/backend/test/stripe-test-setup.md for setup instructions.'
		)
	}

	if (!secretKey) {
		throw new Error(
			'TEST_STRIPE_SECRET_KEY is required for integration/e2e tests. See apps/backend/test/stripe-test-setup.md for setup instructions.'
		)
	}
	if (!webhookSecret) {
		throw new Error(
			'TEST_STRIPE_WEBHOOK_SECRET is required for integration/e2e tests. See apps/backend/test/stripe-test-setup.md for setup instructions.'
		)
	}
	if (!publishableKey) {
		throw new Error(
			'TEST_STRIPE_PUBLISHABLE_KEY is required for integration/e2e tests. See apps/backend/test/stripe-test-setup.md for setup instructions.'
		)
	}

	return {
		secretKey,
		webhookSecret,
		publishableKey
	}
}

/**
 * Test Email Configuration
 * Uses test/mock email service for all environments
 */
export function getTestEmailConfig(): TestEnvironmentConfig['email'] {
	const testEnv = getTestEnvironment()

	if (testEnv === 'unit') {
		// Unit tests use mocked email service
		return {
			resendApiKey: 'mock_resend_api_key_for_unit_tests'
		}
	}

	// Integration and E2E tests require real test API key
	const resendApiKey = process.env.TEST_RESEND_API_KEY
	if (!resendApiKey) {
		throw new Error('TEST_RESEND_API_KEY is required for integration/e2e tests')
	}

	return {
		resendApiKey
	}
}

/**
 * Complete Test Environment Configuration
 * Combines all test configurations into a single object
 */
export function getTestEnvironmentConfig(): TestEnvironmentConfig {
	return {
		database: getTestDatabaseConfig(),
		supabase: getTestSupabaseConfig(),
		stripe: getTestStripeConfig(),
		email: getTestEmailConfig()
	}
}

/**
 * Create Test Module with Environment Configuration
 * Helper function to create NestJS test modules with proper test environment
 */
export async function createTestModule(moduleMetadata: {
	imports?: Array<Type<unknown> | DynamicModule>
	controllers?: Array<Type<unknown>>
	providers?: Array<Provider>
	exports?: Array<Type<unknown> | DynamicModule | Provider>
}): Promise<TestingModule> {
	const testConfig = getTestEnvironmentConfig()

	// Set environment variables for test
	process.env.NODE_ENV = 'test'
	process.env.DATABASE_URL = testConfig.database.url
	process.env.SUPABASE_URL = testConfig.supabase.url
	process.env.SUPABASE_PUBLISHABLE_KEY = testConfig.supabase.anonKey
	process.env.SUPABASE_SECRET_KEY = testConfig.supabase.serviceRoleKey
	process.env.SUPABASE_JWT_SECRET = testConfig.supabase.jwtSecret
	process.env.STRIPE_SECRET_KEY = testConfig.stripe.secretKey
	process.env.STRIPE_WEBHOOK_SECRET = testConfig.stripe.webhookSecret
	process.env.STRIPE_PUBLISHABLE_KEY = testConfig.stripe.publishableKey
	process.env.RESEND_API_KEY = testConfig.email.resendApiKey

	return Test.createTestingModule({
		imports: [
			ConfigModule.forRoot({
				isGlobal: true,
				ignoreEnvFile: true, // Use environment variables set above
				ignoreEnvVars: false
			}),
			...(moduleMetadata?.imports || [])
		],
		controllers: moduleMetadata?.controllers || [],
		providers: moduleMetadata?.providers || [],
		exports: moduleMetadata?.exports || []
	}).compile()
}

/**
 * Test Database Utilities
 * Helper functions for database setup and teardown in tests
 */
export class TestDatabaseUtils {
	private static readonly logger = new Logger(TestDatabaseUtils.name)
	/**
	 * Clean test database
	 * Removes all data while preserving schema
	 */
	static async cleanDatabase(): Promise<void> {
		const testEnv = getTestEnvironment()

		if (testEnv === 'unit') {
			// Unit tests don't need database cleanup (mocked)
			return
		}

		// For integration/e2e tests, implement database cleanup
		// This would typically connect to test database and truncate tables
		TestDatabaseUtils.logger.verbose(
			`Cleaning test database for ${testEnv} tests...`
		)
	}

	/**
	 * Seed test database
	 * Adds necessary test data
	 */
	static async seedTestData(): Promise<void> {
		const testEnv = getTestEnvironment()

		if (testEnv === 'unit') {
			// Unit tests don't need database seeding (mocked)
			return
		}

		TestDatabaseUtils.logger.verbose(
			`Seeding test database for ${testEnv} tests...`
		)
	}

	/**
	 * Setup test database
	 * Creates necessary tables and initial data
	 */
	static async setupTestDatabase(): Promise<void> {
		const testEnv = getTestEnvironment()

		if (testEnv === 'unit') {
			// Unit tests don't need database setup (mocked)
			return
		}

		TestDatabaseUtils.logger.verbose(
			`Setting up test database for ${testEnv} tests...`
		)
		await this.cleanDatabase()
		await this.seedTestData()
	}
}<|MERGE_RESOLUTION|>--- conflicted
+++ resolved
@@ -136,19 +136,9 @@
 		process.env.SUPABASE_PUBLISHABLE_KEY ??
 		null
 	const serviceRoleKey =
-<<<<<<< HEAD
-		process.env.TEST_SUPABASE_SECRET_KEY ||
-		process.env.SUPABASE_SECRET_KEY ||
-		(() => {
-			throw new Error(
-				'TEST_SUPABASE_SECRET_KEY or SUPABASE_SECRET_KEY environment variable is required for integration/e2e tests'
-			)
-		})()
-=======
 		process.env.TEST_SUPABASE_SECRET_KEY ??
 		process.env.SUPABASE_SECRET_KEY ??
 		null
->>>>>>> 12b34cf5
 	const jwtSecret =
 		process.env.TEST_SUPABASE_JWT_SECRET ??
 		process.env.SUPABASE_JWT_SECRET ??
