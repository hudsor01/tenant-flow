{
<<<<<<< HEAD
	"$schema": "https://json.schemastore.org/tsconfig",
	"extends": "../../packages/typescript-config/nestjs.json",
	"compilerOptions": {
		"outDir": "./dist",
		"composite": false,
		"declaration": false,
		"declarationMap": false,
		"sourceMap": false,
		"inlineSources": false,
		"removeComments": true,
		"noEmitOnError": false,
		"skipLibCheck": true,
		"types": ["node"]
	},
	"include": ["src/**/*.ts", "src/types/fastify.d.ts"],
	"exclude": [
		"**/*.spec.ts",
		"**/*.test.ts",
		"src/test/**/*",
		"src/test-setup.ts",
		"src/auth/auth-production-diagnostic.ts",
		"src/test-utils/**/*",
		"src/shared/test-utils/**/*",
		"src/shared/scripts/**/*",
		"src/queues/__tests__/**/*",
		"src/**/__tests__/**/*",
		"src/**/__test__/**/*",
		"src/config/fastify.config.ts"
	]
=======
  "$schema": "https://json.schemastore.org/tsconfig",
  "extends": "./tsconfig.json",
  "compilerOptions": {
    "outDir": "./dist",
    "composite": false,
    "declaration": false,
    "declarationMap": false,
    "sourceMap": false,
    "inlineSources": false,
    "removeComments": true,
    "noEmitOnError": false,
    "noEmit": false,
    "skipLibCheck": true,
    "types": ["node"]
  },
  "include": ["src/**/*.ts", "src/types/fastify.d.ts"],
  "exclude": [
    "**/*.spec.ts",
    "**/*.test.ts",
    "src/test/**/*",
    "src/test-setup.ts",
    "src/auth/auth-production-diagnostic.ts",
    "src/test-utils/**/*",
    "src/shared/test-utils/**/*",
    "src/shared/scripts/**/*",
    "src/queues/__tests__/**/*",
    "src/**/__tests__/**/*",
    "src/**/__test__/**/*"
  ],
  "references": []
>>>>>>> b09de28c
}<|MERGE_RESOLUTION|>--- conflicted
+++ resolved
@@ -1,35 +1,4 @@
 {
-<<<<<<< HEAD
-	"$schema": "https://json.schemastore.org/tsconfig",
-	"extends": "../../packages/typescript-config/nestjs.json",
-	"compilerOptions": {
-		"outDir": "./dist",
-		"composite": false,
-		"declaration": false,
-		"declarationMap": false,
-		"sourceMap": false,
-		"inlineSources": false,
-		"removeComments": true,
-		"noEmitOnError": false,
-		"skipLibCheck": true,
-		"types": ["node"]
-	},
-	"include": ["src/**/*.ts", "src/types/fastify.d.ts"],
-	"exclude": [
-		"**/*.spec.ts",
-		"**/*.test.ts",
-		"src/test/**/*",
-		"src/test-setup.ts",
-		"src/auth/auth-production-diagnostic.ts",
-		"src/test-utils/**/*",
-		"src/shared/test-utils/**/*",
-		"src/shared/scripts/**/*",
-		"src/queues/__tests__/**/*",
-		"src/**/__tests__/**/*",
-		"src/**/__test__/**/*",
-		"src/config/fastify.config.ts"
-	]
-=======
   "$schema": "https://json.schemastore.org/tsconfig",
   "extends": "./tsconfig.json",
   "compilerOptions": {
@@ -60,5 +29,4 @@
     "src/**/__test__/**/*"
   ],
   "references": []
->>>>>>> b09de28c
 }