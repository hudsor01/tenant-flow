--- conflicted
+++ resolved
@@ -5,17 +5,7 @@
  */
 
 import { Injectable, Logger, Inject } from '@nestjs/common'
-<<<<<<< HEAD
-import type { CacheEntry as SharedCacheEntry, CacheStats, CacheableEntityType } from '@repo/shared'
-
-// Extend shared type with version and dependencies for zero-downtime support
-interface CacheEntry<T = unknown> extends Omit<SharedCacheEntry<T>, 'tags' | 'hits'> {
-	version: number
-	dependencies: string[]
-}
-=======
 import type { CacheEntry, CacheStats } from '@repo/shared'
->>>>>>> b09de28c
 
 @Injectable()
 export class ZeroCacheService {
@@ -26,9 +16,7 @@
 		invalidations: 0,
 		entries: 0,
 		memoryUsage: 0,
-		hitRatio: 0,
-		evictions: 0,
-		lastCleanup: 0
+		hitRatio: 0
 	}
 	private versionCounter = 1
 
@@ -125,7 +113,7 @@
 	/**
 	 * Invalidate by entity type - for business logic changes
 	 */
-	invalidateByEntity(entityType: CacheableEntityType, entityId?: string): number {
+	invalidateByEntity(entityType: 'property' | 'unit' | 'tenant' | 'lease' | 'maintenance', entityId?: string): number {
 		const pattern = entityId ? `${entityType}:${entityId}` : entityType
 		return this.invalidate(pattern, `${entityType}_changed`)
 	}
