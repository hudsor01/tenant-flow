/**
 * Stripe Webhook Controller
 *
 * Handles Stripe webhook events for:
 * - Payment method attached/updated
 * - Subscription status changes
 * - Payment failures/retries
 * - Customer deletions
 *
 * Uses NestJS EventEmitter2 for event-driven cleanup
 */

import type Stripe from 'stripe'
import {
	BadRequestException,
	Controller,
	Headers,
	Logger,
	Optional,
	Post,
<<<<<<< HEAD
	Req,
	SetMetadata
=======
	RawBodyRequest,
	Req
>>>>>>> 632c80ad
} from '@nestjs/common'
import { Request } from 'express'
import { EventEmitter2 } from '@nestjs/event-emitter'
import { StripeConnectService } from './stripe-connect.service'
import { SupabaseService } from '../../database/supabase.service'
import { PrometheusService } from '../observability/prometheus.service'

@Controller('webhooks/stripe')
export class StripeWebhookController {
	private readonly logger = new Logger(StripeWebhookController.name)

	constructor(
		private readonly stripeConnect: StripeConnectService,
		private readonly eventEmitter: EventEmitter2,
		private readonly supabase: SupabaseService,
		@Optional() private readonly prometheus: PrometheusService | null
	) {}

	/**
	 * Handle Stripe webhook events
	 *
	 * IMPORTANT: Requires raw body for signature verification
	 * Configure in main.ts with rawBody: true
	 *
	 * PUBLIC ENDPOINT - No CSRF protection required (uses Stripe signature verification)
	 */
	@Post()
	@SetMetadata('isPublic', true)
	async handleWebhook(
		@Req() req: RawBodyRequest<Request>,
		@Headers('stripe-signature') signature: string
	) {
		if (!signature) {
			throw new BadRequestException('Missing stripe-signature header')
		}

		const stripe = this.stripeConnect.getStripe()
		const webhookSecret = process.env.STRIPE_WEBHOOK_SECRET

		if (!webhookSecret) {
			throw new BadRequestException('Webhook secret not configured')
		}

		let event: Stripe.Event

		try {
			// Verify webhook signature
			event = stripe.webhooks.constructEvent(
				req.rawBody || '',
				signature,
				webhookSecret
			)
		} catch (error) {
			this.logger.error('Webhook signature verification failed', {
				error: error instanceof Error ? error.message : String(error)
			})
			throw new BadRequestException('Invalid webhook signature')
		}

		const client = this.supabase.getAdminClient()

		// Check for duplicate events (idempotency)
		const { data: existing } = await client
			.from('processed_stripe_events')
			.select('id')
			.eq('stripe_event_id', event.id)
			.single()

		if (existing) {
			// Record idempotency hit
			this.prometheus?.recordIdempotencyHit(event.type)
			this.logger.log('Duplicate webhook event detected', {
				type: event.type,
				id: event.id
			})
			return { received: true, duplicate: true }
		}

		// Record event processing start
		const startTime = Date.now()

		this.logger.log('Stripe webhook received', {
			type: event.type,
			id: event.id
		})

		try {
			// CHANGE: Use emitAsync() instead of emit() to propagate errors
			await this.eventEmitter.emitAsync(`stripe.${event.type}`, {
				...(event.data.object as unknown as Record<string, unknown>),
				eventId: event.id,
				eventType: event.type
			})

			// Record success
			const duration = Date.now() - startTime
			this.prometheus?.recordWebhookProcessing(event.type, duration, 'success')

			// Store in processed_stripe_events table
			await client.from('processed_stripe_events').insert({
				stripe_event_id: event.id,
				event_type: event.type,
				processed_at: new Date().toISOString()
			})

			// Store metrics in webhook_metrics table
			await client.from('webhook_metrics').insert({
				stripe_event_id: event.id,
				event_type: event.type,
				processing_duration_ms: duration,
				success: true,
				created_at: new Date().toISOString()
			})

			return { received: true }
		} catch (error) {
			// Record failure
			const duration = Date.now() - startTime
			this.prometheus?.recordWebhookProcessing(event.type, duration, 'error')
			this.prometheus?.recordWebhookFailure(
				event.type,
				error instanceof Error ? error.constructor.name : 'UnknownError'
			)

			// Store in webhook_failures table
			await client.from('webhook_failures').insert({
				stripe_event_id: event.id,
				event_type: event.type,
				raw_event_data: JSON.parse(JSON.stringify(event)),
				error_message: error instanceof Error ? error.message : String(error),
				error_stack: error instanceof Error ? (error.stack || null) : null,
				failure_reason: 'processing_error',
				retry_count: 0,
				created_at: new Date().toISOString()
			})

			// Store metrics
			await client.from('webhook_metrics').insert({
				stripe_event_id: event.id,
				event_type: event.type,
				processing_duration_ms: duration,
				success: false,
				created_at: new Date().toISOString()
			})

			this.logger.error('Webhook processing failed', {
				type: event.type,
				id: event.id,
				error: error instanceof Error ? error.message : String(error)
			})

			// Return 500 to trigger Stripe automatic retry
			throw new BadRequestException('Webhook processing failed')
		}
	}
}<|MERGE_RESOLUTION|>--- conflicted
+++ resolved
@@ -18,13 +18,9 @@
 	Logger,
 	Optional,
 	Post,
-<<<<<<< HEAD
+	RawBodyRequest,
 	Req,
 	SetMetadata
-=======
-	RawBodyRequest,
-	Req
->>>>>>> 632c80ad
 } from '@nestjs/common'
 import { Request } from 'express'
 import { EventEmitter2 } from '@nestjs/event-emitter'
