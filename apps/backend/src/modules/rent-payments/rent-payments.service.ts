--- conflicted
+++ resolved
@@ -431,20 +431,6 @@
 
 		const client = this.supabase.getUserClient(token)
 
-<<<<<<< HEAD
-		return this.queryHelpers.queryList<RentPayment>(
-			client
-				.from('rent_payment')
-				.select(
-					'id, tenantId, leaseId, amount, status, stripePaymentIntentId, subscriptionId, paymentType, failureReason, paidAt, createdAt, platformFee, stripeFee, ownerReceives, dueDate'
-				)
-				.order('createdAt', { ascending: false }),
-			{
-				resource: 'rent_payment',
-				operation: 'findAll'
-			}
-		)
-=======
 		const { data, error } = await client
 			.from('rent_payment')
 			.select('*')
@@ -458,7 +444,6 @@
 		}
 
 		return (data as RentPayment[]) ?? []
->>>>>>> 590f8acc
 	}
 
 	/**
@@ -472,21 +457,6 @@
 
 		const client = this.supabase.getUserClient(token)
 
-<<<<<<< HEAD
-		// ✅ RLS automatically validates subscription ownership
-		await this.queryHelpers.querySingle<Pick<RentSubscription, 'id' | 'ownerId'>>(
-			client
-				.from('rent_subscription')
-				.select('id, ownerId')
-				.eq('id', subscriptionId)
-				.single(),
-			{
-				resource: 'rent_subscription',
-				id: subscriptionId,
-				operation: 'findOne'
-			}
-		)
-=======
 		// RLS automatically validates subscription ownership
 		const { data: subscription, error: subscriptionError } = await client
 			.from('rent_subscription')
@@ -514,7 +484,6 @@
 				'Failed to load subscription payment history'
 			)
 		}
->>>>>>> 590f8acc
 
 		// ✅ RLS automatically filters payments to user's scope
 		return this.queryHelpers.queryList<RentPayment>(
@@ -543,21 +512,6 @@
 
 		const client = this.supabase.getUserClient(token)
 
-<<<<<<< HEAD
-		return this.queryHelpers.queryList<RentPayment>(
-			client
-				.from('rent_payment')
-				.select(
-					'id, tenantId, leaseId, amount, status, stripePaymentIntentId, failureReason, createdAt, subscriptionId, paymentType'
-				)
-				.eq('status', 'failed')
-				.order('createdAt', { ascending: false }),
-			{
-				resource: 'rent_payment',
-				operation: 'findAll'
-			}
-		)
-=======
 		const { data, error } = await client
 			.from('rent_payment')
 			.select('*')
@@ -573,7 +527,6 @@
 		}
 
 		return (data as RentPayment[]) ?? []
->>>>>>> 590f8acc
 	}
 
 	/**
@@ -587,21 +540,6 @@
 
 		const client = this.supabase.getUserClient(token)
 
-<<<<<<< HEAD
-		// ✅ RLS automatically validates subscription ownership
-		await this.queryHelpers.querySingle<Pick<RentSubscription, 'id' | 'ownerId'>>(
-			client
-				.from('rent_subscription')
-				.select('id, ownerId')
-				.eq('id', subscriptionId)
-				.single(),
-			{
-				resource: 'rent_subscription',
-				id: subscriptionId,
-				operation: 'findOne'
-			}
-		)
-=======
 		// RLS automatically validates subscription ownership
 		const { data: subscription, error: subscriptionError } = await client
 			.from('rent_subscription')
@@ -630,7 +568,6 @@
 				'Failed to load subscription failed attempts'
 			)
 		}
->>>>>>> 590f8acc
 
 		// ✅ RLS automatically filters payments to user's scope
 		return this.queryHelpers.queryList<RentPayment>(
