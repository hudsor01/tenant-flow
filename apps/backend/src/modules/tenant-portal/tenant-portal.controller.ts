import {
	BadRequestException,
	Body,
	Controller,
	Get,
	HttpCode,
	HttpStatus,
	InternalServerErrorException,
	Post,
	UseGuards
} from '@nestjs/common'
import { JwtAuthGuard } from '../../shared/auth/jwt-auth.guard'
import { RolesGuard } from '../../shared/guards/roles.guard'
import { Roles } from '../../shared/decorators/roles.decorator'
import { JwtToken } from '../../shared/decorators/jwt-token.decorator'
import { User } from '../../shared/decorators/user.decorator'
import type { authUser } from '@repo/shared/types/auth'
import type { Database } from '@repo/shared/types/supabase-generated'
import { SupabaseService } from '../../database/supabase.service'
import { createZodDto } from 'nestjs-zod'
import { z } from 'zod'
import { Logger } from '@nestjs/common'

// DTOs for tenant portal endpoints
const CreateMaintenanceRequestSchema = z.object({
	title: z.string().min(1).max(200),
	description: z.string().min(1).max(2000),
	priority: z.enum(['LOW', 'MEDIUM', 'HIGH', 'URGENT']),
	category: z.string().optional(),
	allowEntry: z.boolean().default(true),
	photos: z.array(z.string().url()).max(6).optional()
})

class CreateMaintenanceRequestDto extends createZodDto(
	CreateMaintenanceRequestSchema
) {}

type TenantRow = Database['public']['Tables']['tenant']['Row']
type LeaseRow = Database['public']['Tables']['lease']['Row']
type MaintenanceRequestRow =
	Database['public']['Tables']['maintenance_request']['Row']
type MaintenanceRequestListItem = Pick<
	MaintenanceRequestRow,
	| 'id'
	| 'title'
	| 'description'
	| 'priority'
	| 'status'
	| 'category'
	| 'createdAt'
	| 'updatedAt'
	| 'completedAt'
	| 'requestedBy'
	| 'unitId'
>
type RentPaymentRow = Database['public']['Tables']['rent_payment']['Row']
type RentPaymentListItem = Pick<
	RentPaymentRow,
	| 'id'
	| 'amount'
	| 'status'
	| 'paidAt'
	| 'dueDate'
	| 'createdAt'
	| 'leaseId'
	| 'tenantId'
	| 'stripePaymentIntentId'
	| 'landlordReceives'
> & {
	receiptUrl: string | null
}

/**
 * Tenant Portal Controller
 *
 * Dedicated endpoints for tenant-only operations with role-based access control.
 * Enforces TENANT role via @Roles() decorator and RolesGuard.
 *
 * Security: Defense in depth
 * - Application Layer: @Roles('TENANT') + RolesGuard
 * - Database Layer: RLS policies enforce auth.uid() = tenantId
 */
@Controller('tenant-portal')
@UseGuards(JwtAuthGuard, RolesGuard)
@Roles('TENANT')
export class TenantPortalController {
	private readonly logger = new Logger(TenantPortalController.name)

	constructor(private readonly supabase: SupabaseService) {}

	/**
<<<<<<< HEAD
	 * Get the authenticated tenant's current active lease with property and unit details
	 * RLS ensures tenant can only see their own lease data
=======
	 * Tenant dashboard - combines lease, payments, and maintenance summaries
	 */
	@Get('dashboard')
	async getDashboard(@JwtToken() token: string, @User() user: authUser) {
		const tenant = await this.resolveTenant(token, user)

		const [lease, maintenanceSummary, payments] = await Promise.all([
			this.fetchActiveLease(token, tenant),
			this.fetchMaintenanceSummary(token, user),
			this.fetchPayments(token, tenant)
		])

		const upcomingPayment = payments.find(
			payment =>
				(payment.status === 'DUE' || payment.status === 'PENDING') &&
				payment.dueDate
		)

		return {
			tenant: {
				id: tenant.id,
				firstName: tenant.firstName,
				lastName: tenant.lastName,
				email: tenant.email,
				status: tenant.status
			},
			lease,
			maintenance: maintenanceSummary,
			payments: {
				recent: payments.slice(0, 5),
				upcoming: upcomingPayment ?? null,
				totalPaidUsd: payments
					.filter(
						payment =>
							payment.status === 'PAID' || payment.status === 'SUCCEEDED'
					)
					.reduce((acc, payment) => acc + payment.amount / 100, 0)
			}
		}
	}

	/**
	 * Lease endpoint - returns the active lease with unit/property metadata
	 */
	@Get('lease')
	async getLease(@JwtToken() token: string, @User() user: authUser) {
		const tenant = await this.resolveTenant(token, user)
		return this.fetchActiveLease(token, tenant)
	}

	/**
	 * List maintenance requests created by the tenant
>>>>>>> dfb9565e
	 */
	@Get('maintenance')
	async getMaintenance(@JwtToken() token: string, @User() user: authUser) {
		const maintenance = await this.fetchMaintenanceRequests(token, user)
		const summary = this.calculateMaintenanceStats(maintenance)
		return { requests: maintenance, summary }
	}

	/**
	 * Create a maintenance request
	 */
	@Post('maintenance')
	@HttpCode(HttpStatus.CREATED)
	async createMaintenanceRequest(
		@Body() body: CreateMaintenanceRequestDto,
		@JwtToken() token: string,
		@User() user: authUser
	) {
		const tenant = await this.resolveTenant(token, user)
		const lease = await this.fetchActiveLease(token, tenant)

		if (!lease?.unit) {
			this.logger.warn(
				'Tenant attempted to create maintenance request without active unit',
				{
					authUserId: user.id
				}
			)
			throw new BadRequestException(
				'No active lease unit found. Cannot create maintenance request.'
			)
		}

		const maintenanceRequest: Database['public']['Tables']['maintenance_request']['Insert'] =
			{
				title: body.title,
				description: body.description,
				priority: body.priority as Database['public']['Enums']['Priority'],
				category: body.category ?? null,
				unitId: lease.unit.id,
				status: 'OPEN',
				requestedBy: user.id,
				allowEntry: body.allowEntry ?? true,
				photos: body.photos && body.photos.length > 0 ? body.photos : null
			}

		const { data, error } = await this.supabase
			.getUserClient(token)
<<<<<<< HEAD
			.from('lease')
			.select(
				`
				id,
				startDate,
				endDate,
				rentAmount,
				securityDeposit,
				status,
				leaseType,
				unitId,
				tenantId,
				createdAt,
				updatedAt,
				unit:unit!inner(
					id,
					unitNumber,
					bedrooms,
					bathrooms,
					squareFeet,
					property:property!inner(
						id,
						name,
						address,
						city,
						state,
						zipCode,
						propertyType
					)
				)
				`
			)
			.eq('tenantId', userId)
			.eq('status', 'ACTIVE')
			.single()
=======
			.from('maintenance_request')
			.insert(maintenanceRequest)
			.select()
			.single<MaintenanceRequestRow>()
>>>>>>> dfb9565e

		if (error) {
			this.logger.error('Failed to create maintenance request', {
				authUserId: user.id,
				unitId: lease.unit.id,
				error: error.message
			})
			throw new InternalServerErrorException(
				'Failed to create maintenance request'
			)
		}

		return data
	}

	/**
	 * Tenant payments endpoint - history & metadata
	 */
	@Get('payments')
	async getPaymentsEndpoint(@JwtToken() token: string, @User() user: authUser) {
		const tenant = await this.resolveTenant(token, user)
		const payments = await this.fetchPayments(token, tenant)

		return {
			payments,
			methodsEndpoint: '/api/v1/stripe/tenant-payment-methods'
		}
	}

	/**
	 * Tenant documents endpoint – returns lease documents & payment stubs
	 */
	@Get('documents')
	async getDocuments(@JwtToken() token: string, @User() user: authUser) {
		const tenant = await this.resolveTenant(token, user)
		const lease = await this.fetchActiveLease(token, tenant)
		const payments = await this.fetchPayments(token, tenant)

		const documents: Array<{
			id: string
			type: 'LEASE' | 'RECEIPT'
			name: string
			url: string | null
			createdAt: string | null
		}> = []

		if (lease?.metadata?.documentUrl) {
			documents.push({
				id: lease.id,
				type: 'LEASE',
				name: 'Signed Lease Agreement',
				url: lease.metadata.documentUrl,
				createdAt: lease.startDate
			})
		}

		for (const payment of payments) {
			if (!payment.receiptUrl) continue
			documents.push({
				id: payment.id,
				type: 'RECEIPT',
				name: `Rent receipt - ${new Date(payment.createdAt ?? payment.dueDate ?? '').toLocaleDateString()}`,
				url: payment.receiptUrl,
				createdAt: payment.paidAt ?? payment.createdAt
			})
		}

		return { documents }
	}

	// -------------------------------------------------------------------------
	// Private helpers
	// -------------------------------------------------------------------------

	private async resolveTenant(
		token: string,
		user: authUser
	): Promise<TenantRow> {
		const { data, error } = await this.supabase
			.getUserClient(token)
			.from('tenant')
			.select(
				'id, auth_user_id, firstName, lastName, email, status, stripe_customer_id'
			)
			.eq('auth_user_id', user.id)
			.single<TenantRow>()

		if (error || !data) {
			this.logger.error('Tenant record not found for auth user', {
				authUserId: user.id,
				error: error?.message
			})
			throw new InternalServerErrorException('Tenant account not activated')
		}

		return data
	}

	private async fetchActiveLease(
		token: string,
		tenant: TenantRow
	): Promise<
		| (LeaseRow & {
				unit: {
					id: string
					unitNumber: string | null
					bedrooms: number | null
					bathrooms: number | null
					property?: {
						id: string
						name: string | null
						address: string | null
						city: string | null
						state: string | null
						zipCode: string | null
					} | null
				} | null
				metadata: {
					documentUrl: string | null
				}
		  })
		| null
	> {
		const { data, error } = await this.supabase
			.getUserClient(token)
			.from('lease')
			.select(
				`
				id,
				startDate,
				endDate,
				rentAmount,
				securityDeposit,
				status,
				stripe_subscription_id,
				lease_document_url,
				createdAt,
				unit:unitId(
					id,
					unitNumber,
					bedrooms,
					bathrooms,
					property:propertyId(
						id,
						name,
						address,
						city,
						state,
						zipCode
					)
				)
			`
			)
			.eq('tenantId', tenant.id)
			.eq('status', 'ACTIVE')
			.order('startDate', { ascending: false })
			.limit(1)
			.maybeSingle()

		if (error) {
			this.logger.error('Failed to load tenant lease', {
				tenantId: tenant.id,
				error: error.message
			})
			throw new InternalServerErrorException('Failed to load lease information')
		}

		if (!data) {
			return null
		}

		const {
			lease_document_url: leaseDocumentUrl,
			unit,
			...leaseCore
		} = data as LeaseRow & {
			lease_document_url?: string | null
			unit?: {
				id: string
				unitNumber: string | null
				bedrooms: number | null
				bathrooms: number | null
				property?: {
					id: string
					name: string | null
					address: string | null
					city: string | null
					state: string | null
					zipCode: string | null
				} | null
			} | null
		}

		return {
			...leaseCore,
			lease_document_url: leaseDocumentUrl,
			unit: unit ?? null,
			metadata: {
				documentUrl: leaseDocumentUrl ?? null
			}
		}
	}

	private async fetchMaintenanceRequests(
		token: string,
		user: authUser
	): Promise<MaintenanceRequestListItem[]> {
		const { data, error } = await this.supabase
			.getUserClient(token)
			.from('maintenance_request')
			.select(
				'id, title, description, priority, status, category, createdAt, updatedAt, completedAt, requestedBy, unitId'
			)
			.eq('requestedBy', user.id)
			.order('createdAt', { ascending: false })

		if (error) {
			this.logger.error('Failed to fetch maintenance requests', {
				authUserId: user.id,
				error: error.message
			})
			throw new InternalServerErrorException(
				'Failed to load maintenance requests'
			)
		}

		return data ?? []
	}

	private async fetchMaintenanceSummary(
		token: string,
		user: authUser
	): Promise<{
		total: number
		open: number
		inProgress: number
		completed: number
		recent: MaintenanceRequestListItem[]
	}> {
		const requests = await this.fetchMaintenanceRequests(token, user)
		const summary = this.calculateMaintenanceStats(requests)
		return {
			...summary,
			recent: requests.slice(0, 5)
		}
	}

	private calculateMaintenanceStats(requests: MaintenanceRequestListItem[]) {
		const total = requests.length
		const open = requests.filter(r => r.status === 'OPEN').length
		const inProgress = requests.filter(r => r.status === 'IN_PROGRESS').length
		const completed = requests.filter(r => r.status === 'COMPLETED').length

		return {
			total,
			open,
			inProgress,
			completed
		}
	}

	private async fetchPayments(
		token: string,
		tenant: TenantRow
	): Promise<RentPaymentListItem[]> {
		const { data, error } = await this.supabase
			.getUserClient(token)
			.from('rent_payment')
			.select(
				'id, amount, status, paidAt, dueDate, createdAt, leaseId, tenantId, stripePaymentIntentId, landlordReceives'
			)
			.eq('tenantId', tenant.id)
			.order('createdAt', { ascending: false })
			.limit(50)

		if (error) {
			this.logger.error('Failed to load rent payments', {
				tenantId: tenant.id,
				error: error.message
			})
			throw new InternalServerErrorException('Failed to load payment history')
		}

		return (data ?? []).map(payment => ({
			...payment,
			receiptUrl: this.buildStripeReceiptUrl(payment.stripePaymentIntentId)
		}))
	}

	private buildStripeReceiptUrl(paymentIntentId: string | null) {
		// TODO: Store and return Stripe's public receipt_url from payment creation
		// Dashboard URLs are not accessible to tenants
		// Proper fix: Add receipt_url column to rent_payment table and populate it
		// when creating PaymentIntent (from charges.data[0].receipt_url)
		if (!paymentIntentId) return null
		return null // Returning null instead of inaccessible dashboard URL
	}
}<|MERGE_RESOLUTION|>--- conflicted
+++ resolved
@@ -89,10 +89,6 @@
 	constructor(private readonly supabase: SupabaseService) {}
 
 	/**
-<<<<<<< HEAD
-	 * Get the authenticated tenant's current active lease with property and unit details
-	 * RLS ensures tenant can only see their own lease data
-=======
 	 * Tenant dashboard - combines lease, payments, and maintenance summaries
 	 */
 	@Get('dashboard')
@@ -145,7 +141,6 @@
 
 	/**
 	 * List maintenance requests created by the tenant
->>>>>>> dfb9565e
 	 */
 	@Get('maintenance')
 	async getMaintenance(@JwtToken() token: string, @User() user: authUser) {
@@ -194,48 +189,10 @@
 
 		const { data, error } = await this.supabase
 			.getUserClient(token)
-<<<<<<< HEAD
-			.from('lease')
-			.select(
-				`
-				id,
-				startDate,
-				endDate,
-				rentAmount,
-				securityDeposit,
-				status,
-				leaseType,
-				unitId,
-				tenantId,
-				createdAt,
-				updatedAt,
-				unit:unit!inner(
-					id,
-					unitNumber,
-					bedrooms,
-					bathrooms,
-					squareFeet,
-					property:property!inner(
-						id,
-						name,
-						address,
-						city,
-						state,
-						zipCode,
-						propertyType
-					)
-				)
-				`
-			)
-			.eq('tenantId', userId)
-			.eq('status', 'ACTIVE')
-			.single()
-=======
 			.from('maintenance_request')
 			.insert(maintenanceRequest)
 			.select()
 			.single<MaintenanceRequestRow>()
->>>>>>> dfb9565e
 
 		if (error) {
 			this.logger.error('Failed to create maintenance request', {
