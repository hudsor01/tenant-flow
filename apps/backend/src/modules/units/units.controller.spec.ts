--- conflicted
+++ resolved
@@ -190,13 +190,7 @@
 		})
 
 		it('should throw NotFoundException when unit not found', async () => {
-<<<<<<< HEAD
-			mockUnitsServiceInstance.findOne.mockRejectedValue(
-				new NotFoundException('Unit not found')
-			)
-=======
 			mockUnitsServiceInstance.findOne.mockImplementation(() => Promise.resolve(null))
->>>>>>> 590f8acc
 
 			await expect(
 				controller.findOne(
