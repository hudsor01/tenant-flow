--- conflicted
+++ resolved
@@ -114,8 +114,7 @@
 			mockUnitsServiceInstance.findAll.mockResolvedValue(mockUnits)
 
 			const result = await controller.findAll(
-<<<<<<< HEAD
-			createMockRequest({ user: mockUser }) as any,
+			'mock-jwt-token',
 			{
 				property_id: null,
 				status: undefined,
@@ -125,16 +124,6 @@
 				sortBy: 'created_at',
 				sortOrder: 'desc'
 			}
-=======
-			'mock-jwt-token',
-			null, // property_id
-			null, // status
-			null, // search
-			10,   // limit
-			0,    // offset
-			'created_at', // sortBy
-			'desc' // sortOrder
->>>>>>> f31aa1d3
 		)
 
 			expect(mockUnitsServiceInstance.findAll).toHaveBeenCalled()
@@ -176,27 +165,16 @@
 			mockUnitsServiceInstance.findAll.mockResolvedValue(mockUnits as any)
 
 			const result = await controller.findAll(
-<<<<<<< HEAD
-			createMockRequest({ user: mockUser }) as any,
+			'mock-jwt-token',
 			{
 				property_id: null,
-				status: 'OCCUPIED' as any, // Uppercase input
+				status: 'OCCUPIED' as any, // Uppercase input to test normalization
 				search: undefined,
 				limit: 10,
 				offset: 0,
 				sortBy: 'created_at',
 				sortOrder: 'desc'
 			}
-=======
-			'mock-jwt-token',
-			null, // property_id
-			'OCCUPIED', // status - uppercase input to test normalization
-			null, // search
-			10,   // limit
-			0,    // offset
-			'created_at', // sortBy
-			'desc' // sortOrder
->>>>>>> f31aa1d3
 		)
 
 			// Verify service was called and status was normalized
