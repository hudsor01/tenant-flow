--- conflicted
+++ resolved
@@ -190,13 +190,7 @@
 		})
 
 		it('should throw NotFoundException when unit not found', async () => {
-<<<<<<< HEAD
-			mockUnitsServiceInstance.findOne.mockRejectedValue(
-				new NotFoundException('Unit not found')
-			)
-=======
 			mockUnitsServiceInstance.findOne.mockImplementation(() => Promise.resolve(null))
->>>>>>> 6481c620
 
 			await expect(
 				controller.findOne(
