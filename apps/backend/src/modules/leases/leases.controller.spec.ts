--- conflicted
+++ resolved
@@ -10,22 +10,16 @@
 import { EmailService } from '../email/email.service'
 import { LeasesController } from './leases.controller'
 import { LeasesService } from './leases.service'
-<<<<<<< HEAD
 import { LeaseFinancialService } from './lease-financial.service'
 import { LeaseLifecycleService } from './lease-lifecycle.service'
-=======
 import { LeaseSignatureService } from './lease-signature.service'
->>>>>>> 7a3a8132
 
 describe('LeasesController', () => {
 	let controller: LeasesController
 	let mockLeasesService: jest.Mocked<LeasesService>
-<<<<<<< HEAD
 	let mockFinancialService: jest.Mocked<LeaseFinancialService>
 	let mockLifecycleService: jest.Mocked<LeaseLifecycleService>
-=======
 	let mockSignatureService: jest.Mocked<LeaseSignatureService>
->>>>>>> 7a3a8132
 
 	const generateUUID = () => randomUUID()
 
@@ -73,7 +67,6 @@
 			remove: jest.fn()
 		} as unknown as jest.Mocked<LeasesService>
 
-<<<<<<< HEAD
 		mockFinancialService = {
 			getStats: jest.fn(),
 			getExpiring: jest.fn(),
@@ -85,14 +78,15 @@
 			renew: jest.fn(),
 			terminate: jest.fn()
 		} as unknown as jest.Mocked<LeaseLifecycleService>
-=======
+
 		mockSignatureService = {
 			sendForSignature: jest.fn(),
 			signLeaseAsOwner: jest.fn(),
 			signLeaseAsTenant: jest.fn(),
-			getSignatureStatus: jest.fn()
+			getSignatureStatus: jest.fn(),
+			getSigningUrl: jest.fn(),
+			cancelSignatureRequest: jest.fn()
 		} as unknown as jest.Mocked<LeaseSignatureService>
->>>>>>> 7a3a8132
 
 		const module: TestingModule = await Test.createTestingModule({
 			controllers: [LeasesController],
@@ -102,17 +96,16 @@
 					useValue: mockLeasesService
 				},
 				{
-<<<<<<< HEAD
 					provide: LeaseFinancialService,
 					useValue: mockFinancialService
 				},
 				{
 					provide: LeaseLifecycleService,
 					useValue: mockLifecycleService
-=======
+				},
+				{
 					provide: LeaseSignatureService,
 					useValue: mockSignatureService
->>>>>>> 7a3a8132
 				},
 				{
 					provide: SupabaseService,
@@ -383,13 +376,8 @@
 		it('should terminate lease with reason', async () => {
 			const lease_id = generateUUID()
 			const reason = 'Tenant violation'
-<<<<<<< HEAD
-			const mockLease = createMockLease({ lease_status: 'TERMINATED' })
+			const mockLease = createMockLease({ lease_status: 'terminated' })
 			mockLifecycleService.terminate.mockResolvedValue(mockLease)
-=======
-			const mockLease = createMockLease({ lease_status: 'terminated' })
-			mockLeasesService.terminate.mockResolvedValue(mockLease)
->>>>>>> 7a3a8132
 
 			const result = await controller.terminate(
 				lease_id,
