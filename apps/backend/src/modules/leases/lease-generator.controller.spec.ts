--- conflicted
+++ resolved
@@ -35,7 +35,7 @@
 			bathrooms: 1
 		},
 		owner: {
-			name: 'Test Owner',
+			name: 'Test owner',
 			isEntity: false,
 			address: {
 				street: '456 Owner Ave',
@@ -227,18 +227,10 @@
 		})
 
 		it('handles PDF service errors', async () => {
-<<<<<<< HEAD
-			pdfService.generateLeasePDF.mockRejectedValue(
-				new Error('PDF failed')
-			)
-
-			await expect(controller.generateLease(validLease)).rejects.toThrow(
-=======
 			pdfService.generateLeasePDF.mockRejectedValue(new Error('PDF failed'))
 			await expect(
 				controller.generateLease(mockToken, mockUserId, validLease)
 			).rejects.toThrow(
->>>>>>> 181521fa
 				new InternalServerErrorException('Failed to generate lease agreement')
 			)
 		})
