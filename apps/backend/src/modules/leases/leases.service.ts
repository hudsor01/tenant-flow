--- conflicted
+++ resolved
@@ -75,35 +75,8 @@
 			// RLS SECURITY: User-scoped client automatically filters to user's leases
 			const client = this.supabase.getUserClient(token)
 
-			// Build single query with relations to avoid N+1 queries in frontend
-			// PERFORMANCE FIX: Includes tenant, unit, and property data in single query
-			// Eliminates 3 requests → 1 request (200-400ms savings)
-			let queryBuilder = client.from('leases').select(`
-				*,
-				tenant:tenants!primary_tenant_id(
-					id,
-					full_name,
-					email,
-					phone,
-					user_id
-				),
-				unit:units!unit_id(
-					id,
-					unit_number,
-					property_id,
-					floor,
-					bedrooms,
-					bathrooms
-				),
-				property:properties(
-					id,
-					name,
-					address,
-					city,
-					state,
-					zip_code
-				)
-			`, { count: 'exact' })
+		// Build single query with both data and count (NO manual user_id/unit_id filtering needed)
+			let queryBuilder = client.from('leases').select('*', { count: 'exact' })
 
 			// Apply filters
 			if (query.property_id) {
@@ -228,94 +201,81 @@
 	 */
 	async create(token: string, dto: CreateLeaseDto): Promise<Lease> {
 		try {
-			if (!token) {
-				this.logger.warn('Create lease called without token')
-				throw new BadRequestException('Authentication token is required')
-			}
-
-			const unitId = dto.unit_id
-			const tenantId = dto.primary_tenant_id
-
-			if (!unitId) {
-				throw new BadRequestException('unit_id is required')
-			}
-			if (!tenantId) {
-				throw new BadRequestException('primary_tenant_id is required')
-			}
-
-			const parseDateOnly = (value: string): Date | null => {
-				if (!/^\d{4}-\d{2}-\d{2}$/.test(value)) return null
-				const date = new Date(`${value}T00:00:00.000Z`)
-				if (Number.isNaN(date.getTime())) return null
-				const [year, month, day] = value.split('-').map(Number)
-				if (
-					date.getUTCFullYear() !== year ||
-					date.getUTCMonth() + 1 !== month ||
-					date.getUTCDate() !== day
-				) {
-					return null
-				}
-				return date
-			}
-
-			if (!dto.start_date || !dto.end_date) {
-				throw new BadRequestException('Start date and end date are required')
-			}
-
-			const startDate = parseDateOnly(dto.start_date)
-			const endDate = parseDateOnly(dto.end_date)
-
-			if (!startDate || !endDate) {
-				throw new BadRequestException('Invalid date format (YYYY-MM-DD required)')
-			}
-			if (endDate <= startDate) {
-				throw new BadRequestException('End date must be after start date')
-			}
-
-			if (!dto.rent_amount || dto.rent_amount <= 0) {
-				throw new BadRequestException('Rent amount must be positive')
-			}
-
-			const paymentDay = dto.payment_day ?? 1
-			if (paymentDay < 1 || paymentDay > 31) {
-				throw new BadRequestException('Payment day must be between 1 and 31')
-			}
-
-			const validStatuses: LeaseStatus[] = [
-				'draft',
-				'pending_signature',
-				'active',
-				'ended',
-				'terminated'
-			]
-			if (dto.lease_status && !validStatuses.includes(dto.lease_status as LeaseStatus)) {
-				throw new BadRequestException('Invalid lease status')
-			}
-			const leaseStatus = (dto.lease_status as LeaseStatus | undefined) ?? 'draft'
-
-			// Lead paint disclosure requirement
-			if (
-				dto.property_built_before_1978 === true &&
-				dto.lead_paint_disclosure_acknowledged !== true
-			) {
+			if (!token || !dto.unit_id || !dto.primary_tenant_id) {
+				this.logger.warn('Create lease called with missing parameters', {
+					dto
+				})
 				throw new BadRequestException(
-<<<<<<< HEAD
-					'Lead paint disclosure acknowledgment is required for properties built before 1978'
+					'Authentication token, unit ID, and primary tenant ID are required'
 				)
 			}
 
-			this.logger.log('Creating lease via RLS-protected query', { dto })
-
-			// RLS SECURITY: User-scoped client automatically validates unit access + insert permissions
+			this.logger.log('Creating lease via RLS-protected query', {
+				dto
+			})
+
+			// RLS SECURITY: User-scoped client automatically validates unit/tenant ownership
 			const client = this.supabase.getUserClient(token)
 
-			// Fetch unit (RLS-protected). If the owner can't see it, they can't create a lease for it.
-			const { data: unit, error: unitError } = await client
-				.from('units')
-				.select('id, owner_user_id, property_id, property:properties(name)')
-				.eq('id', unitId)
+			// Parallelize independent queries for performance (~40-80ms saved)
+			// Unit and tenant queries don't depend on each other
+			const [unitResult, tenantResult] = await Promise.all([
+				client
+					.from('units')
+					.select('id, property_id, property:properties(name, owner_user_id)')
+					.eq('id', dto.unit_id)
+					.single(),
+				client
+					.from('tenants')
+					.select('id, user_id, user:users!tenants_user_id_fkey(first_name, last_name, email)')
+					.eq('id', dto.primary_tenant_id)
+					.single()
+			])
+
+			const unit = unitResult.data
+			const tenant = tenantResult.data
+
+			if (!unit) {
+				throw new BadRequestException('Unit not found or access denied')
+			}
+
+			if (!tenant) {
+				throw new BadRequestException('Tenant not found or access denied')
+			}
+
+			// Verify tenant was invited to this property
+			// Uses accepted_at IS NOT NULL (per user decision: ignore status after acceptance)
+			const { data: invitation } = await client
+				.from('tenant_invitations')
+				.select('id')
+				.eq('property_id', unit.property_id)
+				.eq('accepted_by_user_id', tenant.user_id)
+				.not('accepted_at', 'is', null)
 				.maybeSingle()
-=======
+
+			if (!invitation) {
+				// Enrich error message with context for better debugging
+				// Type-safe access to user relation (query includes user join)
+			type UserInfo = { first_name: string | null; last_name: string | null; email: string | null } | null
+			const tenantUser: UserInfo = tenant.user
+				const tenantName = tenantUser
+					? [tenantUser.first_name, tenantUser.last_name].filter(Boolean).join(' ') || tenantUser.email || 'Unknown'
+					: 'Unknown tenant'
+
+				// Type-safe access to property relation (query includes property join)
+			type PropertyInfo = { name: string | null } | null
+			const propertyInfo: PropertyInfo = unit.property
+			const propertyName = propertyInfo?.name || 'this property'
+
+				this.logger.warn('Lease creation failed: Tenant not invited to property', {
+					tenant_id: dto.primary_tenant_id,
+					tenant_name: tenantName,
+					property_id: unit.property_id,
+					property_name: propertyName,
+					unit_id: dto.unit_id
+				})
+
+				throw new BadRequestException(
 				`Cannot create lease: ${tenantName} has not been invited to ${propertyName}. Please send an invitation first.`
 			)
 		}
@@ -348,44 +308,17 @@
 		if (!property?.owner_user_id) {
 			throw new BadRequestException('Property owner not found')
 		}
->>>>>>> d1219f74
-
-			if (unitError) {
-				this.logger.warn('Failed to fetch unit during lease creation', {
-					error: unitError.message,
-					unitId
-				})
-			}
-
-			if (!unit) {
-				throw new BadRequestException('Unit not found or access denied')
-			}
-
-			// IMPORTANT: Owners cannot SELECT tenants/users due to RLS.
-			// Use a tightly-scoped SECURITY DEFINER RPC to validate:
-			// - tenant exists
-			// - tenant has an invitation to this unit
-			// - invitation is accepted
-			// This keeps the write path user-scoped (no service role) while preserving correct access control.
-			const { error: inviteError } = await client.rpc('assert_can_create_lease', {
-				p_unit_id: unitId,
-				p_primary_tenant_id: tenantId
-			})
-
-			if (inviteError) {
-				throw new BadRequestException(inviteError.message)
-			}
-
-			const insertData: Database['public']['Tables']['leases']['Insert'] = {
-				primary_tenant_id: tenantId,
-				unit_id: unitId,
-				owner_user_id: unit.owner_user_id,
-				start_date: dto.start_date!, // Validated above
-				end_date: dto.end_date!, // Validated above
-				rent_amount: dto.rent_amount!, // Validated above
-				security_deposit: dto.security_deposit ?? 0,
-				lease_status: leaseStatus,
-				payment_day: paymentDay,
+
+		const insertData: Database['public']['Tables']['leases']['Insert'] = {
+			primary_tenant_id: dto.primary_tenant_id,
+			unit_id: dto.unit_id,
+			owner_user_id: property.owner_user_id,
+			start_date: dto.start_date!,
+				end_date: dto.end_date || '',
+				rent_amount: dto.rent_amount!,
+				security_deposit: dto.security_deposit || 0,
+				lease_status: (dto.lease_status || 'draft') as Database['public']['Enums']['lease_status'],
+				payment_day: dto.payment_day ?? 1,
 				rent_currency: dto.rent_currency || 'USD',
 				grace_period_days: dto.grace_period_days ?? null,
 				late_fee_amount: dto.late_fee_amount ?? null,
@@ -453,7 +386,7 @@
 					error: error.message,
 					dto
 				})
-				throw new BadRequestException(error.message)
+				throw new BadRequestException('Failed to create lease')
 			}
 
 			const lease = data as Lease
