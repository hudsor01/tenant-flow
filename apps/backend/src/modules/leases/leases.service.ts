// LeaseStatus type removed - using string literals from database enum
/**
 * Leases Service - Ultra-Native NestJS Implementation
 * Direct Supabase access, no repository abstractions
 * Simplified: Removed duplicate methods, consolidated analytics
 */

import {
	BadRequestException,
	ConflictException,
	Injectable,
	NotFoundException
} from '@nestjs/common'
import type { CreateLeaseDto } from './dto/create-lease.dto'
import type { UpdateLeaseDto } from './dto/update-lease.dto'
import type { Lease, LeaseStatus } from '@repo/shared/types/core'
import type { Database } from '@repo/shared/types/supabase'
import { SupabaseService } from '../../database/supabase.service'
import { AppLogger } from '../../logger/app-logger.service'
import {
	buildMultiColumnSearch,
	sanitizeSearchInput
} from '../../shared/utils/sql-safe.utils'

@Injectable()
export class LeasesService {
	constructor(
		private readonly supabase: SupabaseService,
		private readonly logger: AppLogger
	) {}

	/**
	 * Get user-scoped Supabase client for direct database access
	 * Used by lease-generator.controller.ts for fetching lease data with relations
	 */
	getUserClient(token: string) {
		return this.supabase.getUserClient(token)
	}

	/**
	 * REMOVED: Manual unit filtering violates RLS pattern
	 * RLS policies automatically filter data to user's scope via getUserClient(token)
	 */

	/**
	 * Get all leases for a user with search and filters
	 * RLS COMPLIANT: Uses getUserClient(token) - RLS automatically filters to user's leases
	 */
	async findAll(
		token: string,
		query: {
			tenant_id?: string | undefined
			unit_id?: string | undefined
			property_id?: string | undefined
			status?: string | undefined
			start_date?: string | undefined
			end_date?: string | undefined
			search?: string | undefined
			limit?: number | undefined
			offset?: number | undefined
			sortBy?: string | undefined
			sortOrder?: string | undefined
		}
	): Promise<{ data: Lease[]; total: number; limit: number; offset: number }> {
		try {
			if (!token) {
				this.logger.warn('Find all leases requested without token')
				throw new BadRequestException('Authentication token is required')
			}

			this.logger.log('Finding all leases via RLS-protected query', {
				query
			})

			// RLS SECURITY: User-scoped client automatically filters to user's leases
			const client = this.supabase.getUserClient(token)

		// Build single query with both data and count (NO manual user_id/unit_id filtering needed)
			let queryBuilder = client.from('leases').select('*', { count: 'exact' })

			// Apply filters
			if (query.property_id) {
				queryBuilder = queryBuilder.eq('property_id', String(query.property_id))
			}
			if (query.tenant_id) {
				queryBuilder = queryBuilder.eq(
					'primary_tenant_id',
					String(query.tenant_id)
				)
			}
			if (query.status) {
				queryBuilder = queryBuilder.eq('lease_status', query.status as LeaseStatus)
			}
			if (query.start_date) {
				queryBuilder = queryBuilder.gte(
					'start_date',
					new Date(query.start_date as string).toISOString()
				)
			}
			if (query.end_date) {
				queryBuilder = queryBuilder.lte(
					'end_date',
					new Date(query.end_date as string).toISOString()
				)
			}
			// SECURITY FIX #2: Use safe search to prevent SQL injection
			if (query.search) {
				const sanitized = sanitizeSearchInput(String(query.search))
				if (sanitized) {
					queryBuilder = queryBuilder.or(
						buildMultiColumnSearch(sanitized, ['primary_tenant_id', 'unit_id'])
					)
				}
			}

			// Apply pagination
			const limit = query.limit ? Number(query.limit) : 50
			const offset = query.offset ? Number(query.offset) : 0
			queryBuilder = queryBuilder.range(offset, offset + limit - 1)

			// Apply sorting
			const sortBy = query.sortBy || 'created_at'
			const sortOrder = query.sortOrder || 'desc'
			queryBuilder = queryBuilder.order(sortBy as string, {
				ascending: sortOrder === 'asc'
			})

			const { data, count, error } = await queryBuilder

			if (error) {
				this.logger.error('Failed to fetch leases from Supabase', {
					error: error.message,
					query
				})
				throw new BadRequestException('Failed to fetch leases')
			}

			return {
				data: data as Lease[],
				total: count ?? 0,
				limit,
				offset
			}
		} catch (error) {
			this.logger.error('Leases service failed to find all leases', {
				error: error instanceof Error ? error.message : String(error),
				query
			})
			throw new BadRequestException(
				error instanceof Error ? error.message : 'Failed to fetch leases'
			)
		}
	}

	/**
	 * Find one lease by ID
	 * RLS COMPLIANT: Uses getUserClient(token) - RLS automatically filters to user's leases
	 */
	async findOne(token: string, lease_id: string): Promise<Lease> {
		// FAIL FAST: Validate inputs immediately
		if (!token || !lease_id) {
			this.logger.warn('Find one lease called with missing parameters', {
				lease_id
			})
			throw new BadRequestException(
				'Authentication token and lease ID are required'
			)
		}

		this.logger.log('Finding one lease via RLS-protected query', {
			lease_id
		})

		// RLS SECURITY: User-scoped client automatically filters to user's leases
		const client = this.supabase.getUserClient(token)

		const { data, error } = await client
			.from('leases')
			.select('*')
			.eq('id', lease_id)
			.single()

		if (error) {
			this.logger.error('Failed to fetch lease from Supabase', {
				error: error.message,
				lease_id
			})
			throw new BadRequestException('Failed to fetch lease')
		}

		if (!data) {
			throw new NotFoundException(`Lease with ID ${lease_id} not found`)
		}

		return data as Lease
	}

	/**
	 * Create lease
	 * RLS COMPLIANT: Uses getUserClient(token) - RLS automatically validates ownership
	 */
	async create(token: string, dto: CreateLeaseDto): Promise<Lease> {
		try {
			if (!token || !dto.unit_id || !dto.primary_tenant_id) {
				this.logger.warn('Create lease called with missing parameters', {
					dto
				})
				throw new BadRequestException(
					'Authentication token, unit ID, and primary tenant ID are required'
				)
			}

			this.logger.log('Creating lease via RLS-protected query', {
				dto
			})

			// RLS SECURITY: User-scoped client automatically validates unit/tenant ownership
			const client = this.supabase.getUserClient(token)

			// Parallelize independent queries for performance (~40-80ms saved)
			// Unit and tenant queries don't depend on each other
			const [unitResult, tenantResult] = await Promise.all([
				client
<<<<<<< HEAD
				.from('units')
				.select('id, property_id, property:properties(name, owner_user_id)')
				.eq('id', dto.unit_id)
				.single(),
=======
					.from('units')
					.select('id, property_id, property:properties(name, owner_user_id)')
					.eq('id', dto.unit_id)
					.single(),
>>>>>>> f31aa1d3
				client
					.from('tenants')
					.select('id, user_id, user:users!tenants_user_id_fkey(first_name, last_name, email)')
					.eq('id', dto.primary_tenant_id)
					.single()
			])

			const unit = unitResult.data
			const tenant = tenantResult.data

			if (!unit) {
				throw new BadRequestException('Unit not found or access denied')
			}

			if (!tenant) {
				throw new BadRequestException('Tenant not found or access denied')
			}

			// Verify tenant was invited to this property
			// Uses accepted_at IS NOT NULL (per user decision: ignore status after acceptance)
			const { data: invitation } = await client
				.from('tenant_invitations')
				.select('id')
				.eq('property_id', unit.property_id)
				.eq('accepted_by_user_id', tenant.user_id)
				.not('accepted_at', 'is', null)
				.maybeSingle()

			if (!invitation) {
				// Enrich error message with context for better debugging
				// Type-safe access to user relation (query includes user join)
			type UserInfo = { first_name: string | null; last_name: string | null; email: string | null } | null
			const tenantUser: UserInfo = tenant.user
				const tenantName = tenantUser
					? [tenantUser.first_name, tenantUser.last_name].filter(Boolean).join(' ') || tenantUser.email || 'Unknown'
					: 'Unknown tenant'

				// Type-safe access to property relation (query includes property join)
			type PropertyInfo = { name: string | null } | null
			const propertyInfo: PropertyInfo = unit.property
			const propertyName = propertyInfo?.name || 'this property'

				this.logger.warn('Lease creation failed: Tenant not invited to property', {
					tenant_id: dto.primary_tenant_id,
					tenant_name: tenantName,
					property_id: unit.property_id,
					property_name: propertyName,
					unit_id: dto.unit_id
				})

				throw new BadRequestException(
					`Cannot create lease: ${tenantName} has not been invited to ${propertyName}. Please send an invitation first.`
				)
			}

			// Build insert data with all fields from DTO
<<<<<<< HEAD
			const insertData: Database['public']['Tables']['leases']['Insert'] = {
				primary_tenant_id: dto.primary_tenant_id,
				unit_id: dto.unit_id,
				owner_user_id: unit.property?.owner_user_id,
				start_date: dto.start_date,
=======
		// Extract owner_user_id from property relation
		type PropertyWithOwner = { name: string | null; owner_user_id: string | null } | null
		const property: PropertyWithOwner = unit.property
		if (!property?.owner_user_id) {
			throw new BadRequestException('Property owner not found')
		}

		const insertData: Database['public']['Tables']['leases']['Insert'] = {
			primary_tenant_id: dto.primary_tenant_id,
			unit_id: dto.unit_id,
			owner_user_id: property.owner_user_id,
			start_date: dto.start_date,
>>>>>>> f31aa1d3
				end_date: dto.end_date || '',
				rent_amount: dto.rent_amount,
				security_deposit: dto.security_deposit || 0,
				lease_status: dto.lease_status || 'draft',
				payment_day: dto.payment_day ?? 1,
				rent_currency: dto.rent_currency || 'USD',
				grace_period_days: dto.grace_period_days ?? null,
				late_fee_amount: dto.late_fee_amount ?? null,
				late_fee_days: dto.late_fee_days ?? null,
				auto_pay_enabled: dto.auto_pay_enabled ?? false
			}

			// Add lease detail fields if provided (wizard flow)
			const dtoWithDetails = dto as CreateLeaseDto & {
				max_occupants?: number | null
				pets_allowed?: boolean
				pet_deposit?: number | null
				pet_rent?: number | null
				utilities_included?: string[]
				tenant_responsible_utilities?: string[]
				property_rules?: string | null
				property_built_before_1978?: boolean
				lead_paint_disclosure_acknowledged?: boolean | null
				governing_state?: string
			}

			if (dtoWithDetails.max_occupants !== undefined) {
				insertData.max_occupants = dtoWithDetails.max_occupants
			}
			if (dtoWithDetails.pets_allowed !== undefined) {
				insertData.pets_allowed = dtoWithDetails.pets_allowed
			}
			if (dtoWithDetails.pet_deposit !== undefined) {
				insertData.pet_deposit = dtoWithDetails.pet_deposit
			}
			if (dtoWithDetails.pet_rent !== undefined) {
				insertData.pet_rent = dtoWithDetails.pet_rent
			}
			if (dtoWithDetails.utilities_included !== undefined) {
				insertData.utilities_included = dtoWithDetails.utilities_included
			}
			if (dtoWithDetails.tenant_responsible_utilities !== undefined) {
				insertData.tenant_responsible_utilities =
					dtoWithDetails.tenant_responsible_utilities
			}
			if (dtoWithDetails.property_rules !== undefined) {
				insertData.property_rules = dtoWithDetails.property_rules
			}
			if (dtoWithDetails.property_built_before_1978 !== undefined) {
				insertData.property_built_before_1978 =
					dtoWithDetails.property_built_before_1978
			}
			if (dtoWithDetails.lead_paint_disclosure_acknowledged !== undefined) {
				insertData.lead_paint_disclosure_acknowledged =
					dtoWithDetails.lead_paint_disclosure_acknowledged
			}
			if (dtoWithDetails.governing_state !== undefined) {
				insertData.governing_state = dtoWithDetails.governing_state
			}

			// Insert lease with all fields
			const { data, error } = await client
				.from('leases')
				.insert(insertData)
				.select()
				.single()

			if (error) {
				this.logger.error('Failed to create lease in Supabase', {
					error: error.message,
					dto
				})
				throw new BadRequestException('Failed to create lease')
			}

			const lease = data as Lease

			return lease
		} catch (error) {
			this.logger.error('Leases service failed to create lease', {
				error: error instanceof Error ? error.message : String(error),
				dto
			})
			throw new BadRequestException(
				error instanceof Error ? error.message : 'Failed to create lease'
			)
		}
	}

	/**
	 * Update lease
	 * RLS COMPLIANT: Uses getUserClient(token) - RLS automatically validates ownership
	 */
	async update(
		token: string,
		lease_id: string,
		updateRequest: UpdateLeaseDto
	): Promise<Lease> {
		// FAIL FAST: Validate inputs immediately
		if (!token || !lease_id) {
			this.logger.warn('Update lease called with missing parameters', {
				lease_id
			})
			throw new BadRequestException(
				'Authentication token and lease ID are required'
			)
		}

		this.logger.log('Updating lease via RLS-protected query', {
			lease_id,
			updateRequest
		})

		// Verify ownership via findOne (will throw NotFoundException if not found)
		await this.findOne(token, lease_id)

		// RLS SECURITY: User-scoped client automatically validates ownership
		const client = this.supabase.getUserClient(token)

		const updated_data: Database['public']['Tables']['leases']['Update'] = {
			updated_at: new Date().toISOString()
		}

		if (updateRequest.start_date !== undefined)
			updated_data.start_date = updateRequest.start_date
		if (updateRequest.end_date !== undefined)
			updated_data.end_date = updateRequest.end_date
		if (
			updateRequest.rent_amount !== undefined &&
			updateRequest.rent_amount !== null
		)
			updated_data.rent_amount = updateRequest.rent_amount
		if (
			updateRequest.security_deposit !== undefined &&
			updateRequest.security_deposit !== null
		)
			updated_data.security_deposit = updateRequest.security_deposit
		if (updateRequest.lease_status !== undefined)
			updated_data.lease_status = updateRequest.lease_status

		const query = client.from('leases').update(updated_data).eq('id', lease_id)

		const { data, error } = await query.select().single()

		if (error || !data) {
			// Check for not found error (PGRST116 = 0 rows affected)
			if (error?.code === 'PGRST116') {
				this.logger.warn('Lease not found or no changes made', {
					lease_id
				})
				throw new ConflictException('Lease not found or already modified')
			}

			// Other database errors
			this.logger.error('Failed to update lease in Supabase', {
				error: error ? String(error) : 'Unknown error',
				lease_id,
				updateRequest
			})
			throw new BadRequestException('Failed to update lease')
		}

		return data as Lease
	}

	/**
	 * Get lease data with all relationships for PDF generation
	 * Used by LeaseSignatureService to generate filled PDFs
	 * RLS COMPLIANT: Uses getUserClient(token)
	 */
	async getLeaseDataForPdf(
		token: string,
		lease_id: string
	): Promise<{
		lease: Database['public']['Tables']['leases']['Row']
		property: Database['public']['Tables']['properties']['Row']
		unit: Database['public']['Tables']['units']['Row']
		landlord: Database['public']['Tables']['users']['Row']
		tenant: Database['public']['Tables']['users']['Row']
		tenantRecord: Database['public']['Tables']['tenants']['Row']
	}> {
		const client = this.supabase.getUserClient(token)

		// Fetch lease with all relationships
		const { data: lease, error: leaseError } = await client
			.from('leases')
			.select(`
				*,
				unit:units(*),
				property:properties(*),
				tenant:tenants!leases_primary_tenant_id_fkey(*)
			`)
			.eq('id', lease_id)
			.single()

		if (leaseError || !lease) {
			throw new NotFoundException(`Lease ${lease_id} not found`)
		}

		// Fetch landlord user (owner) - lease.owner_user_id references auth.users
		const { data: landlord, error: landlordError } = await client
			.from('users')
			.select('*')
			.eq('id', lease.owner_user_id)
			.single()

		if (landlordError || !landlord) {
			throw new NotFoundException('Landlord user not found for lease')
		}

		// Fetch tenant user via tenantRecord.user_id
		const tenantRecord = lease.tenant as Database['public']['Tables']['tenants']['Row']
		const { data: tenant, error: tenantError } = await client
			.from('users')
			.select('*')
			.eq('id', tenantRecord.user_id)
			.single()

		if (tenantError || !tenant) {
			throw new NotFoundException('Tenant user not found for lease')
		}

		// Extract nested relations from arrays (Supabase returns joins as arrays)
		const propertyArray = lease.property as unknown as Database['public']['Tables']['properties']['Row'][]
		const unitArray = lease.unit as unknown as Database['public']['Tables']['units']['Row'][]

		if (!propertyArray?.[0] || !unitArray?.[0]) {
			throw new NotFoundException('Property or unit not found for lease')
		}

		return {
			lease: lease as Database['public']['Tables']['leases']['Row'],
			property: propertyArray[0],
			unit: unitArray[0],
			landlord,
			tenant,
			tenantRecord
		}
	}

	/**
	 * Remove lease (hard delete - no soft delete column in schema)
	 * RLS COMPLIANT: Uses getUserClient(token) - RLS automatically validates ownership
	 */
	async remove(token: string, lease_id: string): Promise<void> {
		// FAIL FAST: Validate inputs immediately
		if (!token || !lease_id) {
			this.logger.warn('Remove lease called with missing parameters', {
				lease_id
			})
			throw new BadRequestException(
				'Authentication token and lease ID are required'
			)
		}

		this.logger.log('Removing lease via RLS-protected query', {
			lease_id
		})

		// Verify ownership via findOne (will throw NotFoundException if not found)
		await this.findOne(token, lease_id)

		// RLS SECURITY: User-scoped client automatically validates ownership
		const client = this.supabase.getUserClient(token)

		const { error } = await client.from('leases').delete().eq('id', lease_id)

		if (error) {
			this.logger.error('Failed to delete lease in Supabase', {
				error: error.message,
				lease_id
			})
			throw new BadRequestException('Failed to delete lease')
		}
	}

	/**
	 * Get complete lease data required for PDF generation
	 * Includes lease, property, unit, landlord, tenant with all relations
	 */
	async getLeaseDataForPdf(token: string, leaseId: string): Promise<{
		lease: Database['public']['Tables']['leases']['Row']
		property: Database['public']['Tables']['properties']['Row']
		unit: Database['public']['Tables']['units']['Row']
		landlord: Database['public']['Tables']['users']['Row']
		tenant: Database['public']['Tables']['users']['Row']
		tenantRecord: Database['public']['Tables']['tenants']['Row']
	}> {
		// RLS SECURITY: User-scoped client automatically validates ownership
		const client = this.supabase.getUserClient(token)

		// Get lease with full relations in parallel for performance
		const { data: lease, error: leaseError } = await client
			.from('leases')
			.select(`
				*,
				unit:units!leases_unit_id_fkey (
					*,
					property:properties!units_property_id_fkey (*)
				),
				tenant:tenants!leases_primary_tenant_id_fkey (
					*,
					user:users!tenants_user_id_fkey (*)
				)
			`)
			.eq('id', leaseId)
			.single()

		if (leaseError || !lease) {
			throw new NotFoundException('Lease not found')
		}

		// Get landlord user (owner_user_id references auth.users.id)
		const { data: landlord, error: landlordError } = await client
			.from('users')
			.select('*')
			.eq('id', lease.owner_user_id)
			.single()

		if (landlordError || !landlord) {
			throw new NotFoundException('Landlord not found')
		}

		// Extract nested relations
		const unit = lease.unit as Database['public']['Tables']['units']['Row'] & {
			property: Database['public']['Tables']['properties']['Row']
		}

		const tenantRecord = lease.tenant as Database['public']['Tables']['tenants']['Row'] & {
			user: Database['public']['Tables']['users']['Row']
		}

		if (!unit?.property) {
			throw new NotFoundException('Property not found for lease')
		}

		if (!tenantRecord?.user) {
			throw new NotFoundException('Tenant user not found')
		}

		return {
			lease,
			property: unit.property,
			unit,
			landlord,
			tenant: tenantRecord.user,
			tenantRecord
		}
	}
}<|MERGE_RESOLUTION|>--- conflicted
+++ resolved
@@ -221,17 +221,10 @@
 			// Unit and tenant queries don't depend on each other
 			const [unitResult, tenantResult] = await Promise.all([
 				client
-<<<<<<< HEAD
-				.from('units')
-				.select('id, property_id, property:properties(name, owner_user_id)')
-				.eq('id', dto.unit_id)
-				.single(),
-=======
 					.from('units')
 					.select('id, property_id, property:properties(name, owner_user_id)')
 					.eq('id', dto.unit_id)
 					.single(),
->>>>>>> f31aa1d3
 				client
 					.from('tenants')
 					.select('id, user_id, user:users!tenants_user_id_fkey(first_name, last_name, email)')
@@ -287,15 +280,7 @@
 				)
 			}
 
-			// Build insert data with all fields from DTO
-<<<<<<< HEAD
-			const insertData: Database['public']['Tables']['leases']['Insert'] = {
-				primary_tenant_id: dto.primary_tenant_id,
-				unit_id: dto.unit_id,
-				owner_user_id: unit.property?.owner_user_id,
-				start_date: dto.start_date,
-=======
-		// Extract owner_user_id from property relation
+			// Extract owner_user_id from property relation with type safety
 		type PropertyWithOwner = { name: string | null; owner_user_id: string | null } | null
 		const property: PropertyWithOwner = unit.property
 		if (!property?.owner_user_id) {
@@ -307,7 +292,6 @@
 			unit_id: dto.unit_id,
 			owner_user_id: property.owner_user_id,
 			start_date: dto.start_date,
->>>>>>> f31aa1d3
 				end_date: dto.end_date || '',
 				rent_amount: dto.rent_amount,
 				security_deposit: dto.security_deposit || 0,
@@ -474,81 +458,6 @@
 	}
 
 	/**
-	 * Get lease data with all relationships for PDF generation
-	 * Used by LeaseSignatureService to generate filled PDFs
-	 * RLS COMPLIANT: Uses getUserClient(token)
-	 */
-	async getLeaseDataForPdf(
-		token: string,
-		lease_id: string
-	): Promise<{
-		lease: Database['public']['Tables']['leases']['Row']
-		property: Database['public']['Tables']['properties']['Row']
-		unit: Database['public']['Tables']['units']['Row']
-		landlord: Database['public']['Tables']['users']['Row']
-		tenant: Database['public']['Tables']['users']['Row']
-		tenantRecord: Database['public']['Tables']['tenants']['Row']
-	}> {
-		const client = this.supabase.getUserClient(token)
-
-		// Fetch lease with all relationships
-		const { data: lease, error: leaseError } = await client
-			.from('leases')
-			.select(`
-				*,
-				unit:units(*),
-				property:properties(*),
-				tenant:tenants!leases_primary_tenant_id_fkey(*)
-			`)
-			.eq('id', lease_id)
-			.single()
-
-		if (leaseError || !lease) {
-			throw new NotFoundException(`Lease ${lease_id} not found`)
-		}
-
-		// Fetch landlord user (owner) - lease.owner_user_id references auth.users
-		const { data: landlord, error: landlordError } = await client
-			.from('users')
-			.select('*')
-			.eq('id', lease.owner_user_id)
-			.single()
-
-		if (landlordError || !landlord) {
-			throw new NotFoundException('Landlord user not found for lease')
-		}
-
-		// Fetch tenant user via tenantRecord.user_id
-		const tenantRecord = lease.tenant as Database['public']['Tables']['tenants']['Row']
-		const { data: tenant, error: tenantError } = await client
-			.from('users')
-			.select('*')
-			.eq('id', tenantRecord.user_id)
-			.single()
-
-		if (tenantError || !tenant) {
-			throw new NotFoundException('Tenant user not found for lease')
-		}
-
-		// Extract nested relations from arrays (Supabase returns joins as arrays)
-		const propertyArray = lease.property as unknown as Database['public']['Tables']['properties']['Row'][]
-		const unitArray = lease.unit as unknown as Database['public']['Tables']['units']['Row'][]
-
-		if (!propertyArray?.[0] || !unitArray?.[0]) {
-			throw new NotFoundException('Property or unit not found for lease')
-		}
-
-		return {
-			lease: lease as Database['public']['Tables']['leases']['Row'],
-			property: propertyArray[0],
-			unit: unitArray[0],
-			landlord,
-			tenant,
-			tenantRecord
-		}
-	}
-
-	/**
 	 * Remove lease (hard delete - no soft delete column in schema)
 	 * RLS COMPLIANT: Uses getUserClient(token) - RLS automatically validates ownership
 	 */
