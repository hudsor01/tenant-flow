/**
 * ULTRA-NATIVE CONTROLLER - DO NOT ADD ABSTRACTIONS

 * ONLY built-in NestJS pipes, native exceptions, direct RPC calls.
 * FORBIDDEN: Custom decorators, DTOs, validation layers, middleware
 */

import {
	BadRequestException,
	Body,
	Controller,
	DefaultValuePipe,
	Delete,
	Get,
	NotFoundException,
	Param,
	ParseIntPipe,
	ParseUUIDPipe,
	Post,
	Put,
	Query,
	Req
} from '@nestjs/common'
import { Throttle } from '@nestjs/throttler'
import { JwtToken } from '../../shared/decorators/jwt-token.decorator'
import type { AuthenticatedRequest } from '../../shared/types/express-request.types'
import { LeasesService } from './leases.service'
import { LeaseFinancialService } from './lease-financial.service'
import { LeaseLifecycleService } from './lease-lifecycle.service'
import { LeaseSignatureService } from './lease-signature.service'
import { CreateLeaseDto } from './dto/create-lease.dto'
import { UpdateLeaseDto } from './dto/update-lease.dto'
import { FindAllLeasesDto } from './dto/find-all-leases.dto'
<<<<<<< HEAD
import { SubmitMissingLeaseFieldsDto } from './dto/submit-missing-lease-fields.dto'
import { isValidUUID } from '@repo/shared/validation/common'
import { LeasePdfMapperService } from '../pdf/lease-pdf-mapper.service'
import { LeasePdfGeneratorService } from '../pdf/lease-pdf-generator.service'
=======
import { isValidUUID } from '@repo/shared/validation/common'
>>>>>>> f31aa1d3

@Controller('leases')
export class LeasesController {
	constructor(
		private readonly leasesService: LeasesService,
		private readonly financialService: LeaseFinancialService,
		private readonly lifecycleService: LeaseLifecycleService,
		private readonly signatureService: LeaseSignatureService,
		private readonly pdfMapper: LeasePdfMapperService,
		private readonly pdfGenerator: LeasePdfGeneratorService
	) {}

	@Get()
	async findAll(
		@JwtToken() token: string,
		@Query() query: FindAllLeasesDto
	) {
<<<<<<< HEAD
		// DTO validation handled by ZodValidationPipe - no manual validation needed
		const data = await this.leasesService.findAll(token, query)
=======
		// DTO validation handles all parameter validation via Zod schema
		// RLS PATTERN: Pass JWT token to service for RLS-protected queries
		const data = await this.leasesService.findAll(token, { ...query })
>>>>>>> f31aa1d3

		// Return PaginatedResponse format expected by frontend
		return {
			...data,
			hasMore: data.data.length >= data.limit
		}
	}

	@Get('stats')
	async getStats(@JwtToken() token: string) {
		// RLS PATTERN: Pass JWT token to service for RLS-protected queries
		return this.financialService.getStats(token)
	}

	@Get('analytics/performance')
	async getLeasePerformanceAnalytics(
		@JwtToken() token: string,
		@Query('lease_id') lease_id?: string,
		@Query('property_id') property_id?: string,
		@Query('timeframe', new DefaultValuePipe('90d')) timeframe?: string
	) {
		// Validate UUIDs if provided
		if (lease_id && !isValidUUID(lease_id)) {
			throw new BadRequestException('Invalid lease ID')
		}
		if (property_id && !isValidUUID(property_id)) {
			throw new BadRequestException('Invalid property ID')
		}

		// Validate timeframe
		if (!['30d', '90d', '6m', '1y'].includes(timeframe ?? '90d')) {
			throw new BadRequestException(
				'Invalid timeframe. Must be one of: 30d, 90d, 6m, 1y'
			)
		}

		// RLS PATTERN: Pass JWT token to service for RLS-protected queries
		return this.financialService.getAnalytics(token, {
			...(lease_id ? { lease_id } : {}),
			...(property_id ? { property_id } : {}),
			timeframe: timeframe ?? '90d'
		})
	}

	@Get('analytics/duration')
	async getLeaseDurationAnalytics(
		@JwtToken() token: string,
		@Query('property_id') property_id?: string,
		@Query('period', new DefaultValuePipe('yearly')) period?: string
	) {
		// Validate property_id if provided
		if (property_id && !isValidUUID(property_id)) {
			throw new BadRequestException('Invalid property ID')
		}

		// Validate period
		if (!['monthly', 'quarterly', 'yearly'].includes(period ?? 'yearly')) {
			throw new BadRequestException(
				'Invalid period. Must be one of: monthly, quarterly, yearly'
			)
		}

		// RLS PATTERN: Pass JWT token to service for RLS-protected queries
		return this.financialService.getAnalytics(token, {
			...(property_id ? { property_id } : {}),
			timeframe: '90d',
			period: period ?? 'yearly'
		})
	}

	@Get('analytics/turnover')
	async getLeaseTurnoverAnalytics(
		@JwtToken() token: string,
		@Query('property_id') property_id?: string,
		@Query('timeframe', new DefaultValuePipe('12m')) timeframe?: string
	) {
		// Validate property_id if provided
		if (property_id && !isValidUUID(property_id)) {
			throw new BadRequestException('Invalid property ID')
		}

		// Validate timeframe
		if (!['6m', '12m', '24m', '36m'].includes(timeframe ?? '12m')) {
			throw new BadRequestException(
				'Invalid timeframe. Must be one of: 6m, 12m, 24m, 36m'
			)
		}

		// RLS PATTERN: Pass JWT token to service for RLS-protected queries
		return this.financialService.getAnalytics(token, {
			...(property_id ? { property_id } : {}),
			timeframe: timeframe ?? '12m'
		})
	}

	@Get('analytics/revenue')
	async getLeaseRevenueAnalytics(
		@JwtToken() token: string,
		@Query('lease_id') lease_id?: string,
		@Query('property_id') property_id?: string,
		@Query('period', new DefaultValuePipe('monthly')) period?: string
	) {
		// Validate UUIDs if provided
		if (lease_id && !isValidUUID(lease_id)) {
			throw new BadRequestException('Invalid lease ID')
		}
		if (property_id && !isValidUUID(property_id)) {
			throw new BadRequestException('Invalid property ID')
		}

		// Validate period
		if (!['weekly', 'monthly', 'quarterly'].includes(period ?? 'monthly')) {
			throw new BadRequestException(
				'Invalid period. Must be one of: weekly, monthly, quarterly'
			)
		}

		// RLS PATTERN: Pass JWT token to service for RLS-protected queries
		return this.financialService.getAnalytics(token, {
			...(lease_id ? { lease_id } : {}),
			...(property_id ? { property_id } : {}),
			timeframe: '90d',
			period: period ?? 'monthly'
		})
	}

	@Get('expiring')
	async getExpiring(
		@JwtToken() token: string,
		@Query('days', new DefaultValuePipe(30), ParseIntPipe) days?: number
	) {
		if (days && (days < 1 || days > 365)) {
			throw new BadRequestException('Days must be between 1 and 365')
		}
		// RLS PATTERN: Pass JWT token to service for RLS-protected queries
		return this.financialService.getExpiring(token, days ?? 30)
	}

	@Get(':id')
	async findOne(
		@Param('id', ParseUUIDPipe) id: string,
		@JwtToken() token: string
	) {
		// RLS PATTERN: Pass JWT token to service for RLS-protected queries
		const lease = await this.leasesService.findOne(token, id)
		if (!lease) {
			throw new NotFoundException('Lease not found')
		}
		return lease
	}

	@Post()
	async create(@Body() dto: CreateLeaseDto, @JwtToken() token: string) {
		// RLS PATTERN: Pass JWT token to service for RLS-protected queries
		return this.leasesService.create(token, dto)
	}

	@Put(':id')
	async update(
		@Param('id', ParseUUIDPipe) id: string,
		@Body() dto: UpdateLeaseDto,
		@JwtToken() token: string
	) {
		//Pass version for optimistic locking
		const lease = await this.leasesService.update(token, id, dto)
		if (!lease) {
			throw new NotFoundException('Lease not found')
		}
		return lease
	}

	@Delete(':id')
	async remove(
		@Param('id', ParseUUIDPipe) id: string,
		@JwtToken() token: string
	) {
		// RLS PATTERN: Pass JWT token to service for RLS-protected queries
		await this.leasesService.remove(token, id)
		return { message: 'Lease deleted successfully' }
	}

	@Post(':id/renew')
	async renew(
		@Param('id', ParseUUIDPipe) id: string,
		@Body('end_date') end_date: string,
		@JwtToken() token: string
	) {
		// Validate date format
		if (!end_date || !end_date.match(/^\d{4}-\d{2}-\d{2}$/)) {
			throw new BadRequestException('Invalid date format (YYYY-MM-DD required)')
		}
		// RLS PATTERN: Pass JWT token to service for RLS-protected queries
		return this.lifecycleService.renew(token, id, end_date)
	}

	@Post(':id/terminate')
	async terminate(
		@Param('id', ParseUUIDPipe) id: string,
		@JwtToken() token: string,
		@Body('reason') reason?: string
	) {
		// RLS PATTERN: Pass JWT token to service for RLS-protected queries
		return this.lifecycleService.terminate(
			token,
			id,
			new Date().toISOString(),
			reason
		)
	}

	// ============================================================
	// LEASE SIGNATURE WORKFLOW ENDPOINTS
	// ============================================================

	/**
	 * Owner sends lease for signature (draft -> pending_signature)
	 * If templateId is provided and DocuSeal is configured, creates e-signature request
	 */
	@Post(':id/send-for-signature')
	@Throttle({ default: { limit: 10, ttl: 3600000 } }) // 10 sends per hour
	async sendForSignature(
		@Param('id', ParseUUIDPipe) id: string,
		@Req() req: AuthenticatedRequest,
		@Body() body?: { message?: string; templateId?: number }
	) {
		await this.signatureService.sendForSignature(req.user.id, id, {
			message: body?.message,
			templateId: body?.templateId
		})
		return { success: true }
	}

	/**
	 * Owner signs the lease
	 */
	@Post(':id/sign/owner')
	@Throttle({ default: { limit: 5, ttl: 3600000 } }) // 5 signature attempts per hour
	async signAsOwner(
		@Param('id', ParseUUIDPipe) id: string,
		@Req() req: AuthenticatedRequest
	) {
		const signatureIp = req.ip || 'unknown'
		await this.signatureService.signLeaseAsOwner(req.user.id, id, signatureIp)
		return { success: true }
	}

	/**
	 * Tenant signs the lease
	 */
	@Post(':id/sign/tenant')
	@Throttle({ default: { limit: 5, ttl: 3600000 } }) // 5 signature attempts per hour
	async signAsTenant(
		@Param('id', ParseUUIDPipe) id: string,
		@Req() req: AuthenticatedRequest
	) {
		const signatureIp = req.ip || 'unknown'
		await this.signatureService.signLeaseAsTenant(req.user.id, id, signatureIp)
		return { success: true }
	}

	/**
	 * Get signature status for a lease
	 * Authorization: Only owner or assigned tenant can view
	 */
	@Get(':id/signature-status')
	@Throttle({ default: { limit: 30, ttl: 60000 } }) // 30 requests per minute (polling)
	async getSignatureStatus(
		@Param('id', ParseUUIDPipe) id: string,
		@Req() req: AuthenticatedRequest
	) {
		return this.signatureService.getSignatureStatus(id, req.user.id)
	}

	/**
	 * Get DocuSeal signing URL for the current user
	 * Returns embed URL for e-signature if DocuSeal submission exists
	 */
	@Get(':id/signing-url')
	@Throttle({ default: { limit: 10, ttl: 60000 } }) // 10 requests per minute
	async getSigningUrl(
		@Param('id', ParseUUIDPipe) id: string,
		@Req() req: AuthenticatedRequest
	) {
		const signingUrl = await this.signatureService.getSigningUrl(
			id,
			req.user.id
		)
		return { signing_url: signingUrl }
	}

	/**
	 * Cancel/revoke signature request
	 * Reverts lease to draft status and archives DocuSeal submission
	 */
	@Post(':id/cancel-signature')
	@Throttle({ default: { limit: 5, ttl: 3600000 } }) // 5 cancellations per hour
	async cancelSignatureRequest(
		@Param('id', ParseUUIDPipe) id: string,
		@Req() req: AuthenticatedRequest
	) {
		await this.signatureService.cancelSignatureRequest(req.user.id, id)
		return { success: true }
	}

	@Post(':id/resend-signature')
	@Throttle({ default: { limit: 5, ttl: 3600000 } }) // 5 resends per hour
	async resendSignatureRequest(
		@Param('id', ParseUUIDPipe) id: string,
		@Req() req: AuthenticatedRequest,
		@Body() body?: { message?: string }
	) {
		// Build options object only with defined values for exactOptionalPropertyTypes
		const options: { message?: string } = {}
		if (body?.message !== undefined) {
			options.message = body.message
		}
		await this.signatureService.resendSignatureRequest(req.user.id, id, options)
		return { success: true }
	}

	/**
	 * Get signed document URL for download
	 * Only available for active leases with completed signatures
	 */
	@Get(':id/signed-document')
	@Throttle({ default: { limit: 10, ttl: 60000 } }) // 10 requests per minute
	async getSignedDocument(
		@Param('id', ParseUUIDPipe) id: string,
		@Req() req: AuthenticatedRequest
	) {
		const documentUrl = await this.signatureService.getSignedDocumentUrl(
			id,
			req.user.id
		)
		return { document_url: documentUrl }
	}

	// ============================================================
	// TEXAS LEASE PDF GENERATION ENDPOINTS
	// ============================================================

	/**
	 * Get missing fields required for Texas lease PDF generation
	 * Returns which fields need to be filled by user (not auto-filled from DB)
	 */
	@Get(':id/pdf/missing-fields')
	@Throttle({ default: { limit: 30, ttl: 60000 } }) // 30 requests per minute
	async getPdfMissingFields(
		@Param('id', ParseUUIDPipe) id: string,
		@JwtToken() token: string
	) {
		// Get complete lease data
		const leaseData = await this.leasesService.getLeaseDataForPdf(token, id)

		// Map to PDF fields
		const { fields, missing } = this.pdfMapper.mapLeaseToPdfFields(leaseData)

		return {
			lease_id: id,
			missing_fields: missing.fields,
			is_complete: missing.isComplete,
			auto_filled_count: Object.keys(fields).filter(
				k => fields[k as keyof typeof fields] !== undefined
			).length
		}
	}

	/**
	 * Submit missing fields and generate filled Texas lease PDF
	 * Returns PDF buffer for download or DocuSeal upload
	 */
	@Post(':id/pdf/generate')
	@Throttle({ default: { limit: 10, ttl: 60000 } }) // 10 PDF generations per minute
	async generateFilledPdf(
		@Param('id', ParseUUIDPipe) id: string,
		@JwtToken() token: string,
		@Body() missingFieldsDto: SubmitMissingLeaseFieldsDto
	) {
		// Get complete lease data
		const leaseData = await this.leasesService.getLeaseDataForPdf(token, id)

		// Map to PDF fields
		const { fields } = this.pdfMapper.mapLeaseToPdfFields(leaseData)

		// Merge user-provided fields with auto-filled fields
		const completeFields = this.pdfMapper.mergeMissingFields(
			fields,
			missingFieldsDto as unknown as { [key: string]: string }
		)

		// Generate filled PDF with state-specific template
		const state = leaseData?.lease?.governing_state || 'TX'
		const pdfBuffer = await this.pdfGenerator.generateFilledPdf(completeFields, id, state)

		return {
			lease_id: id,
			pdf_size_bytes: pdfBuffer.length,
			generated_at: new Date().toISOString()
		}
	}
}<|MERGE_RESOLUTION|>--- conflicted
+++ resolved
@@ -31,14 +31,10 @@
 import { CreateLeaseDto } from './dto/create-lease.dto'
 import { UpdateLeaseDto } from './dto/update-lease.dto'
 import { FindAllLeasesDto } from './dto/find-all-leases.dto'
-<<<<<<< HEAD
 import { SubmitMissingLeaseFieldsDto } from './dto/submit-missing-lease-fields.dto'
 import { isValidUUID } from '@repo/shared/validation/common'
 import { LeasePdfMapperService } from '../pdf/lease-pdf-mapper.service'
 import { LeasePdfGeneratorService } from '../pdf/lease-pdf-generator.service'
-=======
-import { isValidUUID } from '@repo/shared/validation/common'
->>>>>>> f31aa1d3
 
 @Controller('leases')
 export class LeasesController {
@@ -56,14 +52,9 @@
 		@JwtToken() token: string,
 		@Query() query: FindAllLeasesDto
 	) {
-<<<<<<< HEAD
-		// DTO validation handled by ZodValidationPipe - no manual validation needed
-		const data = await this.leasesService.findAll(token, query)
-=======
 		// DTO validation handles all parameter validation via Zod schema
 		// RLS PATTERN: Pass JWT token to service for RLS-protected queries
 		const data = await this.leasesService.findAll(token, { ...query })
->>>>>>> f31aa1d3
 
 		// Return PaginatedResponse format expected by frontend
 		return {
