/**
 * ULTRA-NATIVE CONTROLLER - DO NOT ADD ABSTRACTIONS

 * ONLY built-in NestJS pipes, native exceptions, direct RPC calls.
 * FORBIDDEN: Custom decorators, DTOs, validation layers, middleware
 */

import {
	BadRequestException,
	Body,
	Controller,
	DefaultValuePipe,
	Delete,
	Get,
	NotFoundException,
	Param,
	ParseIntPipe,
	ParseUUIDPipe,
	Post,
	Put,
	Query,
	Req
} from '@nestjs/common'
import { Throttle } from '@nestjs/throttler'
import { JwtToken } from '../../shared/decorators/jwt-token.decorator'
import type { AuthenticatedRequest } from '../../shared/types/express-request.types'
import { LeasesService } from './leases.service'
import { LeaseFinancialService } from './lease-financial.service'
import { LeaseLifecycleService } from './lease-lifecycle.service'
import { LeaseSignatureService } from './lease-signature.service'
import { CreateLeaseDto } from './dto/create-lease.dto'
import { UpdateLeaseDto } from './dto/update-lease.dto'
<<<<<<< HEAD
import { FindAllLeasesDto } from './dto/find-all-leases.dto'
import { SubmitMissingLeaseFieldsDto } from './dto/submit-missing-lease-fields.dto'
import { isValidUUID } from '@repo/shared/validation/common'
import { LeasePdfMapperService } from '../pdf/lease-pdf-mapper.service'
import { LeasePdfGeneratorService } from '../pdf/lease-pdf-generator.service'
=======
import { isValidLeaseStatus } from '@repo/shared/validation/enum-validators'
import { isValidUUID } from '@repo/shared/validation/common'
>>>>>>> 1afd065f

@Controller('leases')
export class LeasesController {
	constructor(
		private readonly leasesService: LeasesService,
		private readonly financialService: LeaseFinancialService,
		private readonly lifecycleService: LeaseLifecycleService,
		private readonly signatureService: LeaseSignatureService,
		private readonly pdfMapper: LeasePdfMapperService,
		private readonly pdfGenerator: LeasePdfGeneratorService
	) {}

	@Get()
	async findAll(
		@JwtToken() token: string,
		@Query() query: FindAllLeasesDto
	) {
<<<<<<< HEAD
		// DTO validation handled by ZodValidationPipe - no manual validation needed
		const data = await this.leasesService.findAll(token, query)
=======
		// Validate UUIDs if provided
		if (tenant_id && !isValidUUID(tenant_id)) {
			throw new BadRequestException('Invalid tenant ID')
		}
		if (unit_id && !isValidUUID(unit_id)) {
			throw new BadRequestException('Invalid unit ID')
		}
		if (property_id && !isValidUUID(property_id)) {
			throw new BadRequestException('Invalid property ID')
		}

		// Validate status enum using shared constant (DRY principle)
		if (status && !isValidLeaseStatus(status)) {
			throw new BadRequestException('Invalid lease status')
		}

		// Validate limits
		if (limit && (limit < 1 || limit > 50)) {
			throw new BadRequestException('Limit must be between 1 and 50')
		}

		// RLS PATTERN: Pass JWT token to service for RLS-protected queries
		const data = await this.leasesService.findAll(token, {
			tenant_id,
			unit_id,
			property_id,
			status,
			limit,
			offset,
			sortBy,
			sortOrder
		})
>>>>>>> 1afd065f

		// Return PaginatedResponse format expected by frontend
		return {
			...data,
			hasMore: data.data.length >= data.limit
		}
	}

	@Get('stats')
	async getStats(@JwtToken() token: string) {
		// RLS PATTERN: Pass JWT token to service for RLS-protected queries
		return this.financialService.getStats(token)
	}

	@Get('analytics/performance')
	async getLeasePerformanceAnalytics(
		@JwtToken() token: string,
		@Query('lease_id') lease_id?: string,
		@Query('property_id') property_id?: string,
		@Query('timeframe', new DefaultValuePipe('90d')) timeframe?: string
	) {
		// Validate UUIDs if provided
		if (lease_id && !isValidUUID(lease_id)) {
			throw new BadRequestException('Invalid lease ID')
		}
		if (property_id && !isValidUUID(property_id)) {
			throw new BadRequestException('Invalid property ID')
		}

		// Validate timeframe
		if (!['30d', '90d', '6m', '1y'].includes(timeframe ?? '90d')) {
			throw new BadRequestException(
				'Invalid timeframe. Must be one of: 30d, 90d, 6m, 1y'
			)
		}

		// RLS PATTERN: Pass JWT token to service for RLS-protected queries
		return this.financialService.getAnalytics(token, {
			...(lease_id ? { lease_id } : {}),
			...(property_id ? { property_id } : {}),
			timeframe: timeframe ?? '90d'
		})
	}

	@Get('analytics/duration')
	async getLeaseDurationAnalytics(
		@JwtToken() token: string,
		@Query('property_id') property_id?: string,
		@Query('period', new DefaultValuePipe('yearly')) period?: string
	) {
		// Validate property_id if provided
		if (property_id && !isValidUUID(property_id)) {
			throw new BadRequestException('Invalid property ID')
		}

		// Validate period
		if (!['monthly', 'quarterly', 'yearly'].includes(period ?? 'yearly')) {
			throw new BadRequestException(
				'Invalid period. Must be one of: monthly, quarterly, yearly'
			)
		}

		// RLS PATTERN: Pass JWT token to service for RLS-protected queries
		return this.financialService.getAnalytics(token, {
			...(property_id ? { property_id } : {}),
			timeframe: '90d',
			period: period ?? 'yearly'
		})
	}

	@Get('analytics/turnover')
	async getLeaseTurnoverAnalytics(
		@JwtToken() token: string,
		@Query('property_id') property_id?: string,
		@Query('timeframe', new DefaultValuePipe('12m')) timeframe?: string
	) {
		// Validate property_id if provided
		if (property_id && !isValidUUID(property_id)) {
			throw new BadRequestException('Invalid property ID')
		}

		// Validate timeframe
		if (!['6m', '12m', '24m', '36m'].includes(timeframe ?? '12m')) {
			throw new BadRequestException(
				'Invalid timeframe. Must be one of: 6m, 12m, 24m, 36m'
			)
		}

		// RLS PATTERN: Pass JWT token to service for RLS-protected queries
		return this.financialService.getAnalytics(token, {
			...(property_id ? { property_id } : {}),
			timeframe: timeframe ?? '12m'
		})
	}

	@Get('analytics/revenue')
	async getLeaseRevenueAnalytics(
		@JwtToken() token: string,
		@Query('lease_id') lease_id?: string,
		@Query('property_id') property_id?: string,
		@Query('period', new DefaultValuePipe('monthly')) period?: string
	) {
		// Validate UUIDs if provided
		if (lease_id && !isValidUUID(lease_id)) {
			throw new BadRequestException('Invalid lease ID')
		}
		if (property_id && !isValidUUID(property_id)) {
			throw new BadRequestException('Invalid property ID')
		}

		// Validate period
		if (!['weekly', 'monthly', 'quarterly'].includes(period ?? 'monthly')) {
			throw new BadRequestException(
				'Invalid period. Must be one of: weekly, monthly, quarterly'
			)
		}

		// RLS PATTERN: Pass JWT token to service for RLS-protected queries
		return this.financialService.getAnalytics(token, {
			...(lease_id ? { lease_id } : {}),
			...(property_id ? { property_id } : {}),
			timeframe: '90d',
			period: period ?? 'monthly'
		})
	}

	@Get('expiring')
	async getExpiring(
		@JwtToken() token: string,
		@Query('days', new DefaultValuePipe(30), ParseIntPipe) days?: number
	) {
		if (days && (days < 1 || days > 365)) {
			throw new BadRequestException('Days must be between 1 and 365')
		}
		// RLS PATTERN: Pass JWT token to service for RLS-protected queries
		return this.financialService.getExpiring(token, days ?? 30)
	}

	@Get(':id')
	async findOne(
		@Param('id', ParseUUIDPipe) id: string,
		@JwtToken() token: string
	) {
		// RLS PATTERN: Pass JWT token to service for RLS-protected queries
		const lease = await this.leasesService.findOne(token, id)
		if (!lease) {
			throw new NotFoundException('Lease not found')
		}
		return lease
	}

	@Post()
	async create(@Body() dto: CreateLeaseDto, @JwtToken() token: string) {
		// RLS PATTERN: Pass JWT token to service for RLS-protected queries
		return this.leasesService.create(token, dto)
	}

	@Put(':id')
	async update(
		@Param('id', ParseUUIDPipe) id: string,
		@Body() dto: UpdateLeaseDto,
		@JwtToken() token: string
	) {
		//Pass version for optimistic locking
		const lease = await this.leasesService.update(token, id, dto)
		if (!lease) {
			throw new NotFoundException('Lease not found')
		}
		return lease
	}

	@Delete(':id')
	async remove(
		@Param('id', ParseUUIDPipe) id: string,
		@JwtToken() token: string
	) {
		// RLS PATTERN: Pass JWT token to service for RLS-protected queries
		await this.leasesService.remove(token, id)
		return { message: 'Lease deleted successfully' }
	}

	@Post(':id/renew')
	async renew(
		@Param('id', ParseUUIDPipe) id: string,
		@Body('end_date') end_date: string,
		@JwtToken() token: string
	) {
		// Validate date format
		if (!end_date || !end_date.match(/^\d{4}-\d{2}-\d{2}$/)) {
			throw new BadRequestException('Invalid date format (YYYY-MM-DD required)')
		}
		// RLS PATTERN: Pass JWT token to service for RLS-protected queries
		return this.lifecycleService.renew(token, id, end_date)
	}

	@Post(':id/terminate')
	async terminate(
		@Param('id', ParseUUIDPipe) id: string,
		@JwtToken() token: string,
		@Body('reason') reason?: string
	) {
		// RLS PATTERN: Pass JWT token to service for RLS-protected queries
		return this.lifecycleService.terminate(
			token,
			id,
			new Date().toISOString(),
			reason
		)
	}

	// ============================================================
	// LEASE SIGNATURE WORKFLOW ENDPOINTS
	// ============================================================

	/**
	 * Owner sends lease for signature (draft -> pending_signature)
	 * If templateId is provided and DocuSeal is configured, creates e-signature request
	 */
	@Post(':id/send-for-signature')
	@Throttle({ default: { limit: 10, ttl: 3600000 } }) // 10 sends per hour
	async sendForSignature(
		@Param('id', ParseUUIDPipe) id: string,
		@Req() req: AuthenticatedRequest,
		@Body() body?: { message?: string; templateId?: number }
	) {
		await this.signatureService.sendForSignature(req.user.id, id, {
			message: body?.message,
			templateId: body?.templateId
		})
		return { success: true }
	}

	/**
	 * Owner signs the lease
	 */
	@Post(':id/sign/owner')
	@Throttle({ default: { limit: 5, ttl: 3600000 } }) // 5 signature attempts per hour
	async signAsOwner(
		@Param('id', ParseUUIDPipe) id: string,
		@Req() req: AuthenticatedRequest
	) {
		const signatureIp = req.ip || 'unknown'
		await this.signatureService.signLeaseAsOwner(req.user.id, id, signatureIp)
		return { success: true }
	}

	/**
	 * Tenant signs the lease
	 */
	@Post(':id/sign/tenant')
	@Throttle({ default: { limit: 5, ttl: 3600000 } }) // 5 signature attempts per hour
	async signAsTenant(
		@Param('id', ParseUUIDPipe) id: string,
		@Req() req: AuthenticatedRequest
	) {
		const signatureIp = req.ip || 'unknown'
		await this.signatureService.signLeaseAsTenant(req.user.id, id, signatureIp)
		return { success: true }
	}

	/**
	 * Get signature status for a lease
	 * Authorization: Only owner or assigned tenant can view
	 */
	@Get(':id/signature-status')
	@Throttle({ default: { limit: 30, ttl: 60000 } }) // 30 requests per minute (polling)
	async getSignatureStatus(
		@Param('id', ParseUUIDPipe) id: string,
		@Req() req: AuthenticatedRequest
	) {
		return this.signatureService.getSignatureStatus(id, req.user.id)
	}

	/**
	 * Get DocuSeal signing URL for the current user
	 * Returns embed URL for e-signature if DocuSeal submission exists
	 */
	@Get(':id/signing-url')
	@Throttle({ default: { limit: 10, ttl: 60000 } }) // 10 requests per minute
	async getSigningUrl(
		@Param('id', ParseUUIDPipe) id: string,
		@Req() req: AuthenticatedRequest
	) {
		const signingUrl = await this.signatureService.getSigningUrl(
			id,
			req.user.id
		)
		return { signing_url: signingUrl }
	}

	/**
	 * Cancel/revoke signature request
	 * Reverts lease to draft status and archives DocuSeal submission
	 */
	@Post(':id/cancel-signature')
	@Throttle({ default: { limit: 5, ttl: 3600000 } }) // 5 cancellations per hour
	async cancelSignatureRequest(
		@Param('id', ParseUUIDPipe) id: string,
		@Req() req: AuthenticatedRequest
	) {
		await this.signatureService.cancelSignatureRequest(req.user.id, id)
		return { success: true }
	}

	@Post(':id/resend-signature')
	@Throttle({ default: { limit: 5, ttl: 3600000 } }) // 5 resends per hour
	async resendSignatureRequest(
		@Param('id', ParseUUIDPipe) id: string,
		@Req() req: AuthenticatedRequest,
		@Body() body?: { message?: string }
	) {
		// Build options object only with defined values for exactOptionalPropertyTypes
		const options: { message?: string } = {}
		if (body?.message !== undefined) {
			options.message = body.message
		}
		await this.signatureService.resendSignatureRequest(req.user.id, id, options)
		return { success: true }
	}

	/**
	 * Get signed document URL for download
	 * Only available for active leases with completed signatures
	 */
	@Get(':id/signed-document')
	@Throttle({ default: { limit: 10, ttl: 60000 } }) // 10 requests per minute
	async getSignedDocument(
		@Param('id', ParseUUIDPipe) id: string,
		@Req() req: AuthenticatedRequest
	) {
		const documentUrl = await this.signatureService.getSignedDocumentUrl(
			id,
			req.user.id
		)
		return { document_url: documentUrl }
	}

	// ============================================================
	// TEXAS LEASE PDF GENERATION ENDPOINTS
	// ============================================================

	/**
	 * Get missing fields required for Texas lease PDF generation
	 * Returns which fields need to be filled by user (not auto-filled from DB)
	 */
	@Get(':id/pdf/missing-fields')
	@Throttle({ default: { limit: 30, ttl: 60000 } }) // 30 requests per minute
	async getPdfMissingFields(
		@Param('id', ParseUUIDPipe) id: string,
		@JwtToken() token: string
	) {
		// Get complete lease data
		const leaseData = await this.leasesService.getLeaseDataForPdf(token, id)

		// Map to PDF fields
		const { fields, missing } = this.pdfMapper.mapLeaseToPdfFields(leaseData)

		return {
			lease_id: id,
			missing_fields: missing.fields,
			is_complete: missing.isComplete,
			auto_filled_count: Object.keys(fields).filter(
				k => fields[k as keyof typeof fields] !== undefined
			).length
		}
	}

	/**
	 * Submit missing fields and generate filled Texas lease PDF
	 * Returns PDF buffer for download or DocuSeal upload
	 */
	@Post(':id/pdf/generate')
	@Throttle({ default: { limit: 10, ttl: 60000 } }) // 10 PDF generations per minute
	async generateFilledPdf(
		@Param('id', ParseUUIDPipe) id: string,
		@JwtToken() token: string,
		@Body() missingFieldsDto: SubmitMissingLeaseFieldsDto
	) {
		// Get complete lease data
		const leaseData = await this.leasesService.getLeaseDataForPdf(token, id)

		// Map to PDF fields
		const { fields } = this.pdfMapper.mapLeaseToPdfFields(leaseData)

		// Merge user-provided fields with auto-filled fields
		const completeFields = this.pdfMapper.mergeMissingFields(
			fields,
			missingFieldsDto as unknown as { [key: string]: string }
		)

		// Generate filled PDF
		const pdfBuffer = await this.pdfGenerator.generateFilledPdf(completeFields, id)

		return {
			lease_id: id,
			pdf_size_bytes: pdfBuffer.length,
			generated_at: new Date().toISOString()
		}
	}
}<|MERGE_RESOLUTION|>--- conflicted
+++ resolved
@@ -30,16 +30,8 @@
 import { LeaseSignatureService } from './lease-signature.service'
 import { CreateLeaseDto } from './dto/create-lease.dto'
 import { UpdateLeaseDto } from './dto/update-lease.dto'
-<<<<<<< HEAD
-import { FindAllLeasesDto } from './dto/find-all-leases.dto'
-import { SubmitMissingLeaseFieldsDto } from './dto/submit-missing-lease-fields.dto'
-import { isValidUUID } from '@repo/shared/validation/common'
-import { LeasePdfMapperService } from '../pdf/lease-pdf-mapper.service'
-import { LeasePdfGeneratorService } from '../pdf/lease-pdf-generator.service'
-=======
 import { isValidLeaseStatus } from '@repo/shared/validation/enum-validators'
 import { isValidUUID } from '@repo/shared/validation/common'
->>>>>>> 1afd065f
 
 @Controller('leases')
 export class LeasesController {
@@ -47,20 +39,21 @@
 		private readonly leasesService: LeasesService,
 		private readonly financialService: LeaseFinancialService,
 		private readonly lifecycleService: LeaseLifecycleService,
-		private readonly signatureService: LeaseSignatureService,
-		private readonly pdfMapper: LeasePdfMapperService,
-		private readonly pdfGenerator: LeasePdfGeneratorService
+		private readonly signatureService: LeaseSignatureService
 	) {}
 
 	@Get()
 	async findAll(
 		@JwtToken() token: string,
-		@Query() query: FindAllLeasesDto
-	) {
-<<<<<<< HEAD
-		// DTO validation handled by ZodValidationPipe - no manual validation needed
-		const data = await this.leasesService.findAll(token, query)
-=======
+		@Query('tenant_id') tenant_id?: string,
+		@Query('unit_id') unit_id?: string,
+		@Query('property_id') property_id?: string,
+		@Query('status') status?: string,
+		@Query('limit', new DefaultValuePipe(10), ParseIntPipe) limit?: number,
+		@Query('offset', new DefaultValuePipe(0), ParseIntPipe) offset?: number,
+		@Query('sortBy', new DefaultValuePipe('created_at')) sortBy?: string,
+		@Query('sortOrder', new DefaultValuePipe('desc')) sortOrder?: string
+	) {
 		// Validate UUIDs if provided
 		if (tenant_id && !isValidUUID(tenant_id)) {
 			throw new BadRequestException('Invalid tenant ID')
@@ -93,9 +86,9 @@
 			sortBy,
 			sortOrder
 		})
->>>>>>> 1afd065f
 
 		// Return PaginatedResponse format expected by frontend
+		// Service already returns { data, total, limit, offset }, just add hasMore
 		return {
 			...data,
 			hasMore: data.data.length >= data.limit
@@ -430,67 +423,4 @@
 		)
 		return { document_url: documentUrl }
 	}
-
-	// ============================================================
-	// TEXAS LEASE PDF GENERATION ENDPOINTS
-	// ============================================================
-
-	/**
-	 * Get missing fields required for Texas lease PDF generation
-	 * Returns which fields need to be filled by user (not auto-filled from DB)
-	 */
-	@Get(':id/pdf/missing-fields')
-	@Throttle({ default: { limit: 30, ttl: 60000 } }) // 30 requests per minute
-	async getPdfMissingFields(
-		@Param('id', ParseUUIDPipe) id: string,
-		@JwtToken() token: string
-	) {
-		// Get complete lease data
-		const leaseData = await this.leasesService.getLeaseDataForPdf(token, id)
-
-		// Map to PDF fields
-		const { fields, missing } = this.pdfMapper.mapLeaseToPdfFields(leaseData)
-
-		return {
-			lease_id: id,
-			missing_fields: missing.fields,
-			is_complete: missing.isComplete,
-			auto_filled_count: Object.keys(fields).filter(
-				k => fields[k as keyof typeof fields] !== undefined
-			).length
-		}
-	}
-
-	/**
-	 * Submit missing fields and generate filled Texas lease PDF
-	 * Returns PDF buffer for download or DocuSeal upload
-	 */
-	@Post(':id/pdf/generate')
-	@Throttle({ default: { limit: 10, ttl: 60000 } }) // 10 PDF generations per minute
-	async generateFilledPdf(
-		@Param('id', ParseUUIDPipe) id: string,
-		@JwtToken() token: string,
-		@Body() missingFieldsDto: SubmitMissingLeaseFieldsDto
-	) {
-		// Get complete lease data
-		const leaseData = await this.leasesService.getLeaseDataForPdf(token, id)
-
-		// Map to PDF fields
-		const { fields } = this.pdfMapper.mapLeaseToPdfFields(leaseData)
-
-		// Merge user-provided fields with auto-filled fields
-		const completeFields = this.pdfMapper.mergeMissingFields(
-			fields,
-			missingFieldsDto as unknown as { [key: string]: string }
-		)
-
-		// Generate filled PDF
-		const pdfBuffer = await this.pdfGenerator.generateFilledPdf(completeFields, id)
-
-		return {
-			lease_id: id,
-			pdf_size_bytes: pdfBuffer.length,
-			generated_at: new Date().toISOString()
-		}
-	}
 }