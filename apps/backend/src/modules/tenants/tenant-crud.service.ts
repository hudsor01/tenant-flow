--- conflicted
+++ resolved
@@ -330,30 +330,17 @@
 
 	/**
 	 * Bulk update multiple tenants in parallel
-<<<<<<< HEAD
-	 *
-	 * WARNING: Not atomic - partial failures are possible.
-	 * If 5/10 updates succeed, there is no rollback. The operation uses
-	 * Promise.allSettled to process all updates concurrently, which means
-	 * some may succeed while others fail, leaving data in a partially updated state.
-	 *
-=======
 	 * 
 	 * ⚠️ WARNING: Not atomic - partial failures are possible.
 	 * If 5/10 updates succeed, there is no rollback. The operation uses
 	 * Promise.allSettled to process all updates concurrently, which means
 	 * some may succeed while others fail, leaving data in a partially updated state.
 	 * 
->>>>>>> 1afd065f
 	 * @param user_id - ID of the user performing the updates
 	 * @param updates - Array of tenant IDs and update data
 	 * @param token - Authentication token for RLS enforcement
 	 * @returns Object with `success` and `failed` arrays showing individual results
-<<<<<<< HEAD
-	 *
-=======
 	 * 
->>>>>>> 1afd065f
 	 * @example
 	 * const result = await bulkUpdate(userId, [
 	 *   { id: 'tenant-1', data: { emergency_contact_name: 'John' } },
@@ -460,30 +447,17 @@
 
 	/**
 	 * Bulk delete multiple tenants in parallel (soft delete)
-<<<<<<< HEAD
-	 *
-	 * WARNING: Not atomic - partial failures are possible.
-	 * If 5/10 deletions succeed, there is no rollback. The operation uses
-	 * Promise.allSettled to process all deletions concurrently, which means
-	 * some may succeed while others fail, leaving data in a partially deleted state.
-	 *
-=======
 	 * 
 	 * ⚠️ WARNING: Not atomic - partial failures are possible.
 	 * If 5/10 deletions succeed, there is no rollback. The operation uses
 	 * Promise.allSettled to process all deletions concurrently, which means
 	 * some may succeed while others fail, leaving data in a partially deleted state.
 	 * 
->>>>>>> 1afd065f
 	 * @param user_id - ID of the user performing the deletions
 	 * @param tenant_ids - Array of tenant IDs to delete
 	 * @param token - Authentication token for RLS enforcement
 	 * @returns Object with `success` and `failed` arrays showing individual results
-<<<<<<< HEAD
-	 *
-=======
 	 * 
->>>>>>> 1afd065f
 	 * @example
 	 * const result = await bulkDelete(userId, ['tenant-1', 'tenant-2'], token)
 	 * // result.success: [{ id: 'tenant-1' }]
