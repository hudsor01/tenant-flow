--- conflicted
+++ resolved
@@ -6,24 +6,16 @@
  * See: apps/backend/ULTRA_NATIVE_ARCHITECTURE.md
  */
 
-import {
-	BadRequestException,
-	Injectable,
-	Logger,
-	Optional
-} from '@nestjs/common'
+import { Injectable, BadRequestException } from '@nestjs/common'
 import { EventEmitter2 } from '@nestjs/event-emitter'
-import type { Tables } from '@repo/shared'
+import { Logger } from '@nestjs/common'
 import { SupabaseService } from '../database/supabase.service'
 import { TenantCreatedEvent } from '../notifications/events/notification.events'
 import type {
 	CreateTenantRequest,
 	UpdateTenantRequest
 } from '../schemas/tenants.schema'
-<<<<<<< HEAD
-=======
 import type { Tables } from '@repo/shared'
->>>>>>> b09de28c
 
 // Use native Supabase table types
 type Tenant = Tables<'Tenant'>
@@ -57,8 +49,8 @@
 export class TenantsService {
 	constructor(
 		private readonly supabaseService: SupabaseService,
-		private readonly eventEmitter: EventEmitter2,
-		@Optional() private readonly logger?: Logger
+		private readonly logger: Logger,
+		private readonly eventEmitter: EventEmitter2
 	) {
 		// Logger context handled automatically via app-level configuration
 	}
@@ -72,7 +64,9 @@
 			.rpc('get_user_tenants', {
 				p_user_id: userId,
 				p_search: query.search as string | undefined,
-				p_invitation_status: query.invitationStatus as string | undefined,
+				p_invitation_status: query.invitationStatus as
+					| string
+					| undefined,
 				p_limit: query.limit as number | undefined,
 				p_offset: query.offset as number | undefined,
 				p_sort_by: query.sortBy as string | undefined,
@@ -80,7 +74,7 @@
 			})
 
 		if (error) {
-			this.logger?.error('Failed to get tenants', {
+			this.logger.error('Failed to get tenants', {
 				userId,
 				error: error.message
 			})
@@ -100,11 +94,13 @@
 			.single()
 
 		if (error) {
-			this.logger?.error('Failed to get tenant stats', {
-				userId,
-				error: error.message
-			})
-			throw new BadRequestException('Failed to retrieve tenant statistics')
+			this.logger.error('Failed to get tenant stats', {
+				userId,
+				error: error.message
+			})
+			throw new BadRequestException(
+				'Failed to retrieve tenant statistics'
+			)
 		}
 
 		return data
@@ -123,7 +119,7 @@
 			.single()
 
 		if (error) {
-			this.logger?.error('Failed to get tenant', {
+			this.logger.error('Failed to get tenant', {
 				userId,
 				tenantId,
 				error: error.message
@@ -150,7 +146,7 @@
 			.single()
 
 		if (error) {
-			this.logger?.error('Failed to create tenant', {
+			this.logger.error('Failed to create tenant', {
 				userId,
 				error: error.message
 			})
@@ -200,7 +196,7 @@
 			.single()
 
 		if (error) {
-			this.logger?.error('Failed to update tenant', {
+			this.logger.error('Failed to update tenant', {
 				userId,
 				tenantId,
 				error: error.message
@@ -223,7 +219,7 @@
 			})
 
 		if (error) {
-			this.logger?.error('Failed to delete tenant', {
+			this.logger.error('Failed to delete tenant', {
 				userId,
 				tenantId,
 				error: error.message
@@ -245,7 +241,7 @@
 			.single()
 
 		if (error) {
-			this.logger?.error('Failed to send invitation', {
+			this.logger.error('Failed to send invitation', {
 				userId,
 				tenantId,
 				error: error.message
@@ -269,7 +265,7 @@
 			.single()
 
 		if (error) {
-			this.logger?.error('Failed to resend invitation', {
+			this.logger.error('Failed to resend invitation', {
 				userId,
 				tenantId,
 				error: error.message
