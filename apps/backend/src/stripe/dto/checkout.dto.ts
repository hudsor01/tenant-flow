--- conflicted
+++ resolved
@@ -1,11 +1,6 @@
-<<<<<<< HEAD
-import { IsEnum, IsOptional, IsString, IsUrl } from 'class-validator'
-import { PLAN_TYPE } from '@repo/shared'
-=======
 import { IsEnum, IsNumber, IsObject, IsOptional, IsString, IsUrl, Min } from 'class-validator'
 import { Type } from 'class-transformer'
-import { PLAN_TYPES } from '@repo/shared'
->>>>>>> d6641e52
+import { PLAN_TYPE } from '@repo/shared'
 
 export class CreateCheckoutDto {
 	@IsEnum(Object.values(PLAN_TYPE), {
@@ -25,18 +20,6 @@
 	@IsOptional()
 	@IsUrl({}, { message: 'cancelUrl must be a valid URL' })
 	cancelUrl?: string
-}
-
-export class CreateEmbeddedCheckoutDto {
-	@IsEnum(Object.values(PLAN_TYPE), {
-		message: 'planId must be one of: STARTER, GROWTH, TENANTFLOW_MAX'
-	})
-	planId!: string
-
-	@IsEnum(['monthly', 'annual'], {
-		message: 'interval must be either monthly or annual'
-	})
-	interval!: 'monthly' | 'annual'
 }
 
 export class CreateEmbeddedCheckoutDto {
