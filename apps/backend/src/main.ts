--- conflicted
+++ resolved
@@ -1,29 +1,18 @@
+import * as dotenv from 'dotenv'
 import 'reflect-metadata'
-import * as dotenv from 'dotenv'
 dotenv.config()
 
+import cors from '@fastify/cors'
+import { RequestMethod, ValidationPipe } from '@nestjs/common'
 import { NestFactory } from '@nestjs/core'
-import { ValidationPipe } from '@nestjs/common'
+import {
+	FastifyAdapter,
+	type NestFastifyApplication
+} from '@nestjs/platform-fastify'
+import { getCORSConfig } from '@repo/shared'
 import { Logger } from 'nestjs-pino'
 import { AppModule } from './app.module'
-import { FastifyAdapter, type NestFastifyApplication } from '@nestjs/platform-fastify'
-import cors from '@fastify/cors'
-<<<<<<< HEAD
-import { FASTIFY_OPTIONS, registerCorePlugins } from './config/fastify.config'
-=======
-import { GlobalExceptionFilter } from './shared/filters/global-exception.filter'
 import { HEALTH_PATHS } from './shared/constants/routes'
-import { getCORSConfig } from '@repo/shared'
-
-// Node.js error interface with common error properties
-interface NodeError extends Error {
-	code?: string
-	errno?: number
-	syscall?: string
-	path?: string
-	address?: string
-	port?: number
-}
 
 // Extend FastifyRequest interface for timing
 declare module 'fastify' {
@@ -31,15 +20,16 @@
 		startTime?: number
 	}
 }
->>>>>>> 870cbcd0
 
 async function bootstrap() {
 	const startTime = Date.now()
 	const port = parseInt(process.env.PORT ?? '4600', 10)
-	
+
 	// Create Fastify adapter
-	const fastifyAdapter = new FastifyAdapter(FASTIFY_OPTIONS)
-	
+	const fastifyAdapter = new FastifyAdapter({
+		logger: false // Disable Fastify's internal logger, use NestJS Pino instead
+	})
+
 	// Create NestJS application
 	const app = await NestFactory.create<NestFastifyApplication>(
 		AppModule,
@@ -52,28 +42,20 @@
 
 	// Use Pino logger
 	app.useLogger(app.get(Logger))
-	
+	const logger = app.get(Logger)
+
 	// Set global prefix
 	app.setGlobalPrefix('api/v1', {
-		exclude: ['/health', '/health/ping', '/health/ready', '/health/debug']
+		exclude: [
+			...HEALTH_PATHS.map(path => ({ path, method: RequestMethod.ALL })),
+			{ path: '/', method: RequestMethod.ALL }
+		]
 	})
 
-<<<<<<< HEAD
-	// Enable CORS
-	await app.register(cors, {
-		origin: process.env.FRONTEND_URL ?? 'http://localhost:3001',
-		credentials: true,
-		methods: ['GET', 'POST', 'PUT', 'DELETE', 'OPTIONS']
-	})
-=======
 	// Configure CORS using unified configuration (aligned with CSP)
-	logger.info('Configuring CORS...')
+	logger.log('Configuring CORS...')
 	await app.register(cors, getCORSConfig())
-	logger.info('CORS enabled with aligned configuration')
->>>>>>> 870cbcd0
-
-	// Register Fastify plugins
-	await registerCorePlugins(app)
+	logger.log('CORS enabled with aligned configuration')
 
 	// Global validation pipe
 	app.useGlobalPipes(
@@ -92,9 +74,8 @@
 
 	// Start server
 	await app.listen(port, '0.0.0.0')
-	
+
 	// Log startup info
-	const logger = app.get(Logger)
 	const startupTime = ((Date.now() - startTime) / 1000).toFixed(2)
 	logger.log(`🚀 Server listening on http://0.0.0.0:${port}`)
 	logger.log(`⏱️  Startup time: ${startupTime}s`)
