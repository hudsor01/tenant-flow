import { NestFactory } from '@nestjs/core'
import { ValidationPipe, Logger, BadRequestException } from '@nestjs/common'
import { ConfigService } from '@nestjs/config'
import helmet from 'helmet'
import { AppModule } from './app.module'
import { setRunningPort } from './common/logging/logger.config'
import { type NestFastifyApplication, FastifyAdapter } from '@nestjs/platform-fastify'
import type { FastifyRequest } from 'fastify'
import { SwaggerModule, DocumentBuilder } from '@nestjs/swagger'
import dotenvFlow from 'dotenv-flow'
import { join } from 'path'
import fastifyEnv from '@fastify/env'
import fastifyCookie from '@fastify/cookie'
import fastifyCircuitBreaker from '@fastify/circuit-breaker'
import fastifyCsrf from '@fastify/csrf-protection'
import multipart from '@fastify/multipart'
import { SecurityUtils } from './common/security/security.utils'

// Extend FastifyRequest to include rawBody for webhook signature verification and performance monitoring
declare module 'fastify' {
	interface FastifyRequest {
		rawBody?: Buffer
		startTime?: number
	}
}

dotenvFlow.config({
	path: join(__dirname, '..', '..', '..')
})


const envSchema = {
	type: 'object',
	required: ['NODE_ENV', 'DATABASE_URL', 'JWT_SECRET'],
	properties: {
		NODE_ENV: {
			type: 'string',
			default: 'development',
			enum: ['development', 'production', 'test']
		},
		PORT: {
			type: 'integer',
			default: 3002,
			minimum: 1000,
			maximum: 65535
		},
		CORS_ORIGINS: {
			type: 'string',
			default: 'https://tenantflow.app,https://blog.tenantflow.app'
		},
		DATABASE_URL: {
			type: 'string',
			pattern: '^postgresql://'
		},
		DIRECT_URL: {
			type: 'string',
			pattern: '^postgresql://'
		},
		JWT_SECRET: {
			type: 'string',
			minLength: 1
		},
		STRIPE_SECRET_KEY: {
			type: 'string',
			pattern: '^sk_(test_|live_)[a-zA-Z0-9]{99}$'
		},
		STRIPE_WEBHOOK_SECRET: {
			type: 'string',
			pattern: '^whsec_[a-zA-Z0-9]{32,}$'
		},
		STRIPE_API_VERSION: {
			type: 'string',
			default: '2025-06-30.basil'
		},
		SUPABASE_URL: {
			type: 'string',
			pattern: '^https://'
		},
		SUPABASE_SERVICE_ROLE_KEY: {
			type: 'string'
		},
		SUPABASE_JWT_SECRET: {
			type: 'string',
			minLength: 32
		},
		GOOGLE_CLIENT_ID: {
			type: 'string'
		},
		GOOGLE_CLIENT_SECRET: {
			type: 'string'
		},
		RESEND_API_KEY: {
			type: 'string',
			pattern: '^re_[a-zA-Z0-9_]{20,}$'
		},
		COOKIE_SECRET: {
			type: 'string',
			minLength: 32
		},
		SENTRY_DSN: {
			type: 'string',
			pattern: '^https://'
		}
	}
}

async function bootstrap() {
	console.log('🚀 BOOTSTRAP STARTING...')
	console.log(`Environment: NODE_ENV=${process.env.NODE_ENV}, RAILWAY_ENVIRONMENT=${process.env.RAILWAY_ENVIRONMENT}`)
	console.log(`Port configuration: PORT=${process.env.PORT}`)
	
	// Railway-optimized Fastify configuration
	const isRailway = !!process.env.RAILWAY_ENVIRONMENT
	const fastifyOptions = {
		bodyLimit: 10 * 1024 * 1024,
		maxParamLength: 200,
		trustProxy: true, // Always trust proxy for Railway and production
		logger: false,
		// Railway-specific options without custom server factory
		...(isRailway && {
			keepAliveTimeout: 65000, // Railway needs longer keep-alive
			connectionTimeout: 30000,
			requestTimeout: 29000, // Just under Railway's 30s timeout
		})
	}
	
	console.log(`🔧 Fastify config: ${JSON.stringify({
		isRailway,
		bodyLimit: fastifyOptions.bodyLimit,
		trustProxy: fastifyOptions.trustProxy,
		keepAliveTimeout: fastifyOptions.keepAliveTimeout || 'default'
	})}`)

	console.log('🔧 Creating NestJS application...')
	const app = await NestFactory.create<NestFastifyApplication>(
		AppModule,
		new FastifyAdapter(fastifyOptions),
		{
			bodyParser: false,
			// Railway-specific NestJS options
			...(isRailway && {
				httpsOptions: undefined, // Disable HTTPS in Railway
			})
		}
	)
	console.log('✅ NestJS application created successfully')

	// SECURITY: Enabled environment validation for production safety
	await app.register(fastifyEnv, {
		schema: envSchema,
		dotenv: true
	})

	// Configure body parsing to preserve raw body for webhooks
	const fastifyAdapter = app.getHttpAdapter().getInstance()
	
	// Register multipart support with security limits
	await app.register(multipart as unknown as Parameters<typeof app.register>[0], {
		limits: {
			fieldNameSize: 100,
			fieldSize: 100,
			fields: 10,
			fileSize: 10 * 1024 * 1024, // 10MB per file
			files: 5, // Max 5 files per request
			headerPairs: 50
		},
		throwFileSizeLimit: true,
		sharedSchemaId: '#fastifyMultipartSchema'
	})
	
	// Add content type parsers with raw body preservation
	fastifyAdapter.addContentTypeParser('application/json', { parseAs: 'buffer' }, (_req, body, done) => {
		(_req as FastifyRequest).rawBody = body as Buffer
		try {
			const json = JSON.parse((body as Buffer).toString('utf8'))
			done(null, json)
		} catch (err) {
			done(err as Error)
		}
	})
	
	// Handle other content types normally
	fastifyAdapter.addContentTypeParser('application/x-www-form-urlencoded', { parseAs: 'string' }, (_req, body, done) => {
		try {
			const parsed = new URLSearchParams(body as string)
			const result = Object.fromEntries(parsed)
			done(null, result)
		} catch (err) {
			done(err as Error)
		}
	})

	const configService = app.get(ConfigService)

	// Validate JWT secret with user-friendly warnings
	const securityUtils = new SecurityUtils()
	const jwtSecret = configService.get<string>('JWT_SECRET')
	
	// Run SRI security assessment
	const securityLogger = new Logger('Security')
	try {
		const { SRIManager } = await import('./common/security/sri-manager')
		const sriManager = app.get(SRIManager)
		sriManager.logSecurityAssessment()
	} catch (error) {
		securityLogger.warn('SRI security assessment failed:', error instanceof Error ? error.message : 'Unknown error')
	}
	if (jwtSecret) {
		const validation = securityUtils.validateJwtSecret(jwtSecret)
		
		// Handle critical errors (length < 32 chars)
		if (validation.errors.length > 0) {
			securityLogger.error('❌ JWT_SECRET critical issues:')
			validation.errors.forEach(error => securityLogger.error(`  - ${error}`))
			
			if (validation.suggestions.length > 0) {
				securityLogger.error('💡 Suggestions:')
				validation.suggestions.forEach(suggestion => securityLogger.error(`  - ${suggestion}`))
			}
			
			// Only fail if we cannot proceed (critical security issue)
			if (!validation.canProceed) {
				if (configService.get<string>('NODE_ENV') === 'production') {
					throw new Error('JWT_SECRET is too short - minimum 32 characters required for security')
				} else {
					securityLogger.error('🚫 JWT_SECRET too short - system may be unstable')
				}
			}
		}
		
		// Handle warnings (non-critical security recommendations)
		if (validation.warnings.length > 0) {
			securityLogger.warn('⚠️  JWT_SECRET security recommendations:')
			validation.warnings.forEach(warning => securityLogger.warn(`  - ${warning}`))
			
			if (validation.suggestions.length > 0) {
				securityLogger.warn('💡 Suggestions for better security:')
				validation.suggestions.forEach(suggestion => securityLogger.warn(`  - ${suggestion}`))
			}
			
			if (configService.get<string>('NODE_ENV') === 'production') {
				securityLogger.warn('🔒 Consider updating JWT_SECRET for production security')
			}
		}
		
		// Success message for valid secrets
		if (validation.valid) {
			securityLogger.log('✅ JWT_SECRET meets all security requirements')
		}
	} else {
		securityLogger.error('❌ JWT_SECRET is not configured')
		throw new Error('JWT_SECRET environment variable is required')
	}

	await app.register(fastifyCookie, {
		secret: configService.get<string>('COOKIE_SECRET') || configService.get<string>('JWT_SECRET'),
		parseOptions: {
			httpOnly: true,
			secure: configService.get<string>('NODE_ENV') === 'production',
			sameSite: 'strict',
			maxAge: 7 * 24 * 60 * 60 * 1000,
		}
	})

	// SECURITY: CSRF Protection for state-changing operations
	// Skip CSRF for webhook endpoints as they use signature verification
	await app.register(fastifyCsrf, {
		sessionPlugin: '@fastify/cookie',
		cookieOpts: {
			httpOnly: true,
			secure: configService.get<string>('NODE_ENV') === 'production',
			sameSite: 'strict' as const,
			signed: true
		},
		
		getToken: (request: FastifyRequest): string | void => {
			// Check multiple standard locations for CSRF token
			const body = (request.body as Record<string, unknown>) || {}
			const query = (request.query as Record<string, unknown>) || {}
			const headers = request.headers || {}
			
			const token = (body._csrf as string) || 
				   (query._csrf as string) || 
				   (headers['csrf-token'] as string) || 
				   (headers['x-csrf-token'] as string) || 
				   (headers['x-xsrf-token'] as string)
			return token || undefined
		}
	})

	await app.register(fastifyCircuitBreaker, {
		threshold: 5,
		timeout: 10000,
		resetTimeout: 30000,
		onCircuitOpen: async (_req, reply) => {
			reply.statusCode = 503
			reply.send({
				error: 'Service temporarily unavailable',
				message: 'External service is experiencing issues. Please try again later.',
				retryAfter: 30
			})
		},
		onTimeout: async (_req, reply) => {
			reply.statusCode = 504
			reply.send({
				error: 'Gateway timeout',
				message: 'Request took too long to process'
			})
		}
	})
	
	const logger = new Logger('Bootstrap')

	// Security middleware
	app.use(
		helmet({
			contentSecurityPolicy: {
				directives: {
					defaultSrc: ["'self'"],
					styleSrc: ["'self'", "'unsafe-inline'"],
					scriptSrc: ["'self'"],
					imgSrc: ["'self'", 'data:', 'https:']
				}
			},
			hsts: {
				maxAge: 31536000,
				includeSubDomains: true,
				preload: true
			}
		})
	)

	app.useGlobalPipes(
		new ValidationPipe({
			whitelist: true,
			forbidNonWhitelisted: true,
			transform: true,
			transformOptions: {
				enableImplicitConversion: true
			},
			errorHttpStatusCode: 400,
			exceptionFactory: (errors) => {
				const messages = errors.map(err => ({
					field: err.property,
					errors: Object.values(err.constraints || {}),
					value: err.value
				}))
				return new BadRequestException({
					error: {
						code: 'VALIDATION_ERROR',
						message: 'Validation failed',
						statusCode: 400,
						details: messages
					}
				})
			}
		})
	)

	// CORS configuration - production-first with conditional development support
	const environment = configService.get<string>('NODE_ENV') || 'development'
	const isProduction = environment === 'production'
	
	// SECURITY: Validate environment to prevent accidental exposure
	const validEnvironments = ['development', 'test', 'production']
	if (!validEnvironments.includes(environment)) {
		throw new Error(`Invalid NODE_ENV: ${environment}. Must be one of: ${validEnvironments.join(', ')}`)
	}
	
	let corsOrigins = configService
		.get<string>('CORS_ORIGINS')
		?.split(',')
		.filter(origin => origin.trim().length > 0) || []
	
	// Debug CORS configuration
	logger.log(`🔍 CORS_ORIGINS env var: ${configService.get<string>('CORS_ORIGINS')}`)
	logger.log(`🔍 Parsed CORS origins: ${JSON.stringify(corsOrigins)}`)

	// SECURITY: Validate CORS origins format
	const validOriginPattern = /^https?:\/\/[a-zA-Z0-9.-]+(?::\d+)?$/
	corsOrigins.forEach(origin => {
		if (!validOriginPattern.test(origin)) {
			throw new Error(`Invalid CORS origin format: ${origin}. Origins must be valid URLs.`)
		}
	})

	// If no environment variable is set, use secure defaults
	if (corsOrigins.length === 0) {
		if (isProduction) {
			// SECURITY: Production only allows HTTPS origins
			corsOrigins = [
				'https://tenantflow.app',
				'https://www.tenantflow.app',
				'https://blog.tenantflow.app',
			]
		} else {
			// Development defaults - include production domains
			corsOrigins = [
				'https://tenantflow.app',
				'https://www.tenantflow.app',
				'https://blog.tenantflow.app',
			]
			
			// SECURITY: Only add localhost origins in non-production with explicit flag
			if (environment === 'development' || environment === 'test') {
				const allowLocalhost = configService.get<string>('ALLOW_LOCALHOST_CORS')
				if (allowLocalhost === 'true') {
					corsOrigins.push(
						'http://localhost:5172',
						'http://localhost:5173',
						'http://localhost:5174',
						'http://localhost:5175',
						'http://localhost:3000',
						'http://localhost:3001',
						'http://localhost:3002',
						'http://localhost:3003',
						'http://localhost:3004'
					)
				}
			}
		}
	}

	// SECURITY: In production, enforce HTTPS-only origins
	if (isProduction) {
		const httpOrigins = corsOrigins.filter(origin => origin.startsWith('http://'))
		if (httpOrigins.length > 0) {
			throw new Error(`Production environment cannot have HTTP origins: ${httpOrigins.join(', ')}`)
		}
	}

	// SECURITY: Log CORS origins for audit trail (but not in production)
	if (!isProduction) {
		logger.log(`CORS origins: ${corsOrigins.join(', ')}`)
	} else {
		// In production, log count only
		logger.log(`CORS configured with ${corsOrigins.length} origins`)
	}

	app.enableCors({
		origin: corsOrigins,
		credentials: true,
		methods: ['GET', 'POST', 'PUT', 'DELETE', 'PATCH', 'OPTIONS'],
		allowedHeaders: [
			'Origin',
			'X-Requested-With',
			'Content-Type',
			'Accept',
			'Authorization',
			'Cache-Control'
		]
	})
<<<<<<< HEAD
	// Railway-specific routing configuration
	const useGlobalPrefix = !isRailway && process.env.RAILWAY_USE_PREFIX !== 'false'
	
	if (useGlobalPrefix) {
		logger.log('🛣️ Setting global prefix: api/v1 (excluding health endpoints)')
		app.setGlobalPrefix('api/v1', {
			exclude: ['/health', '/health/simple', '/health/detailed', '/health/performance', '/ping', '/railway-debug', '/']
		})
	} else {
		logger.log('🛣️ NO global prefix - direct routing for Railway compatibility')
		logger.log('🏥 Health endpoint available at: /health')
=======
	// Railway-specific routing configuration - FORCE NO PREFIX on Railway
	const useGlobalPrefix = !isRailway && process.env.RAILWAY_USE_PREFIX !== 'false'
	
	if (useGlobalPrefix) {
		logger.log('🛣️ Setting global prefix: api/v1 (excluding /health)')
		app.setGlobalPrefix('api/v1', {
			exclude: ['/health', '/health/simple', '/ping', '/railway-debug', '/']
		})
	} else {
		logger.log('🛣️ NO global prefix - direct routing for Railway compatibility')
>>>>>>> 722ae8e8
	}

	console.log('🔄 Initializing NestJS application...')
	await app.init()
	console.log('✅ NestJS application initialized')
	

	const config = new DocumentBuilder()
		.setTitle('TenantFlow API')
		.setDescription('API documentation')
		.setVersion('1.0')
		.build()
	const document = SwaggerModule.createDocument(app, config)
	SwaggerModule.setup('api/docs', app, document)

	// Railway provides PORT env variable, Railway.toml sets it to 4600
	const port = parseInt(process.env.PORT || '4600', 10)
	// Health check is handled by AppController

	// Add detailed error logging for startup
	process.on('unhandledRejection', (reason, promise) => {
		logger.error('Unhandled Rejection at:', promise, 'reason:', reason)
	})

	process.on('uncaughtException', (error) => {
		logger.error('Uncaught Exception:', error)
		process.exit(1)
	})

	try {
		// Railway-specific: Log port information and environment
		logger.log(`🚀 Starting server on port ${port} (Railway PORT: ${process.env.PORT})`)
		logger.log(`🌐 Railway environment: ${JSON.stringify({
			RAILWAY_ENVIRONMENT: process.env.RAILWAY_ENVIRONMENT,
			PORT: process.env.PORT,
			RAILWAY_SERVICE_NAME: process.env.RAILWAY_SERVICE_NAME,
			RAILWAY_PROJECT_NAME: process.env.RAILWAY_PROJECT_NAME
		})}`)
		
<<<<<<< HEAD
		// Railway binding - try both IPv4 and IPv6 for health checks
		await app.listen(port, '0.0.0.0')
=======
		// Railway requires IPv6 binding for health checks
		await app.listen(port, '::')
>>>>>>> 722ae8e8
		
		// Update the logger with the actual running port
		setRunningPort(port)

		// Railway-specific health check - test both localhost and 0.0.0.0
		const healthUrls = [
			`http://localhost:${port}/health`,
			`http://0.0.0.0:${port}/health`,
			`http://localhost:${port}/`,
			`http://0.0.0.0:${port}/`
		]
		
		let healthCheckPassed = false
		logger.log('🔍 Testing app routes after startup...')
		
		for (const url of healthUrls) {
			try {
				const testResponse = await fetch(url, { 
					method: 'GET',
					headers: { 'Accept': 'application/json' }
				}).catch(() => null)
				
				if (testResponse) {
					logger.log(`📡 ${url} - Status: ${testResponse.status} ${testResponse.statusText}`)
					if (testResponse.ok) {
						healthCheckPassed = true
						const responseText = await testResponse.text().catch(() => 'No response body')
						logger.log(`✅ Route accessible: ${url} - Response: ${responseText.substring(0, 100)}...`)
					}
				} else {
					logger.warn(`⚠️ No response from ${url}`)
				}
			} catch (error) {
				logger.warn(`⚠️ Health check failed for ${url}: ${error instanceof Error ? error.message : 'Unknown error'}`)
			}
		}
		
		if (!healthCheckPassed) {
			logger.error('❌ All health checks failed - server may not be accessible')
			
			// Additional debugging - check if Fastify is actually listening
			try {
				const fastifyInstance = app.getHttpAdapter().getInstance()
				logger.log(`🔧 Fastify server info:`, {
					listening: fastifyInstance.server?.listening,
					address: fastifyInstance.server?.address(),
					// Remove routes check as it doesn't exist on FastifyInstance
				})
			} catch (error) {
				logger.error('Failed to get Fastify info:', error)
			}
		}

		if (isProduction) {
			logger.log(`TenantFlow API Server connected on port ${port}`)
		} else {
			const baseUrl = `http://localhost:${port}`
			logger.log(`🚀 TenantFlow API Server running on ${baseUrl}`)
			logger.log(`📚 API Documentation: ${baseUrl}/api/docs`)
			logger.log(`🔐 Authentication: Supabase Hybrid Mode`)
			logger.log(`🌍 Environment: ${environment}`)
			logger.log(`🔗 CORS Origins: ${corsOrigins.join(', ')}`)
			logger.log(`💚 Health Check: ${baseUrl}/health`)
		}
	} catch (error) {
		logger.error(`❌ Failed to start server on port ${port}:`, error)
		logger.error('Error details:', {
			message: error instanceof Error ? error.message : 'Unknown error',
			stack: error instanceof Error ? error.stack : 'No stack trace',
			code: (error as Record<string, unknown>)?.code,
			errno: (error as Record<string, unknown>)?.errno,
			syscall: (error as Record<string, unknown>)?.syscall,
			address: (error as Record<string, unknown>)?.address,
			port: (error as Record<string, unknown>)?.port
		})
		throw error
	}
}

bootstrap().catch(_error => {
	process.exit(1)
})<|MERGE_RESOLUTION|>--- conflicted
+++ resolved
@@ -450,30 +450,9 @@
 			'Cache-Control'
 		]
 	})
-<<<<<<< HEAD
-	// Railway-specific routing configuration
-	const useGlobalPrefix = !isRailway && process.env.RAILWAY_USE_PREFIX !== 'false'
-	
-	if (useGlobalPrefix) {
-		logger.log('🛣️ Setting global prefix: api/v1 (excluding health endpoints)')
-		app.setGlobalPrefix('api/v1', {
+app.setGlobalPrefix('api/v1', {
 			exclude: ['/health', '/health/simple', '/health/detailed', '/health/performance', '/ping', '/railway-debug', '/']
 		})
-	} else {
-		logger.log('🛣️ NO global prefix - direct routing for Railway compatibility')
-		logger.log('🏥 Health endpoint available at: /health')
-=======
-	// Railway-specific routing configuration - FORCE NO PREFIX on Railway
-	const useGlobalPrefix = !isRailway && process.env.RAILWAY_USE_PREFIX !== 'false'
-	
-	if (useGlobalPrefix) {
-		logger.log('🛣️ Setting global prefix: api/v1 (excluding /health)')
-		app.setGlobalPrefix('api/v1', {
-			exclude: ['/health', '/health/simple', '/ping', '/railway-debug', '/']
-		})
-	} else {
-		logger.log('🛣️ NO global prefix - direct routing for Railway compatibility')
->>>>>>> 722ae8e8
 	}
 
 	console.log('🔄 Initializing NestJS application...')
@@ -513,13 +492,7 @@
 			RAILWAY_PROJECT_NAME: process.env.RAILWAY_PROJECT_NAME
 		})}`)
 		
-<<<<<<< HEAD
-		// Railway binding - try both IPv4 and IPv6 for health checks
-		await app.listen(port, '0.0.0.0')
-=======
-		// Railway requires IPv6 binding for health checks
-		await app.listen(port, '::')
->>>>>>> 722ae8e8
+await app.listen(port, '::')
 		
 		// Update the logger with the actual running port
 		setRunningPort(port)
