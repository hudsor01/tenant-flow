/**
 * Enhanced Health Controller - Zero-Downtime Architecture
 * Implements Apple's health check obsession with detailed service monitoring
 * Integrates with existing PinoLogger patterns
 */

import { Controller, Get, Optional } from '@nestjs/common'
import { HealthCheck, HealthCheckService } from '@nestjs/terminus'
import { Logger } from '@nestjs/common'
import { hostname } from 'os'
import { Public } from '../shared/decorators/public.decorator'
import { SupabaseHealthIndicator } from './supabase.health'
import { StripeFdwHealthIndicator } from './stripe-fdw.health'
import { ResilienceService } from '../shared/services/resilience.service'

interface ServiceHealth {
	healthy: boolean
	responseTime?: number
	lastCheck?: string
	details?: unknown // Flexible to accept any health check details
}

interface SystemHealth {
	status: 'healthy' | 'degraded' | 'unhealthy'
	timestamp: string
	services: Record<string, ServiceHealth>
	performance: {
		uptime: number
		memory: {
			used: number
			free: number
			total: number
			usagePercent: number
		}
		cpu: {
			user: number
			system: number
		}
	}
	cache: {
		healthy: boolean
		metrics?: Record<string, number>
	}
	version: string
	deployment: {
		environment: string
		region?: string
		instance: string
	}
}

@Controller('health')
export class HealthController {
	private lastHealthCheck: SystemHealth | null = null
	private healthCheckCache = new Map<string, { result: ServiceHealth; timestamp: number }>()

	constructor(
		private readonly health: HealthCheckService,
		private readonly supabase: SupabaseHealthIndicator,
		private readonly stripeFdw: StripeFdwHealthIndicator,
<<<<<<< HEAD
		private readonly resilience: ResilienceService,
		@Optional() private readonly logger?: PinoLogger
	) {}
=======
		private readonly stripeSyncService: StripeSyncService,
		private readonly logger: Logger
	) {
		// Logger context handled automatically via app-level configuration
	}
>>>>>>> 3a911476

	@Get()
	@Public()
	@HealthCheck()
	async check() {
<<<<<<< HEAD
=======
		this.logger.log(
			{
				health: {
					environment: process.env.NODE_ENV,
					checkType: 'full'
				}
			},
			`Health check started - Environment: ${process.env.NODE_ENV}`
		)
>>>>>>> 3a911476
		return this.health.check([
			() => this.supabase.pingCheck('database'),
			() => this.stripeFdw.isHealthy('stripe_fdw')
		])
	}

	@Get('ping')
	@Public()
	ping() {
		return {
			status: 'ok',
			timestamp: new Date().toISOString(),
			uptime: Math.round(process.uptime()),
			memory: Math.round(process.memoryUsage().heapUsed / 1024 / 1024),
			env: process.env.NODE_ENV,
			port: process.env.PORT
		}
	}

	@Get('ready')
	@Public()
	@HealthCheck()
	ready() {
		return this.health.check([
			() => this.supabase.quickPing('database'),
			() => this.stripeFdw.quickPing('stripe_fdw')
		])
	}

	/**
	 * Comprehensive system health with all services and performance metrics
	 */
	@Get('system')
	@Public()
<<<<<<< HEAD
	async systemHealth(): Promise<SystemHealth> {
		const startTime = Date.now()

		try {
			// Parallel health checks for faster response
			const [databaseHealth, stripeHealth, cacheHealth] = await Promise.allSettled([
				this.checkDatabaseHealth(),
				this.checkStripeHealth(),
				this.checkCacheHealth()
			])

			const services = {
				database: this.extractHealthResult(databaseHealth),
				stripe: this.extractHealthResult(stripeHealth),
				cache: this.extractHealthResult(cacheHealth)
			}

			// Overall system status based on critical services
			const criticalServices = ['database', 'cache']
			const criticalHealthy = criticalServices.every(service => services[service as keyof typeof services]?.healthy)
			const allHealthy = Object.values(services).every(service => service.healthy)

			const status = allHealthy ? 'healthy' : criticalHealthy ? 'degraded' : 'unhealthy'

			const systemHealth: SystemHealth = {
				status,
				timestamp: new Date().toISOString(),
				services,
				performance: this.getPerformanceMetrics(),
				cache: this.resilience.getHealthStatus(),
				version: process.env.npm_package_version || '1.0.0',
				deployment: {
					environment: process.env.NODE_ENV || 'development',
					region: process.env.RAILWAY_REGION || process.env.VERCEL_REGION || 'unknown',
					instance: hostname()
				}
			}

			this.lastHealthCheck = systemHealth

			// Log performance warning if response takes >100ms
			const responseTime = Date.now() - startTime
			if (responseTime > 100) {
				this.logger?.warn(
					{ responseTime, target: 100 },
					`Health check took ${responseTime}ms (target: <100ms)`
				)
			}

			return systemHealth
		} catch (error) {
			this.logger?.error({ error: error instanceof Error ? error.message : String(error) }, 'System health check failed')
			throw error
		}
	}

	/**
	 * Service-specific health endpoints for individual monitoring
	 */
	@Get('services/database')
	@Public()
	async databaseHealth() {
		return this.getCachedOrFresh('database', () => this.checkDatabaseHealth(), 30_000)
	}

	@Get('services/stripe')
	@Public()
	async stripeHealthCheck() {
		return this.getCachedOrFresh('stripe', () => this.checkStripeHealth(), 30_000)
=======
	@HealthCheck()
	async stripeCheck() {
		this.logger.log('Stripe FDW health check started')
		return this.health.check([() => this.stripeFdw.detailedCheck('stripe_fdw')])
>>>>>>> 3a911476
	}

	@Get('services/cache')
	@Public()
	async cacheHealthCheck() {
		return this.getCachedOrFresh('cache', () => Promise.resolve(this.checkCacheHealth()), 10_000)
	}

	/**
	 * Performance metrics endpoint for monitoring
	 */
	@Get('performance')
	@Public()
	performanceMetrics() {
		const performance = this.getPerformanceMetrics()
		const cache = this.resilience.getHealthStatus()

		return {
			...performance,
			cache,
			healthCheckHistory: this.lastHealthCheck ? {
				lastStatus: this.lastHealthCheck.status,
				lastCheck: this.lastHealthCheck.timestamp
			} : null,
			thresholds: {
				memory: { warning: 80, critical: 95 },
				cache: { memoryLimit: 100_000_000 }, // 100MB
				responseTime: { warning: 100, critical: 200 }
			}
		}
	}

	/**
	 * Circuit breaker status for zero-downtime deployments
	 */
	@Get('circuit-breaker')
	@Public()
	circuitBreakerStatus() {
		const services = ['database', 'stripe', 'cache']
		const status = services.reduce((acc, service) => {
			const cached = this.healthCheckCache.get(service)
			const isStale = !cached || Date.now() - cached.timestamp > 60_000

			acc[service] = {
				open: isStale || !cached.result.healthy,
				lastSuccess: cached?.timestamp || null,
				failureCount: 0 // Implement failure tracking if needed
			}
			return acc
		}, {} as Record<string, {
			open: boolean
			lastSuccess: number | null
			failureCount: number
		}>)

		return {
			timestamp: new Date().toISOString(),
			services: status,
			systemStatus: Object.values(status).some(s => s.open) ? 'degraded' : 'healthy'
		}
	}

	private async checkDatabaseHealth(): Promise<ServiceHealth> {
		const startTime = Date.now()
		try {
			const result = await this.supabase.pingCheck('database')
			return {
				healthy: result.database.status === 'up',
				responseTime: Date.now() - startTime,
				lastCheck: new Date().toISOString(),
				details: result.database
			}
		} catch (error) {
			return {
				healthy: false,
				responseTime: Date.now() - startTime,
				lastCheck: new Date().toISOString(),
				details: { error: error instanceof Error ? error.message : String(error) }
			}
		}
	}

	private async checkStripeHealth(): Promise<ServiceHealth> {
		const startTime = Date.now()
		try {
			const result = await this.stripeFdw.isHealthy('stripe_fdw')
			return {
				healthy: result.stripe_fdw?.status === 'up',
				responseTime: Date.now() - startTime,
				lastCheck: new Date().toISOString(),
				details: result.stripe_fdw
			}
		} catch (error) {
			return {
				healthy: false,
				responseTime: Date.now() - startTime,
				lastCheck: new Date().toISOString(),
				details: { error: error instanceof Error ? error.message : String(error) }
			}
		}
	}

	private checkCacheHealth(): ServiceHealth {
		// Simple cache health check based on memory usage
		const memUsage = process.memoryUsage()
		return {
			healthy: memUsage.heapUsed < memUsage.heapTotal * 0.9, // Healthy if under 90% heap
			responseTime: 1, // In-memory check is instant
			lastCheck: new Date().toISOString(),
			details: {
				heapUsed: Math.round(memUsage.heapUsed / 1024 / 1024),
				heapTotal: Math.round(memUsage.heapTotal / 1024 / 1024)
			}
		}
	}

	private getPerformanceMetrics() {
		const memoryUsage = process.memoryUsage()
		const cpuUsage = process.cpuUsage()

		return {
			uptime: Math.round(process.uptime()),
			memory: {
				used: Math.round(memoryUsage.heapUsed / 1024 / 1024),
				free: Math.round((memoryUsage.heapTotal - memoryUsage.heapUsed) / 1024 / 1024),
				total: Math.round(memoryUsage.heapTotal / 1024 / 1024),
				usagePercent: Math.round((memoryUsage.heapUsed / memoryUsage.heapTotal) * 100)
			},
			cpu: {
				user: Math.round(cpuUsage.user / 1000),
				system: Math.round(cpuUsage.system / 1000)
			}
		}
	}

	private extractHealthResult(result: PromiseSettledResult<ServiceHealth>): ServiceHealth {
		if (result.status === 'fulfilled') {
			return result.value
		}
		return {
			healthy: false,
			lastCheck: new Date().toISOString(),
			details: { error: result.reason?.message || 'Unknown error' }
		}
	}

	private async getCachedOrFresh(key: string, fn: () => Promise<ServiceHealth>, maxAge: number): Promise<ServiceHealth> {
		const cached = this.healthCheckCache.get(key)

		if (cached && Date.now() - cached.timestamp < maxAge) {
			return cached.result
		}

		const result = await fn()
		this.healthCheckCache.set(key, { result, timestamp: Date.now() })
		return result
	}
}<|MERGE_RESOLUTION|>--- conflicted
+++ resolved
@@ -58,24 +58,17 @@
 		private readonly health: HealthCheckService,
 		private readonly supabase: SupabaseHealthIndicator,
 		private readonly stripeFdw: StripeFdwHealthIndicator,
-<<<<<<< HEAD
 		private readonly resilience: ResilienceService,
-		@Optional() private readonly logger?: PinoLogger
-	) {}
-=======
 		private readonly stripeSyncService: StripeSyncService,
 		private readonly logger: Logger
 	) {
 		// Logger context handled automatically via app-level configuration
 	}
->>>>>>> 3a911476
 
 	@Get()
 	@Public()
 	@HealthCheck()
 	async check() {
-<<<<<<< HEAD
-=======
 		this.logger.log(
 			{
 				health: {
@@ -85,7 +78,6 @@
 			},
 			`Health check started - Environment: ${process.env.NODE_ENV}`
 		)
->>>>>>> 3a911476
 		return this.health.check([
 			() => this.supabase.pingCheck('database'),
 			() => this.stripeFdw.isHealthy('stripe_fdw')
@@ -118,9 +110,27 @@
 	/**
 	 * Comprehensive system health with all services and performance metrics
 	 */
+	@Get('stripe')
+	@Public()
+	@HealthCheck()
+	async stripeCheck() {
+		this.logger.log('Stripe FDW health check started')
+		return this.health.check([() => this.stripeFdw.detailedCheck('stripe_fdw')])
+	}
+
+	@Get('stripe-sync')
+	@Public()
+	async checkStripeSyncHealth() {
+		const health = this.stripeSyncService.getHealthStatus()
+		return {
+			status: health.initialized && health.migrationsRun ? 'healthy' : 'unhealthy',
+			...health,
+			timestamp: new Date().toISOString()
+		}
+	}
+
 	@Get('system')
 	@Public()
-<<<<<<< HEAD
 	async systemHealth(): Promise<SystemHealth> {
 		const startTime = Date.now()
 
@@ -164,15 +174,14 @@
 			// Log performance warning if response takes >100ms
 			const responseTime = Date.now() - startTime
 			if (responseTime > 100) {
-				this.logger?.warn(
-					{ responseTime, target: 100 },
+				this.logger.warn(
 					`Health check took ${responseTime}ms (target: <100ms)`
 				)
 			}
 
 			return systemHealth
 		} catch (error) {
-			this.logger?.error({ error: error instanceof Error ? error.message : String(error) }, 'System health check failed')
+			this.logger.error('System health check failed', error instanceof Error ? error.message : String(error))
 			throw error
 		}
 	}
@@ -190,12 +199,6 @@
 	@Public()
 	async stripeHealthCheck() {
 		return this.getCachedOrFresh('stripe', () => this.checkStripeHealth(), 30_000)
-=======
-	@HealthCheck()
-	async stripeCheck() {
-		this.logger.log('Stripe FDW health check started')
-		return this.health.check([() => this.stripeFdw.detailedCheck('stripe_fdw')])
->>>>>>> 3a911476
 	}
 
 	@Get('services/cache')
