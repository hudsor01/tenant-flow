--- conflicted
+++ resolved
@@ -21,12 +21,9 @@
 		// Following Stripe's recommended initialization pattern
 		// In TypeScript, we use the constructor but the pattern is functionally equivalent
 		this.stripe = new Stripe(stripeSecretKey, {
-<<<<<<< HEAD
-=======
 			// Align apiVersion with the Stripe types used in the repo to satisfy
 			// the literal union type in @types/stripe. Update if you intentionally
 			// need a different Stripe preview version.
->>>>>>> a542920a
 			apiVersion: '2025-09-30.clover',
 			typescript: true
 		})
