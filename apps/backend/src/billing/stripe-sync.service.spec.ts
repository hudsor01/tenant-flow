--- conflicted
+++ resolved
@@ -113,13 +113,8 @@
 				schema: 'stripe',
 				autoExpandLists: true,
 				poolConfig: {
-<<<<<<< HEAD
-					min: 2,
-					max: 10,
-=======
 					max: 10,
 					min: 2,
->>>>>>> 2c76067c
 					idleTimeoutMillis: 30000
 				}
 			})
