/**
 * Minimal Stripe Webhook Handler Service
 *
 * This service handles Stripe webhook events and updates our database accordingly.
 * Following Stripe's best practices:
 * - Trust webhooks as the single source of truth
 * - Handle events asynchronously
 * - Return 2xx quickly before complex logic
 * - Handle duplicate events via event IDs
 *
 * Replaces: subscription-sync.service.ts (779 lines) with ~100 lines
 */

import { Injectable } from '@nestjs/common'
<<<<<<< HEAD
import { Cron, CronExpression } from '@nestjs/schedule'
=======
import { EventEmitter2 } from '@nestjs/event-emitter'
>>>>>>> 614ec69e
import { PinoLogger } from 'nestjs-pino'
import { SupabaseService } from '../database/supabase.service'
import { PaymentReceivedEvent, PaymentFailedEvent } from '../notifications/events/notification.events'
import type { Stripe } from 'stripe'

// Extended interfaces for Stripe objects with missing properties
interface StripeInvoiceWithSubscription extends Stripe.Invoice {
	subscription?: string | Stripe.Subscription | null
}

// Extended interface for Stripe Subscription with period properties
// Note: These properties exist at runtime but are missing from the TypeScript definitions
interface StripeSubscriptionWithPeriods extends Stripe.Subscription {
	current_period_start: number
	current_period_end: number
}

@Injectable()
export class StripeWebhookService {
	constructor(
		private readonly supabaseService: SupabaseService,
		private readonly logger: PinoLogger,
		private readonly eventEmitter: EventEmitter2
	) {
		// PinoLogger context handled automatically via app-level configuration
	}

	/**
	 * Main webhook handler - processes Stripe events synchronously
	 * Returns 2xx after processing completes (Stripe's recommended pattern)
	 */
	async handleWebhook(event: Stripe.Event): Promise<void> {
		// Use insert-first idempotency gate: try to insert row at start
		// On unique violation, treat as duplicate and exit
		// If processing fails, delete the row so Stripe can retry
		const isNewEvent = await this.tryMarkEventAsProcessing(event.id, event.type)
		if (!isNewEvent) {
			this.logger.info(
				{
					webhook: {
						eventId: event.id,
						type: event.type,
						duplicate: true
					}
				},
				`Skipping duplicate event: ${event.id}`
			)
			return
		}

		this.logger.info(`Processing webhook: ${event.type} (${event.id})`)

		try {
			// Handle events based on type
			switch (event.type) {
				case 'customer.subscription.created':
				case 'customer.subscription.updated':
				case 'customer.subscription.deleted':
					await this.handleSubscriptionChange(
						event.data.object as StripeSubscriptionWithPeriods
					)
					break

				case 'invoice.payment_failed':
					await this.handlePaymentFailure(
						event.data.object as Stripe.Invoice
					)
					break

				case 'invoice.paid':
					await this.handlePaymentSuccess(
						event.data.object as Stripe.Invoice
					)
					break

				default:
					this.logger.debug(`Unhandled event type: ${event.type}`)
			}

			// Processing successful - event remains marked as processed
			this.logger.info(`Successfully processed webhook: ${event.type} (${event.id})`)
		} catch (error) {
			this.logger.error(`Failed to process webhook ${event.id}: ${error}`)
			
			// Remove the processed event record so Stripe can retry
			await this.removeProcessedEvent(event.id)
			
			throw error // Let Stripe retry
		}
	}

	/**
	 * Handle subscription changes - trust Stripe as source of truth
	 */
	private async handleSubscriptionChange(
		subscription: StripeSubscriptionWithPeriods
	): Promise<void> {
		try {
			// Find user by customer ID
			const customerId =
				typeof subscription.customer === 'string'
					? subscription.customer
					: subscription.customer.id

			const { data: user } = await this.supabaseService
				.getAdminClient()
				.from('User')
				.select('id')
				.eq('stripeCustomerId', customerId)
				.single()

			if (!user) {
				// Try finding by subscription table
				const { data: sub } = await this.supabaseService
					.getAdminClient()
					.from('Subscription')
					.select('userId')
					.eq('stripeCustomerId', customerId)
					.single()

				if (!sub) {
					this.logger.warn(
						`No user found for customer: ${customerId}`
					)
					return
				}

				await this.upsertSubscription(subscription, sub.userId)
			} else {
				await this.upsertSubscription(subscription, user.id)
			}
		} catch (error) {
			this.logger.error(`Failed to handle subscription change: ${error}`)
			throw error // Let Stripe retry
		}
	}

	/**
	 * Handle payment failures - Stripe Smart Retries will handle recovery
	 */
	private async handlePaymentFailure(
		invoice: StripeInvoiceWithSubscription
	): Promise<void> {
		const subscription = invoice.subscription
		if (!subscription) {
			return
		}

		const subscriptionId =
			typeof subscription === 'string' ? subscription : subscription.id

		await this.updateSubscriptionStatus(subscriptionId || '', 'PAST_DUE')
		this.logger.warn(
			`Payment failed for subscription: ${subscriptionId}. Smart Retries will handle recovery.`
		)

		// Emit payment failed event for notification service using native EventEmitter2
		try {
			// Get user by customer ID to emit event
			const customerId = typeof invoice.customer === 'string' ? invoice.customer : invoice.customer?.id
			if (customerId) {
				const { data: user } = await this.supabaseService
					.getAdminClient()
					.from('User')
					.select('id, name, email')
					.eq('stripeCustomerId', customerId)
					.single()

				if (user) {
					this.eventEmitter.emit(
						'payment.failed',
						new PaymentFailedEvent(
							user.id,
							subscriptionId || '',
							invoice.amount_due || 0,
							invoice.currency || 'usd',
							invoice.hosted_invoice_url || '',
							`Payment failed for subscription ${subscriptionId}`
						)
					)
				}
			}
		} catch (error) {
			this.logger.error('Failed to emit payment failed event:', error)
		}
	}

	/**
	 * Handle payment success
	 */
	private async handlePaymentSuccess(
		invoice: StripeInvoiceWithSubscription
	): Promise<void> {
		const subscription = invoice.subscription
		if (!subscription) {
			return
		}

		const subscriptionId =
			typeof subscription === 'string' ? subscription : subscription.id

		await this.updateSubscriptionStatus(subscriptionId || '', 'ACTIVE')
		this.logger.info(`Payment succeeded for subscription: ${subscriptionId}`)

		// Emit payment received event for notification service using native EventEmitter2
		try {
			// Get user by customer ID to emit event
			const customerId = typeof invoice.customer === 'string' ? invoice.customer : invoice.customer?.id
			if (customerId) {
				const { data: user } = await this.supabaseService
					.getAdminClient()
					.from('User')
					.select('id, name, email')
					.eq('stripeCustomerId', customerId)
					.single()

				if (user) {
					this.eventEmitter.emit(
						'payment.received',
						new PaymentReceivedEvent(
							user.id,
							subscriptionId || '',
							invoice.amount_paid || 0,
							invoice.currency || 'usd',
							invoice.hosted_invoice_url || '',
							`Payment of ${((invoice.amount_paid || 0) / 100).toFixed(2)} ${invoice.currency?.toUpperCase()} received successfully`
						)
					)
				}
			}
		} catch (error) {
			this.logger.error('Failed to emit payment received event:', error)
		}
	}

	/**
	 * Upsert subscription to database - single source of truth from Stripe
	 */
	private async upsertSubscription(
		stripeSubscription: StripeSubscriptionWithPeriods,
		userId: string
	): Promise<void> {
		// Convert Stripe subscription to our database format
		const subscription = {
			userId,
			stripeSubscriptionId: stripeSubscription.id,
			stripeCustomerId:
				typeof stripeSubscription.customer === 'string'
					? stripeSubscription.customer
					: stripeSubscription.customer.id,
			status: stripeSubscription.status,
			currentPeriodStart: new Date(
				stripeSubscription.current_period_start * 1000
			),
			currentPeriodEnd: new Date(
				stripeSubscription.current_period_end * 1000
			),
			createdAt: new Date(stripeSubscription.created * 1000),
			updatedAt: new Date(),
			cancelAtPeriodEnd: stripeSubscription.cancel_at_period_end,
			canceledAt: stripeSubscription.canceled_at
				? new Date(stripeSubscription.canceled_at * 1000)
				: null,
			trialStart: stripeSubscription.trial_start
				? new Date(stripeSubscription.trial_start * 1000)
				: null,
			trialEnd: stripeSubscription.trial_end
				? new Date(stripeSubscription.trial_end * 1000)
				: null,
			planType:
				(stripeSubscription.items.data[0]?.price?.lookup_key as
					| 'FREETRIAL'
					| 'STARTER'
					| 'GROWTH'
					| 'TENANTFLOW_MAX') || 'UNKNOWN',
			stripePriceId:
				stripeSubscription.items.data[0]?.price?.id ||
				'UNKNOWN_PRICE_ID'
		}

		const { error } = await this.supabaseService
			.getAdminClient()
			.from('Subscription')
			.upsert({
				userId: userId,
				stripeSubscriptionId: subscription.stripeSubscriptionId,
				stripeCustomerId: subscription.stripeCustomerId,
				status: subscription.status.toUpperCase() as
					| 'ACTIVE'
					| 'CANCELED'
					| 'TRIALING'
					| 'PAST_DUE'
					| 'UNPAID'
					| 'INCOMPLETE'
					| 'INCOMPLETE_EXPIRED',
				planType: subscription.planType,
				stripePriceId: subscription.stripePriceId,
				currentPeriodStart:
					subscription.currentPeriodStart?.toISOString(),
				currentPeriodEnd: subscription.currentPeriodEnd?.toISOString(),
				cancelAtPeriodEnd: subscription.cancelAtPeriodEnd,
				canceledAt: subscription.canceledAt?.toISOString(),
				trialStart: subscription.trialStart?.toISOString(),
				trialEnd: subscription.trialEnd?.toISOString(),
				updatedAt: new Date().toISOString()
			})

		if (error) {
			this.logger.error(`Failed to upsert subscription: ${error.message}`)
			throw error
		}
	}

	/**
	 * Update subscription status only
	 */
	private async updateSubscriptionStatus(
		stripeSubscriptionId: string,
		status: string
	): Promise<void> {
		const { error } = await this.supabaseService
			.getAdminClient()
			.from('Subscription')
			.update({
				status: status as
					| 'ACTIVE'
					| 'CANCELED'
					| 'TRIALING'
					| 'PAST_DUE'
					| 'UNPAID'
					| 'INCOMPLETE'
					| 'INCOMPLETE_EXPIRED',
				updatedAt: new Date().toISOString()
			})
			.eq('stripeSubscriptionId', stripeSubscriptionId)

		if (error) {
			this.logger.error(
				`Failed to update subscription status: ${error.message}`
			)
		}
	}

	/**
	 * Insert-first idempotency gate: try to insert event record
	 * Returns true if new event (should process), false if duplicate (skip)
	 */
	private async tryMarkEventAsProcessing(stripeEventId: string, eventType: string): Promise<boolean> {
		try {
			const { error } = await this.supabaseService
				.getAdminClient()
				.from('processed_stripe_events')
				.insert({
					stripe_event_id: stripeEventId,
					event_type: eventType
				})

			if (error) {
				// Check if it's a unique constraint violation (duplicate event)
				if (error.code === '23505') {
					return false // Duplicate event - skip processing
				}
				
				// Other database error - log but assume new event to avoid skipping
				this.logger.error(`Failed to mark event for processing: ${error.message}`)
				return true
			}

			return true // Successfully inserted - new event
		} catch (error) {
			this.logger.error(`Failed to mark event for processing: ${error}`)
			return true // On error, assume new event to avoid skipping
		}
	}

	/**
	 * Remove processed event record (for failed processing, allowing Stripe retry)
	 */
	private async removeProcessedEvent(stripeEventId: string): Promise<void> {
		try {
			const { error } = await this.supabaseService
				.getAdminClient()
				.from('processed_stripe_events')
				.delete()
				.eq('stripe_event_id', stripeEventId)

			if (error) {
				this.logger.error(`Failed to remove processed event for retry: ${error.message}`)
			}
		} catch (error) {
			this.logger.error(`Failed to remove processed event for retry: ${error}`)
		}
	}

	/**
	 * Cleanup old processed events (scheduled daily at 2 AM)
	 * Keeps events for 30 days to handle Stripe's retry window
	 */
	@Cron(CronExpression.EVERY_DAY_AT_2AM)
	async cleanupOldProcessedEvents(): Promise<void> {
		try {
			const cutoffDate = new Date()
			cutoffDate.setDate(cutoffDate.getDate() - 30)

			const { error } = await this.supabaseService
				.getAdminClient()
				.from('processed_stripe_events')
				.delete()
				.lt('processed_at', cutoffDate.toISOString())

			if (error) {
				this.logger.error(`Failed to cleanup old processed events: ${error.message}`)
			} else {
				this.logger.info('Cleaned up old processed events')
			}
		} catch (error) {
			this.logger.error(`Failed to cleanup old processed events: ${error}`)
		}
	}
}<|MERGE_RESOLUTION|>--- conflicted
+++ resolved
@@ -12,11 +12,8 @@
  */
 
 import { Injectable } from '@nestjs/common'
-<<<<<<< HEAD
 import { Cron, CronExpression } from '@nestjs/schedule'
-=======
 import { EventEmitter2 } from '@nestjs/event-emitter'
->>>>>>> 614ec69e
 import { PinoLogger } from 'nestjs-pino'
 import { SupabaseService } from '../database/supabase.service'
 import { PaymentReceivedEvent, PaymentFailedEvent } from '../notifications/events/notification.events'
