--- conflicted
+++ resolved
@@ -46,18 +46,9 @@
 				schema,
 				autoExpandLists,
 				poolConfig: {
-<<<<<<< HEAD
-					max: parseInt(process.env.STRIPE_SYNC_POOL_MAX ?? '10', 10),
-					min: parseInt(process.env.STRIPE_SYNC_POOL_MIN ?? '2', 10),
-					idleTimeoutMillis: parseInt(
-						process.env.STRIPE_SYNC_POOL_IDLE_TIMEOUT ?? '30000',
-						10
-					)
-=======
 					max: 10,
 					min: 2,
 					idleTimeoutMillis: 30000
->>>>>>> 2c76067c
 				}
 			})
 
