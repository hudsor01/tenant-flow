--- conflicted
+++ resolved
@@ -1,14 +1,3 @@
-<<<<<<< HEAD
-import { Injectable, Optional, InternalServerErrorException, BadRequestException } from '@nestjs/common'
-import { SupabaseService } from '../database/supabase.service'
-import { Logger } from '@nestjs/common'
-import type {
-	Database,
-	RevenueAnalytics,
-	ChurnAnalytics,
-	CustomerLifetimeValue
-} from '@repo/shared'
-=======
 import {
 	Injectable,
 	InternalServerErrorException,
@@ -22,34 +11,17 @@
 } from '@repo/shared'
 import type { Stripe } from 'stripe'
 import { StripeService } from './stripe.service'
->>>>>>> b09de28c
 
 /**
  * Stripe Data Service
  *
-<<<<<<< HEAD
- * Ultra-native data access layer for querying Stripe data via Supabase functions
- * Following Phase 4 of Stripe Sync Engine Integration Plan
- * Direct function access with proper TypeScript types (ULTRA-NATIVE)
-=======
  * Uses Stripe API directly for analytics and reporting
  * Following Ultra-Native architecture principles
->>>>>>> b09de28c
  */
 
 // Standard subscription value for calculations
 const STANDARD_SUBSCRIPTION_VALUE = 2999
 
-<<<<<<< HEAD
-// Type aliases for Supabase Stripe functions
-type StripeCustomer = Database['public']['Functions']['get_stripe_customers']['Returns'][0]
-type StripeSubscription = Database['public']['Functions']['get_stripe_subscriptions']['Returns'][0]
-type StripePaymentIntent = Database['public']['Functions']['get_stripe_payment_intents']['Returns'][0]
-type StripePrice = Database['public']['Functions']['get_stripe_prices']['Returns'][0]
-type StripeProduct = Database['public']['Functions']['get_stripe_products']['Returns'][0]
-
-=======
->>>>>>> b09de28c
 @Injectable()
 export class StripeDataService {
 	constructor(
@@ -60,25 +32,6 @@
 	}
 
 	/**
-<<<<<<< HEAD
-	 * Get customer subscriptions using Supabase Stripe function
-	 * Ultra-native: Direct Supabase function call with proper types
-	 */
-	async getCustomerSubscriptions(customerId: string): Promise<StripeSubscription[]> {
-		try {
-			this.logger?.log('Fetching customer subscriptions', { customerId })
-
-			const { data, error } = await this.supabaseService
-				.getAdminClient()
-				.rpc('get_stripe_subscriptions', { customer_id: customerId })
-
-			if (error) {
-				this.logger?.error('Failed to fetch customer subscriptions', { error, customerId })
-				throw new InternalServerErrorException('Failed to fetch customer subscriptions')
-			}
-
-			return data || []
-=======
 	 * Get customer subscriptions with full relationship data
 	 * Ultra-native: Direct API access with complete pagination
 	 */
@@ -90,7 +43,6 @@
 			return await this.stripeService.getAllSubscriptions({
 				customer: customerId
 			})
->>>>>>> b09de28c
 		} catch (error) {
 			this.logger?.error('Error fetching customer subscriptions:', error)
 			throw new InternalServerErrorException(
@@ -101,26 +53,15 @@
 
 	/**
 	 * Get revenue analytics for date range
-<<<<<<< HEAD
-	 * Ultra-native: Simple analytics calculation using typed data
-=======
 	 * Ultra-native: Direct API access with complete dataset via pagination
->>>>>>> b09de28c
 	 */
 	async getRevenueAnalytics(startDate: Date, endDate: Date): Promise<RevenueAnalytics[]> {
 		try {
 			this.logger?.log('Calculating revenue analytics', { startDate, endDate })
 
-<<<<<<< HEAD
-			// Get payment intents within date range via Supabase function
-			const { data, error } = await this.supabaseService
-				.getAdminClient()
-				.rpc('get_stripe_payment_intents', { limit_count: 1000 })
-=======
 			// Convert dates to Unix timestamps
 			const startTimestamp = Math.floor(startDate.getTime() / 1000)
 			const endTimestamp = Math.floor(endDate.getTime() / 1000)
->>>>>>> b09de28c
 
 			// Fetch ALL invoices in date range with pagination
 			const invoices = await this.stripeService.getAllInvoices({
@@ -131,18 +72,8 @@
 				`Fetched ${invoices.length} total invoices for analytics`
 			)
 
-<<<<<<< HEAD
-			// Filter by date range and calculate analytics
-			const filteredData = (data || []).filter(intent => {
-				const createdDate = new Date(intent.created_at)
-				return createdDate >= startDate && createdDate <= endDate
-			})
-
-			return this.calculateRevenueAnalytics(filteredData)
-=======
 			// Ultra-native: Simple aggregation in code, not complex SQL
 			return this.calculateRevenueAnalytics(invoices)
->>>>>>> b09de28c
 		} catch (error) {
 			this.logger?.error('Error calculating revenue analytics:', error)
 			throw new InternalServerErrorException(
@@ -151,11 +82,6 @@
 		}
 	}
 
-<<<<<<< HEAD
-	/**
-	 * Get churn analytics using typed subscription data
-	 * Ultra-native: Simple churn calculation with proper types
-=======
 	// Ultra-native: Helper method for simple calculations
 	private calculateRevenueAnalytics(
 		invoices: Stripe.Invoice[]
@@ -222,30 +148,16 @@
 	/**
 	 * Get churn analytics with cohort analysis
 	 * Ultra-native: Direct API access with in-memory calculations
->>>>>>> b09de28c
 	 */
 	async getChurnAnalytics(): Promise<ChurnAnalytics[]> {
 		try {
 			this.logger?.log('Calculating churn analytics')
 
-<<<<<<< HEAD
-			const { data, error } = await this.supabaseService
-				.getAdminClient()
-				.rpc('get_stripe_subscriptions', { limit_count: 1000 })
-
-			if (error) {
-				this.logger?.error('Failed to calculate churn analytics', { error })
-				throw new InternalServerErrorException('Failed to calculate churn analytics')
-			}
-
-			return this.calculateChurnAnalytics(data || [])
-=======
 			// Fetch all subscriptions with pagination
 			const subscriptions = await this.stripeService.getAllSubscriptions()
 
 			// Ultra-native: Simple churn calculation in code
 			return this.calculateChurnAnalytics(subscriptions)
->>>>>>> b09de28c
 		} catch (error) {
 			this.logger?.error('Error calculating churn analytics:', error)
 			throw new InternalServerErrorException(
@@ -254,11 +166,6 @@
 		}
 	}
 
-<<<<<<< HEAD
-	/**
-	 * Calculate Customer Lifetime Value with advanced metrics
-	 * Ultra-native: Simple CLV calculation using typed data
-=======
 	// Ultra-native: Helper method for churn calculation
 	private calculateChurnAnalytics(
 		subscriptions: Stripe.Subscription[]
@@ -294,34 +201,11 @@
 	/**
 	 * Calculate Customer Lifetime Value with advanced metrics
 	 * Ultra-native: Direct API access with in-memory calculations
->>>>>>> b09de28c
 	 */
 	async getCustomerLifetimeValue(): Promise<CustomerLifetimeValue[]> {
 		try {
 			this.logger?.log('Calculating customer lifetime value')
 
-<<<<<<< HEAD
-			// Get customers and subscriptions using Supabase functions
-			const [customersResult, subscriptionsResult] = await Promise.all([
-				this.supabaseService.getAdminClient().rpc('get_stripe_customers', { limit_count: 1000 }),
-				this.supabaseService.getAdminClient().rpc('get_stripe_subscriptions', { limit_count: 1000 })
-			])
-
-			if (customersResult.error) {
-				this.logger?.error('Failed to fetch customers for CLV calculation', { error: customersResult.error })
-				throw new InternalServerErrorException('Failed to calculate customer lifetime value')
-			}
-
-			if (subscriptionsResult.error) {
-				this.logger?.error('Failed to fetch subscriptions for CLV calculation', { error: subscriptionsResult.error })
-				throw new InternalServerErrorException('Failed to calculate customer lifetime value')
-			}
-
-			return this.calculateCustomerLifetimeValue(
-				customersResult.data || [],
-				subscriptionsResult.data || []
-			)
-=======
 			// Fetch customers and subscriptions with complete pagination
 			const [customers, subscriptions] = await Promise.all([
 				this.stripeService.getAllCustomers(),
@@ -330,7 +214,6 @@
 
 			// Ultra-native: Simple CLV calculation in code
 			return this.calculateCustomerLifetimeValue(customers, subscriptions)
->>>>>>> b09de28c
 		} catch (error) {
 			this.logger?.error('Error calculating customer lifetime value:', error)
 			throw new InternalServerErrorException(
@@ -339,156 +222,6 @@
 		}
 	}
 
-<<<<<<< HEAD
-	/**
-	 * Get monthly recurring revenue (MRR) trend
-	 * Ultra-native: Simple MRR calculation using typed subscriptions
-	 */
-	async getMRRTrend(months = 12): Promise<Array<{ month: string; mrr: number; active_subscriptions: number }>> {
-		try {
-			this.logger?.log('Calculating MRR trend', { months })
-
-			const { data, error } = await this.supabaseService
-				.getAdminClient()
-				.rpc('get_stripe_subscriptions', { limit_count: months * 100 })
-
-			if (error) {
-				this.logger?.error('Failed to calculate MRR trend', { error })
-				throw new InternalServerErrorException('Failed to calculate MRR trend')
-			}
-
-			return this.calculateMRRTrend(data || [], months)
-		} catch (error) {
-			this.logger?.error('Error calculating MRR trend:', error)
-			throw new InternalServerErrorException('Failed to calculate MRR trend')
-		}
-	}
-
-	/**
-	 * Get subscription status breakdown
-	 * Ultra-native: Simple status analysis using typed subscriptions
-	 */
-	async getSubscriptionStatusBreakdown(): Promise<Record<string, number>> {
-		try {
-			this.logger?.log('Getting subscription status breakdown')
-
-			const { data, error } = await this.supabaseService
-				.getAdminClient()
-				.rpc('get_stripe_subscriptions', { limit_count: 1000 })
-
-			if (error) {
-				this.logger?.error('Failed to get subscription status breakdown', { error })
-				throw new InternalServerErrorException('Failed to get subscription status breakdown')
-			}
-
-			// Ultra-native: Simple counting with proper types
-			const breakdown = (data || []).reduce((acc: Record<string, number>, sub) => {
-				const status = sub.status
-				acc[status] = (acc[status] || 0) + 1
-				return acc
-			}, {} as Record<string, number>)
-
-			return breakdown
-		} catch (error) {
-			this.logger?.error('Error getting subscription status breakdown:', error)
-			throw new InternalServerErrorException('Failed to get subscription status breakdown')
-		}
-	}
-
-	/**
-	 * Get a single customer by ID using Supabase function
-	 * Ultra-native: Direct function call with proper typing
-	 */
-	async getCustomer(customerId: string): Promise<StripeCustomer | null> {
-		try {
-			if (!customerId) {
-				throw new BadRequestException('Invalid customer ID')
-			}
-
-			this.logger?.log('Fetching customer', { customerId })
-
-			const { data, error } = await this.supabaseService
-				.getAdminClient()
-				.rpc('get_stripe_customer_by_id', { customer_id: customerId })
-
-			if (error) {
-				this.logger?.error('Failed to fetch customer', { error, customerId })
-				throw new InternalServerErrorException('Failed to fetch customer')
-			}
-
-			return (data as StripeCustomer) || null
-		} catch (error) {
-			this.logger?.error('Failed to fetch customer', error)
-			throw new InternalServerErrorException('Failed to fetch customer')
-		}
-	}
-
-	/**
-	 * Get prices using Supabase function
-	 * Ultra-native: Direct function call with proper typing
-	 */
-	async getPrices(activeOnly = true): Promise<StripePrice[]> {
-		try {
-			this.logger?.log('Fetching prices', { activeOnly })
-
-			const { data, error } = await this.supabaseService
-				.getAdminClient()
-				.rpc('get_stripe_prices', {
-					active_only: activeOnly,
-					limit_count: 1000
-				})
-
-			if (error) {
-				this.logger?.error('Failed to fetch prices', { error, activeOnly })
-				throw new InternalServerErrorException('Failed to fetch prices')
-			}
-
-			return data || []
-		} catch (error) {
-			this.logger?.error('Failed to fetch prices', error)
-			throw new InternalServerErrorException('Failed to fetch prices')
-		}
-	}
-
-	/**
-	 * Get all products using Supabase function
-	 * Ultra-native: Direct function call with proper typing
-	 */
-	async getProducts(activeOnly = true): Promise<StripeProduct[]> {
-		try {
-			this.logger?.log('Fetching products', { activeOnly })
-
-			const { data, error } = await this.supabaseService
-				.getAdminClient()
-				.rpc('get_stripe_products', {
-					active_only: activeOnly,
-					limit_count: 1000
-				})
-
-			if (error) {
-				this.logger?.error('Failed to fetch products', { error, activeOnly })
-				throw new InternalServerErrorException('Failed to fetch products')
-			}
-
-			return data || []
-		} catch (error) {
-			this.logger?.error('Failed to fetch products', error)
-			throw new InternalServerErrorException('Failed to fetch products')
-		}
-	}
-
-	/**
-	 * Health check for Stripe data access
-	 * Ultra-native: Simple health check using Supabase functions
-	 */
-	async isHealthy(): Promise<boolean> {
-		try {
-			const { error } = await this.supabaseService
-				.getAdminClient()
-				.rpc('get_stripe_customers', { limit_count: 1 })
-
-			return !error
-=======
 	// Ultra-native: Helper method for CLV calculation
 	private calculateCustomerLifetimeValue(
 		customers: Stripe.Customer[],
@@ -586,7 +319,6 @@
 				predicted_churn_date: undefined, // Would require ML model
 				expansion_opportunity_score
 			}
->>>>>>> b09de28c
 		} catch (error) {
 			this.logger?.error('Error calculating predictive metrics:', error)
 			throw new InternalServerErrorException(
@@ -594,119 +326,4 @@
 			)
 		}
 	}
-
-	// Private helper methods with proper types
-
-	private calculateRevenueAnalytics(paymentIntents: StripePaymentIntent[]): RevenueAnalytics[] {
-		const grouped: Record<string, StripePaymentIntent[]> = {}
-
-		paymentIntents.forEach(intent => {
-			const period = new Date(intent.created_at).toISOString().slice(0, 7) // YYYY-MM
-			if (!grouped[period]) grouped[period] = []
-			grouped[period].push(intent)
-		})
-
-		return Object.entries(grouped).map(([period, periodIntents]) => ({
-			period,
-			total_revenue: periodIntents.reduce((sum, intent) => sum + (intent.amount || 0), 0),
-			subscription_revenue: periodIntents
-				.filter(intent => intent.description?.includes('subscription'))
-				.reduce((sum, intent) => sum + (intent.amount || 0), 0),
-			one_time_revenue: periodIntents
-				.filter(intent => !intent.description?.includes('subscription'))
-				.reduce((sum, intent) => sum + (intent.amount || 0), 0),
-			customer_count: new Set(periodIntents.map(intent => intent.customer_id)).size,
-			new_customers: periodIntents.length, // Simplified calculation
-			churned_customers: 0, // Would need additional data to calculate
-			mrr: periodIntents
-				.filter(intent => intent.description?.includes('subscription'))
-				.reduce((sum, intent) => sum + (intent.amount || 0), 0) / 12,
-			arr: periodIntents
-				.filter(intent => intent.description?.includes('subscription'))
-				.reduce((sum, intent) => sum + (intent.amount || 0), 0)
-		}))
-	}
-
-	private calculateChurnAnalytics(subscriptions: StripeSubscription[]): ChurnAnalytics[] {
-		const grouped: Record<string, StripeSubscription[]> = {}
-
-		subscriptions.forEach(sub => {
-			const month = new Date(sub.created_at).toISOString().slice(0, 7) // YYYY-MM
-			if (!grouped[month]) grouped[month] = []
-			grouped[month].push(sub)
-		})
-
-		return Object.entries(grouped).map(([month, monthSubs]) => {
-			const total_active_start_month = monthSubs.length
-			const churned_subscriptions = monthSubs.filter(sub => sub.status === 'canceled').length
-			const churn_rate_percent = total_active_start_month > 0
-				? (churned_subscriptions / total_active_start_month) * 100
-				: 0
-
-			return {
-				month,
-				churned_subscriptions,
-				avg_lifetime_days: 30, // Simplified calculation
-				churn_rate_percent,
-				total_active_start_month
-			}
-		})
-	}
-
-	private calculateCustomerLifetimeValue(
-		customers: StripeCustomer[],
-		subscriptions: StripeSubscription[]
-	): CustomerLifetimeValue[] {
-		return customers.map(customer => {
-			const customerSubs = subscriptions.filter(sub => sub.customer_id === customer.id)
-			const total_revenue = customerSubs.length * STANDARD_SUBSCRIPTION_VALUE
-			const subscription_count = customerSubs.length
-			const first_subscription = customerSubs.length > 0
-				? new Date(Math.min(...customerSubs.map(sub => new Date(sub.created_at).getTime())))
-				: null
-			const last_cancellation = customerSubs
-				.filter(sub => sub.status === 'canceled')
-				.map(sub => new Date(sub.current_period_end))
-				.sort((a, b) => b.getTime() - a.getTime())[0] || null
-			const avg_revenue_per_subscription = subscription_count > 0
-				? total_revenue / subscription_count
-				: 0
-			const status = customerSubs.some(sub => sub.status === 'active') ? 'Active' : 'Churned'
-
-			return {
-				customer_id: customer.id,
-				email: customer.email || '',
-				total_revenue,
-				subscription_count,
-				first_subscription_date: first_subscription ? first_subscription.toISOString() : '',
-				last_cancellation_date: last_cancellation ? last_cancellation.toISOString() : undefined,
-				avg_revenue_per_subscription,
-				status
-			}
-		})
-	}
-
-	private calculateMRRTrend(
-		subscriptions: StripeSubscription[],
-		months: number
-	): Array<{ month: string; mrr: number; active_subscriptions: number }> {
-		const activeSubs = subscriptions.filter(sub => sub.status === 'active')
-		const grouped: Record<string, StripeSubscription[]> = {}
-
-		activeSubs.forEach(sub => {
-			const month = new Date(sub.created_at).toISOString().slice(0, 7) // YYYY-MM
-			if (!grouped[month]) grouped[month] = []
-			grouped[month].push(sub)
-		})
-
-		const result = Object.entries(grouped).map(([month, monthSubs]) => ({
-			month,
-			mrr: monthSubs.length * STANDARD_SUBSCRIPTION_VALUE,
-			active_subscriptions: monthSubs.length
-		}))
-
-		return result
-			.sort((a, b) => a.month.localeCompare(b.month))
-			.slice(-months)
-	}
 }