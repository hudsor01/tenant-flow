--- conflicted
+++ resolved
@@ -21,27 +21,16 @@
 	JWT_SECRET: z.string().min(32, 'JWT secret must be at least 32 characters'),
 	JWT_EXPIRES_IN: z.string().default('7d'),
 
-<<<<<<< HEAD
-	// Supabase (Modern API Keys - October 2025)
-	SUPABASE_URL: z.string().url('Must be a valid URL'),
-	SUPABASE_SECRET_KEY: z.string(), // Replaces service_role key
-	SUPABASE_PUBLISHABLE_KEY: z.string(), // Replaces anon key
-	// SUPABASE_JWT_SECRET is optional - we use JWKS endpoint for JWT verification
-=======
 	// Supabase (using modern API key naming convention)
 	SUPABASE_URL: z.string().url('Must be a valid URL'),
 	SUPABASE_SECRET_KEY: z.string(),
 	// SUPABASE_JWT_SECRET is now optional - we use JWKS endpoint for JWT verification
->>>>>>> 12b34cf5
 	// Only needed for legacy HS256 symmetric key verification
 	SUPABASE_JWT_SECRET: z
 		.string()
 		.min(32, 'Supabase JWT secret must be at least 32 characters')
 		.optional(),
-<<<<<<< HEAD
-=======
 	SUPABASE_PUBLISHABLE_KEY: z.string(),
->>>>>>> 12b34cf5
 
 	// CORS
 	CORS_ORIGINS: z.string().optional(),
