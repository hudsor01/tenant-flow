--- conflicted
+++ resolved
@@ -31,16 +31,6 @@
 		}
 	}
 
-<<<<<<< HEAD
-	// Detect legacy keys and warn user to migrate
-	// eslint-disable-next-line turbo/no-undeclared-env-vars -- Intentionally checking for legacy key to throw error
-	if (process.env.SUPABASE_SERVICE_ROLE_KEY || process.env.SERVICE_ROLE_KEY) {
-		logger.error(
-			'❌ LEGACY KEY DETECTED: SUPABASE_SERVICE_ROLE_KEY is deprecated as of October 2025. Please update Doppler to use SUPABASE_SECRET_KEY instead. See: https://supabase.com/docs/guides/api/api-keys'
-		)
-		throw new Error(
-			'SUPABASE_SERVICE_ROLE_KEY is no longer supported. Use SUPABASE_SECRET_KEY instead.'
-=======
 	// Provide targeted guidance if legacy env vars are set but new ones are missing
 	if (
 		missing.includes('SUPABASE_SECRET_KEY') &&
@@ -48,7 +38,6 @@
 	) {
 		logger.warn(
 			'SUPABASE_SECRET_KEY is set but SUPABASE_SECRET_KEY is missing. Please migrate to the new variable name.'
->>>>>>> 2ac8d01f
 		)
 	}
 	// SUPABASE_JWT_SECRET is now optional - we use JWKS endpoint for JWT verification
