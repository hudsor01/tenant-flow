<<<<<<< HEAD
import { Injectable, OnModuleInit, OnModuleDestroy, Inject, forwardRef, Logger } from '@nestjs/common';
import { PrismaClient } from '@repo/database';
=======
import { Injectable, OnModuleInit, OnModuleDestroy, Logger, Inject } from '@nestjs/common';
import { PrismaClient } from '@prisma/client';
>>>>>>> b55820d1
import { ConfigService } from '@nestjs/config';
import { AccelerateMiddleware, setupAccelerateMonitoring } from '../common/prisma/accelerate-middleware';

@Injectable()
export class PrismaService extends PrismaClient implements OnModuleInit, OnModuleDestroy {
    private readonly logger = new Logger(PrismaService.name);
    private accelerateMiddleware!: AccelerateMiddleware;

    constructor(
        @Inject(ConfigService) private configService: ConfigService
    ) {
        const datasourceUrl = configService.get<string>('DATABASE_URL');
        
        super({
            datasources: {
                db: { url: datasourceUrl }
            },
            log: configService.get<string>('NODE_ENV') === 'development' ? ['query', 'info', 'warn', 'error'] : ['error'],
        });
        
        this.logger.log('🔧 PrismaService constructor called')
        this.logger.log(`🔧 ConfigService available: ${!!configService}`)
        this.logger.log(`🔧 DATABASE_URL configured: ${!!datasourceUrl}`)
        this.logger.log('✅ PrismaService constructor completed')
    }

    async onModuleInit() {
        this.logger.log('🔄 PrismaService onModuleInit() starting...');
        
        try {
            this.logger.log('🔄 Attempting database connection...');
            
            // Add timeout to prevent hanging
            const connectPromise = this.$connect();
            const timeoutPromise = new Promise((_, reject) => 
                setTimeout(() => reject(new Error('Database connection timeout after 10 seconds')), 10000)
            );
            
            await Promise.race([connectPromise, timeoutPromise]);
            this.logger.log('✅ Database connection established');
            
            // Setup Accelerate monitoring for performance tracking
            try {
                this.accelerateMiddleware = setupAccelerateMonitoring(this);
                this.logger.log('✅ Database connected successfully with Accelerate monitoring');
            } catch (monitoringError) {
                this.logger.warn('⚠️  Database connected but Accelerate monitoring setup failed:', monitoringError);
            }
        } catch (error) {
            this.logger.error('❌ Failed to connect to database:', error);
            // In production, continue running even if DB is down initially
            // This allows health checks to pass and service to start
            if (process.env.NODE_ENV === 'production') {
                this.logger.warn('⚠️  Continuing in production mode despite DB connection failure');
            } else {
                // In development, also continue but warn about the issue
                this.logger.warn('⚠️  Continuing in development mode despite DB connection failure');
                this.logger.warn('⚠️  Some features may not work without database connection');
            }
        }
        
        this.logger.log('✅ PrismaService onModuleInit() completed');
    }

    async onModuleDestroy() {
        await this.$disconnect();
    }

    /**
     * Get Accelerate performance metrics
     */
    getPerformanceMetrics() {
        return this.accelerateMiddleware?.getMetrics() || {};
    }

    /**
     * Generate Accelerate performance report
     */
    generatePerformanceReport() {
        return this.accelerateMiddleware?.generateReport() || { 
            error: 'Accelerate middleware not initialized' 
        };
    }

    async cleanDb() {
        if (this.configService.get<string>('NODE_ENV') === 'production') {
            throw new Error('cleanDb is not allowed in production');
        }

        const modelNames = ['property', 'unit', 'tenant', 'lease', 'maintenanceRequest', 'user', 'subscription', 'webhookEvent', 'document'];

        return Promise.all(
            modelNames.map((modelName) => {
                const model = (this as Record<string, unknown>)[modelName] as Record<string, unknown>;
                if (model && typeof model.deleteMany === 'function') {
                    return (model.deleteMany as () => Promise<unknown>)();
                }
                return Promise.resolve();
            })
        );
    }
}<|MERGE_RESOLUTION|>--- conflicted
+++ resolved
@@ -1,17 +1,10 @@
-<<<<<<< HEAD
-import { Injectable, OnModuleInit, OnModuleDestroy, Inject, forwardRef, Logger } from '@nestjs/common';
+import { Injectable, OnModuleInit, OnModuleDestroy, Inject, Logger } from '@nestjs/common';
 import { PrismaClient } from '@repo/database';
-=======
-import { Injectable, OnModuleInit, OnModuleDestroy, Logger, Inject } from '@nestjs/common';
-import { PrismaClient } from '@prisma/client';
->>>>>>> b55820d1
 import { ConfigService } from '@nestjs/config';
-import { AccelerateMiddleware, setupAccelerateMonitoring } from '../common/prisma/accelerate-middleware';
 
 @Injectable()
 export class PrismaService extends PrismaClient implements OnModuleInit, OnModuleDestroy {
     private readonly logger = new Logger(PrismaService.name);
-    private accelerateMiddleware!: AccelerateMiddleware;
 
     constructor(
         @Inject(ConfigService) private configService: ConfigService
@@ -45,14 +38,6 @@
             
             await Promise.race([connectPromise, timeoutPromise]);
             this.logger.log('✅ Database connection established');
-            
-            // Setup Accelerate monitoring for performance tracking
-            try {
-                this.accelerateMiddleware = setupAccelerateMonitoring(this);
-                this.logger.log('✅ Database connected successfully with Accelerate monitoring');
-            } catch (monitoringError) {
-                this.logger.warn('⚠️  Database connected but Accelerate monitoring setup failed:', monitoringError);
-            }
         } catch (error) {
             this.logger.error('❌ Failed to connect to database:', error);
             // In production, continue running even if DB is down initially
@@ -73,21 +58,6 @@
         await this.$disconnect();
     }
 
-    /**
-     * Get Accelerate performance metrics
-     */
-    getPerformanceMetrics() {
-        return this.accelerateMiddleware?.getMetrics() || {};
-    }
-
-    /**
-     * Generate Accelerate performance report
-     */
-    generatePerformanceReport() {
-        return this.accelerateMiddleware?.generateReport() || { 
-            error: 'Accelerate middleware not initialized' 
-        };
-    }
 
     async cleanDb() {
         if (this.configService.get<string>('NODE_ENV') === 'production') {
