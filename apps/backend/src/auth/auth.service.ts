import { Injectable, UnauthorizedException, Logger, Inject } from '@nestjs/common'
import { ConfigService } from '@nestjs/config'
import type { SupabaseClient } from '@supabase/supabase-js'
import { createClient } from '@supabase/supabase-js'
import { PrismaService } from '../prisma/prisma.service'
import { ErrorHandlerService, ErrorCode } from '../common/errors/error-handler.service'
import { EmailService } from '../email/email.service'
import type { UserRole, AuthUser } from '@tenantflow/shared'

export interface SupabaseUser {
	id: string
	email?: string
	email_confirmed_at?: string
	user_metadata?: {
		name?: string
		full_name?: string
		avatar_url?: string
	}
	created_at?: string
	updated_at?: string
}

// ValidatedUser extends AuthUser but with string dates for JSON serialization
export interface ValidatedUser extends Omit<AuthUser, 'createdAt' | 'updatedAt' | 'name' | 'avatarUrl'> {
	name: string | undefined
	avatarUrl: string | undefined
	createdAt: string
	updatedAt: string
	stripeCustomerId: string | null
}

/**
 * Normalize Prisma user data to match ValidatedUser interface
 * Ensures all fields are properly typed and formatted for API responses
 */
function normalizePrismaUser(prismaUser: {
	id: string
	email: string
	name?: string | null
	avatarUrl?: string | null
	role: string
	phone?: string | null
	createdAt: Date
	updatedAt: Date
	emailVerified?: boolean
	bio?: string | null
	supabaseId?: string
	stripeCustomerId?: string | null
}): ValidatedUser {
	return {
		id: prismaUser.id,
		email: prismaUser.email,
		name: prismaUser.name || undefined,
		avatarUrl: prismaUser.avatarUrl || undefined,
		role: prismaUser.role as UserRole,
		phone: prismaUser.phone ?? null,
		createdAt: prismaUser.createdAt.toISOString(),
		updatedAt: prismaUser.updatedAt.toISOString(),
		emailVerified: prismaUser.emailVerified ?? true,
		bio: prismaUser.bio ?? null,
		supabaseId: prismaUser.supabaseId ?? prismaUser.id,
		stripeCustomerId: prismaUser.stripeCustomerId ?? null
	}
}

@Injectable()
export class AuthService {
	private readonly logger = new Logger(AuthService.name)
	private supabase: SupabaseClient

	constructor(
		@Inject(ConfigService) private configService: ConfigService,
		private prisma: PrismaService,
		private errorHandler: ErrorHandlerService,
		private emailService: EmailService
	) {
		// Initialize Supabase client for server-side operations
		const supabaseUrl = this.configService.get<string>('SUPABASE_URL')
		const supabaseServiceKey = this.configService.get<string>(
			'SUPABASE_SERVICE_ROLE_KEY'
		)

		if (!supabaseUrl || !supabaseServiceKey) {
			throw this.errorHandler.createConfigError(
				'Missing required Supabase configuration: SUPABASE_URL and SUPABASE_SERVICE_ROLE_KEY'
			)
		}

		this.supabase = createClient(supabaseUrl, supabaseServiceKey, {
			auth: {
				autoRefreshToken: false,
				persistSession: false
			}
		})
	}

	/**
	 * Validate Supabase JWT token and return user information
	 * Simplified - just trust Supabase's validation
	 */
	async validateSupabaseToken(token: string): Promise<ValidatedUser> {
		try {
			this.logger.debug('Validating token')
<<<<<<< HEAD
=======
			
			// SECURITY: Removed test mode bypass - use proper test configuration instead
			// For testing, use actual Supabase test tokens or mock the service properly
>>>>>>> 15b749b0
			
			// Let Supabase handle token validation
			this.logger.debug('Calling Supabase getUser')
			const {
				data: { user },
				error
			} = await this.supabase.auth.getUser(token)

			this.logger.log('🔍 Supabase getUser response:', {
				hasUser: !!user,
				hasError: !!error,
				error: error?.message,
				userId: user?.id,
				userEmail: user?.email
			})

			if (error || !user) {
				this.logger.error('Token validation failed:', {
					error: error?.message,
					errorName: error?.name,
					errorStatus: error?.status
				})
				throw new UnauthorizedException('Invalid or expired token')
			}

			if (!user.email_confirmed_at) {
				throw new UnauthorizedException('Email not verified')
			}

			// Sync user data with local database if needed
			const localUser = await this.syncUserWithDatabase(user)

			return localUser
		} catch (error) {
			if (error instanceof UnauthorizedException) {
				throw error
			}
			throw new UnauthorizedException('Token validation failed')
		}
	}

	/**
	 * Sync Supabase user with local Prisma database
	 * Simplified - just upsert without complex error handling
	 */
	async syncUserWithDatabase(
		supabaseUser: SupabaseUser
	): Promise<ValidatedUser> {
		if (!supabaseUser) {
			this.logger.error('syncUserWithDatabase called with undefined supabaseUser')
			throw new Error('Supabase user is required')
		}

		this.logger.debug('syncUserWithDatabase called', {
			hasUser: !!supabaseUser,
			userId: supabaseUser?.id,
			userEmail: supabaseUser?.email
		})

		const { id: supabaseId, email, user_metadata } = supabaseUser

		if (!email) {
			throw new UnauthorizedException('User email is required')
		}

		const name = user_metadata?.name || user_metadata?.full_name || ''
		const avatarUrl = user_metadata?.avatar_url || null

		// Check if user exists before upserting to detect new users
		const existingUser = await this.prisma.user.findUnique({
			where: { id: supabaseId }
		})
		const isNewUser = !existingUser

		// Simple upsert - let Supabase handle the complexity
		const user = await this.prisma.user.upsert({
			where: { id: supabaseId },
			update: {
				email,
				name,
				avatarUrl,
				updatedAt: new Date()
			},
			create: {
				id: supabaseId,
				email,
				name,
				avatarUrl,
				role: 'OWNER',
				supabaseId,
				createdAt: supabaseUser.created_at
					? new Date(supabaseUser.created_at)
					: new Date(),
				updatedAt: supabaseUser.updated_at
					? new Date(supabaseUser.updated_at)
					: new Date()
			}
		})

		// Send welcome email for new users
		if (isNewUser && name) {
			try {
				const emailResult = await this.emailService.sendWelcomeEmail(email, name)
				
				if (emailResult.success) {
					this.logger.debug('Welcome email sent to new user', {
						userId: supabaseId,
						email,
						messageId: emailResult.messageId
					})
				} else {
					this.logger.warn('Failed to send welcome email to new user', {
						userId: supabaseId,
						email,
						error: emailResult.error
					})
				}
			} catch (emailError) {
				this.logger.error('Error sending welcome email to new user', {
					userId: supabaseId,
					email,
					error: emailError instanceof Error ? emailError.message : 'Unknown email error'
				})
				// Don't fail the sync if email fails
			}
		}

		// Get Stripe customer ID if exists
		const subscription = await this.prisma.subscription.findFirst({
			where: { userId: supabaseId },
			select: { stripeCustomerId: true }
		})

		return {
			...normalizePrismaUser(user),
			supabaseId,
			stripeCustomerId: subscription?.stripeCustomerId || null
		}
	}

	/**
	 * Get user by Supabase ID
	 */
	async getUserBySupabaseId(
		supabaseId: string
	): Promise<ValidatedUser | null> {
		const user = await this.prisma.user.findUnique({
			where: { id: supabaseId }
		})
		return user ? normalizePrismaUser(user) : null
	}

	/**
	 * Update user profile in local database
	 */
	async updateUserProfile(
		supabaseId: string,
		updates: {
			name?: string
			phone?: string
			bio?: string
			avatarUrl?: string
		}
	): Promise<{ user: ValidatedUser }> {
		const user = await this.prisma.user.update({
			where: { id: supabaseId },
			data: {
				...updates,
				updatedAt: new Date()
			}
		})
		return { user: normalizePrismaUser(user) }
	}

	/**
	 * Get user by email
	 */
	async getUserByEmail(email: string): Promise<ValidatedUser | null> {
		const user = await this.prisma.user.findUnique({
			where: { email }
		})
		return user ? normalizePrismaUser(user) : null
	}

	/**
	 * Check if user has specific role
	 */
	async userHasRole(supabaseId: string, role: string): Promise<boolean> {
		const user = await this.getUserBySupabaseId(supabaseId)
		return user?.role === role
	}

	/**
	 * Get user statistics
	 */
	async getUserStats() {
		const [total, owners, managers, tenants] = await Promise.all([
			this.prisma.user.count(),
			this.prisma.user.count({ where: { role: 'OWNER' } }),
			this.prisma.user.count({ where: { role: 'MANAGER' } }),
			this.prisma.user.count({ where: { role: 'TENANT' } })
		])

		return {
			total,
			byRole: {
				owners,
				managers,
				tenants
			}
		}
	}

	/**
	 * Create a new user account with Supabase
	 */
	async createUser(userData: {
		email: string
		name: string
		password?: string
	}): Promise<{
		user: {
			id: string
			email: string
			name: string
		}
		access_token: string
		refresh_token: string
	}> {
		try {
			// Validate input data
			if (!userData.email || !userData.name) {
				throw this.errorHandler.createBusinessError(
					ErrorCode.BAD_REQUEST,
					'Email and name are required',
					{ operation: 'createUser', resource: 'auth' }
				)
			}

			this.logger.debug('Creating Supabase user', {
				email: userData.email,
				hasPassword: !!userData.password
			})

			// Create user in Supabase auth
			const { data, error } = await this.supabase.auth.admin.createUser({
				email: userData.email,
				password: userData.password || undefined, // Let Supabase generate password if not provided
				email_confirm: false, // Require email confirmation
				user_metadata: {
					name: userData.name,
					full_name: userData.name
				}
			})

			// Handle Supabase errors according to Stripe error handling patterns
			if (error) {
				this.logger.error('Failed to create Supabase user', {
					error: {
						message: error.message,
						status: error.status,
						name: error.name
					},
					email: userData.email
				})

				// Map Supabase errors to appropriate business errors
				if (error.message?.includes('already registered')) {
					throw this.errorHandler.createBusinessError(
						ErrorCode.CONFLICT,
						'User with this email already exists',
						{ operation: 'createUser', resource: 'auth', metadata: { email: userData.email } }
					)
				}

				if (error.message?.includes('invalid email')) {
					throw this.errorHandler.createBusinessError(
						ErrorCode.BAD_REQUEST,
						'Invalid email format',
						{ operation: 'createUser', resource: 'auth', metadata: { email: userData.email } }
					)
				}

				// Default error handling
				throw this.errorHandler.createBusinessError(
					ErrorCode.INTERNAL_SERVER_ERROR,
					error.message || 'Failed to create user account',
					{ 
						operation: 'createUser', 
						resource: 'auth', 
						metadata: { 
							errorMessage: error.message,
							errorCode: error.code || 'UNKNOWN'
						} 
					}
				)
			}

			// Validate response data structure
			if (!data) {
				this.logger.error('Supabase returned null data', {
					email: userData.email,
					hasError: !!error
				})
				throw this.errorHandler.createBusinessError(
					ErrorCode.INTERNAL_SERVER_ERROR,
					'Failed to create user account - no response data',
					{ operation: 'createUser', resource: 'auth' }
				)
			}

			if (!data.user) {
				this.logger.error('Supabase returned no user data', {
					hasData: true,
					dataKeys: Object.keys(data),
					userData: JSON.stringify(data, null, 2).substring(0, 500),
					email: userData.email
				})
				throw this.errorHandler.createBusinessError(
					ErrorCode.INTERNAL_SERVER_ERROR,
					'Failed to create user account - no user data returned',
					{ 
						operation: 'createUser', 
						resource: 'auth', 
						metadata: { 
							hasData: true,
							dataKeys: Object.keys(data).join(',')
						} 
					}
				)
			}

			// Validate user object structure
			if (!data.user.id || !data.user.email) {
				this.logger.error('Supabase returned incomplete user data', {
					hasId: !!data.user.id,
					hasEmail: !!data.user.email,
					userKeys: Object.keys(data.user),
					email: userData.email
				})
				throw this.errorHandler.createBusinessError(
					ErrorCode.INTERNAL_SERVER_ERROR,
					'Failed to create user account - incomplete user data',
					{ 
						operation: 'createUser', 
						resource: 'auth', 
						metadata: { 
							userId: data.user.id || 'unknown',
							userEmail: data.user.email || 'unknown',
							hasId: !!data.user.id,
							hasEmail: !!data.user.email
						} 
					}
				)
			}

			this.logger.debug('Successfully created Supabase user', {
				userId: data.user.id,
				userEmail: data.user.email,
				hasMetadata: !!data.user.user_metadata
			})

			// Sync user with local database
			try {
				await this.syncUserWithDatabase(data.user)
				this.logger.debug('Successfully synced user with local database', {
					userId: data.user.id
				})
			} catch (syncError) {
				this.logger.error('Failed to sync user with local database', {
					userId: data.user.id,
					email: data.user.email,
					error: syncError instanceof Error ? syncError.message : 'Unknown sync error'
				})
				// Continue - the Supabase user was created successfully
				// The sync can be retried later when the user logs in
			}

			// Return standardized response
			const response = {
				user: {
					id: data.user.id,
					email: data.user.email,
					name: userData.name
				},
				access_token: 'temp_token_email_confirmation_required',
				refresh_token: 'temp_refresh_token_email_confirmation_required'
			}

			// Send welcome email
			try {
				const emailResult = await this.emailService.sendWelcomeEmail(
					data.user.email,
					userData.name
				)
				
				if (emailResult.success) {
					this.logger.debug('Welcome email sent successfully', {
						userId: data.user.id,
						email: data.user.email,
						messageId: emailResult.messageId
					})
				} else {
					this.logger.warn('Failed to send welcome email', {
						userId: data.user.id,
						email: data.user.email,
						error: emailResult.error
					})
				}
			} catch (emailError) {
				this.logger.error('Error sending welcome email', {
					userId: data.user.id,
					email: data.user.email,
					error: emailError instanceof Error ? emailError.message : 'Unknown email error'
				})
				// Don't fail the user creation if email fails
			}

			this.logger.debug('createUser completed successfully', {
				userId: response.user.id,
				email: response.user.email
			})

			return response

		} catch (error) {
			// Re-throw business errors without modification
			if (error instanceof Error && error.name?.includes('BusinessError')) {
				throw error
			}

			// Handle unexpected errors
			this.logger.error('Unexpected error in createUser', {
				error: {
					message: error instanceof Error ? error.message : 'Unknown error',
					name: error instanceof Error ? error.name : 'Unknown',
					stack: error instanceof Error ? error.stack : undefined
				},
				email: userData.email
			})

			throw this.errorHandler.createBusinessError(
				ErrorCode.INTERNAL_SERVER_ERROR,
				'An unexpected error occurred while creating user account',
				{ 
					operation: 'createUser', 
					resource: 'auth', 
					metadata: { 
						errorMessage: error instanceof Error ? error.message : 'Unknown error',
						errorType: error instanceof Error ? error.constructor.name : typeof error
					} 
				}
			)
		}
	}

	/**
	 * Delete user and all associated data
	 */
	async deleteUser(supabaseId: string): Promise<void> {
		await this.prisma.user.delete({
			where: { id: supabaseId }
		})
	}

	/**
	 * Test Supabase connection
	 */
	async testSupabaseConnection(): Promise<{
		connected: boolean
		auth?: object
	}> {
		try {
			const { data, error } = await this.supabase.auth.getSession()

			if (error) {
				// Log detailed error for debugging but don't expose to client
				this.logger.error('Supabase connection test failed:', error)
				throw this.errorHandler.createBusinessError(
					ErrorCode.SERVICE_UNAVAILABLE,
					'Authentication service connection failed',
					{ operation: 'testConnection', resource: 'auth', metadata: { error: error.message } }
				)
			}

			return {
				connected: true,
				auth: {
					session: data.session ? 'exists' : 'none',
					url:
						this.configService
							.get('SUPABASE_URL')
							?.substring(0, 30) + '...'
				}
			}
		} catch (error) {
			this.logger.error('Supabase connection test error:', error)
			throw error
		}
	}
}<|MERGE_RESOLUTION|>--- conflicted
+++ resolved
@@ -101,12 +101,9 @@
 	async validateSupabaseToken(token: string): Promise<ValidatedUser> {
 		try {
 			this.logger.debug('Validating token')
-<<<<<<< HEAD
-=======
 			
 			// SECURITY: Removed test mode bypass - use proper test configuration instead
 			// For testing, use actual Supabase test tokens or mock the service properly
->>>>>>> 15b749b0
 			
 			// Let Supabase handle token validation
 			this.logger.debug('Calling Supabase getUser')
