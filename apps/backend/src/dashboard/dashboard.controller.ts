--- conflicted
+++ resolved
@@ -48,16 +48,6 @@
 	async getActivity(
 		@CurrentUser() user?: AuthServiceValidatedUser
 	): Promise<ControllerApiResponse> {
-<<<<<<< HEAD
-                if (this.logger) {
-                        this.logger.info({
-                                dashboard: {
-                                        action: 'getActivity',
-                                        userId: user?.id
-                                }
-                        }, 'Getting dashboard activity via DashboardService')
-                }
-=======
 		this.logger?.info(
 			{
 				dashboard: {
@@ -71,7 +61,6 @@
 		if (!this.dashboardService) {
 			throw new NotFoundException('Dashboard service not available')
 		}
->>>>>>> e5cbfd44
 
 		const data = await this.dashboardService.getActivity(
 			user?.id || 'test-user-id'
