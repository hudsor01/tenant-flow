import { Injectable } from '@nestjs/common'
import { DocumentRepository } from './document.repository'
import { ErrorHandlerService } from '../common/errors/error-handler.service'
import { BaseCrudService, BaseStats } from '../common/services/base-crud.service'
import { SecurityAuditService } from '../common/security/audit.service'
import {
  DocumentNotFoundException,
  DocumentFileException,
  DocumentFileSizeException,
  DocumentFileTypeException,
  DocumentUrlException
} from '../common/exceptions/document.exceptions'
import { CreateDocumentDto, UpdateDocumentDto, DocumentQueryDto } from './dto'
<<<<<<< HEAD
import { DocumentType } from '@repo/database'
=======
import { Document, DocumentType, Prisma } from '@prisma/client'
>>>>>>> 5be1f51a

@Injectable()
export class DocumentsService extends BaseCrudService<
  Document,
  CreateDocumentDto,
  UpdateDocumentDto,
  DocumentQueryDto,
  Prisma.DocumentCreateInput,
  Prisma.DocumentUpdateInput,
  Prisma.DocumentWhereUniqueInput
> {
  protected readonly entityName = 'document'
  protected readonly repository: DocumentRepository
  
  // File size limits (in bytes)
  private readonly MAX_FILE_SIZE = 104857600 // 100MB
  
  // Allowed MIME types for property management documents
  private readonly ALLOWED_MIME_TYPES = [
    'application/pdf',
    'image/jpeg',
    'image/jpg', 
    'image/png',
    'image/gif',
    'image/webp',
    'application/msword',
    'application/vnd.openxmlformats-officedocument.wordprocessingml.document',
    'application/vnd.ms-excel',
    'application/vnd.openxmlformats-officedocument.spreadsheetml.sheet',
    'text/plain',
    'text/csv'
  ]

  constructor(
    private readonly documentRepository: DocumentRepository,
    errorHandler: ErrorHandlerService,
    auditService: SecurityAuditService
  ) {
    super(errorHandler, auditService)
    this.repository = documentRepository
  }

  /**
   * Required abstract method implementations
   */
  protected async findByIdAndOwner(id: string, ownerId: string): Promise<Document | null> {
    return await this.documentRepository.findByIdAndOwner(id, ownerId)
  }

  protected async calculateStats(ownerId: string): Promise<BaseStats> {
    return await this.documentRepository.getStatsByOwner(ownerId)
  }

  protected async validateCreate(data: CreateDocumentDto): Promise<void> {
    this.validateFileConstraints(data)
  }

  protected async validateUpdate(data: UpdateDocumentDto): Promise<void> {
    this.validateFileConstraints(data)
  }

  protected prepareCreateData(data: CreateDocumentDto, _ownerId: string): Prisma.DocumentCreateInput {
    return {
      ...data,
      size: data.fileSizeBytes ? BigInt(data.fileSizeBytes) : undefined
    } as unknown as Prisma.DocumentCreateInput
  }

  protected prepareUpdateData(data: UpdateDocumentDto): Prisma.DocumentUpdateInput {
    return {
      ...data,
      size: data.fileSizeBytes ? BigInt(data.fileSizeBytes) : undefined
    } as unknown as Prisma.DocumentUpdateInput
  }

  protected createOwnerWhereClause(id: string, ownerId: string): Prisma.DocumentWhereUniqueInput {
    return {
      id,
      Property: {
        ownerId
      }
    } as unknown as Prisma.DocumentWhereUniqueInput
  }

  protected async verifyOwnership(id: string, ownerId: string): Promise<void> {
    const exists = await this.documentRepository.findByIdAndOwner(id, ownerId)
    if (!exists) {
      throw new DocumentNotFoundException(id)
    }
  }

  /**
   * Override create to add custom validations
   */
  async create(data: CreateDocumentDto, ownerId: string): Promise<Document> {
    // Verify ownership of related entities
    if (data.propertyId) {
      await this.verifyPropertyOwnership(data.propertyId, ownerId)
    }
    
    if (data.leaseId) {
      await this.verifyLeaseOwnership(data.leaseId, ownerId)
    }
    
    return super.create(data, ownerId)
  }

  /**
   * Override update to add custom validations
   */
  async update(id: string, data: UpdateDocumentDto, ownerId: string): Promise<Document> {
    const existingDocument = await this.findByIdAndOwner(id, ownerId)
    
    if (!existingDocument) {
      throw new DocumentNotFoundException(id)
    }
    
    // Verify ownership of related entities if changed
    if (data.propertyId && data.propertyId !== existingDocument.propertyId) {
      await this.verifyPropertyOwnership(data.propertyId, ownerId)
    }
    
    if (data.leaseId && data.leaseId !== existingDocument.leaseId) {
      await this.verifyLeaseOwnership(data.leaseId, ownerId)
    }
    
    return super.update(id, data, ownerId)
  }

  /**
   * Document-specific methods
   */
  async getByProperty(propertyId: string, ownerId: string, query?: DocumentQueryDto) {
    try {
      await this.verifyPropertyOwnership(propertyId, ownerId)
      return await this.documentRepository.findByProperty(propertyId, ownerId, query)
    } catch (error) {
      throw this.errorHandler.handleErrorEnhanced(error as Error, {
        operation: 'getByProperty',
        resource: 'document',
        metadata: { propertyId, ownerId }
      })
    }
  }

  async getByLease(leaseId: string, ownerId: string, query?: DocumentQueryDto) {
    try {
      await this.verifyLeaseOwnership(leaseId, ownerId)
      return await this.documentRepository.findByLease(leaseId, ownerId, query)
    } catch (error) {
      throw this.errorHandler.handleErrorEnhanced(error as Error, {
        operation: 'getByLease',
        resource: 'document',
        metadata: { leaseId, ownerId }
      })
    }
  }

  async getByType(type: DocumentType, ownerId: string, query?: DocumentQueryDto) {
    try {
      return await this.documentRepository.findByType(type, ownerId, query)
    } catch (error) {
      throw this.errorHandler.handleErrorEnhanced(error as Error, {
        operation: 'getByType',
        resource: 'document',
        metadata: { type, ownerId }
      })
    }
  }

  /**
   * Private helper methods
   */
  private validateFileConstraints(dto: CreateDocumentDto | UpdateDocumentDto): void {
    // Validate file size
    if (dto.fileSizeBytes && dto.fileSizeBytes > this.MAX_FILE_SIZE) {
      throw new DocumentFileSizeException(
        dto.filename || dto.name || 'Unknown',
        dto.fileSizeBytes,
        this.MAX_FILE_SIZE
      )
    }
    
    // Validate MIME type
    if (dto.mimeType && !this.ALLOWED_MIME_TYPES.includes(dto.mimeType)) {
      throw new DocumentFileTypeException(
        dto.filename || dto.name || 'Unknown',
        dto.mimeType,
        this.ALLOWED_MIME_TYPES
      )
    }
    
    // Validate URL accessibility (basic check)
    if (dto.url && !this.isValidUrl(dto.url)) {
      throw new DocumentUrlException(dto.url, 'Invalid URL format')
    }
  }
  
  private isValidUrl(url: string): boolean {
    try {
      const parsedUrl = new URL(url)
      return ['http:', 'https:'].includes(parsedUrl.protocol)
    } catch {
      return false
    }
  }

  private async verifyPropertyOwnership(propertyId: string, ownerId: string): Promise<void> {
    const property = await this.documentRepository.prismaClient.property.findFirst({
      where: { id: propertyId, ownerId }
    })
    
    if (!property) {
      throw new DocumentFileException(propertyId, 'property verification', 'Property not found or access denied')
    }
  }

  private async verifyLeaseOwnership(leaseId: string, ownerId: string): Promise<void> {
    const lease = await this.documentRepository.prismaClient.lease.findFirst({
      where: {
        id: leaseId,
        Unit: {
          Property: {
            ownerId
          }
        }
      }
    })
    
    if (!lease) {
      throw new DocumentFileException(leaseId, 'lease verification', 'Lease not found or access denied')
    }
  }
}<|MERGE_RESOLUTION|>--- conflicted
+++ resolved
@@ -11,11 +11,7 @@
   DocumentUrlException
 } from '../common/exceptions/document.exceptions'
 import { CreateDocumentDto, UpdateDocumentDto, DocumentQueryDto } from './dto'
-<<<<<<< HEAD
-import { DocumentType } from '@repo/database'
-=======
-import { Document, DocumentType, Prisma } from '@prisma/client'
->>>>>>> 5be1f51a
+import { Document, DocumentType, Prisma } from '@repo/database'
 
 @Injectable()
 export class DocumentsService extends BaseCrudService<
