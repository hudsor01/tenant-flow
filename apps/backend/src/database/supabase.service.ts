import {
	Injectable,
	InternalServerErrorException,
	Logger
} from '@nestjs/common'
import type { Database } from '@repo/shared'
import { createClient, SupabaseClient } from '@supabase/supabase-js'

@Injectable()
export class SupabaseService {
	private adminClient: SupabaseClient<Database>
	private readonly logger = new Logger(SupabaseService.name)

	constructor() {
		const supabaseUrl = process.env.SUPABASE_URL
		// Accept common aliases to avoid env name drift in platforms
		const supabaseServiceKey =
			process.env.SERVICE_ROLE_KEY ||
			process.env.SUPABASE_SERVICE_ROLE_KEY ||
			process.env.SUPABASE_SERVICE_KEY

		if (!supabaseUrl || !supabaseServiceKey) {
			this.logger.error(
				'Missing Supabase configuration. Ensure SUPABASE_URL and SERVICE_ROLE_KEY are set (via Doppler).',
				{
					issue: 'missing_supabase_env',
					hasSupabaseUrl: !!supabaseUrl,
					hasServiceKey: !!supabaseServiceKey,
					env: process.env.NODE_ENV
				}
			)
			throw new InternalServerErrorException(
				'Supabase configuration is missing'
			)
		}

		this.logger.log('Creating Supabase client', {
			supabaseUrl,
			hasServiceKey: !!supabaseServiceKey,
			keyLength: supabaseServiceKey?.length
		})

		this.adminClient = createClient<Database>(supabaseUrl, supabaseServiceKey, {
			auth: {
				persistSession: false,
				autoRefreshToken: false
			}
		})

		try {
			const urlHost = new URL(supabaseUrl).host
			this.logger.log('Supabase service initialized', { supabaseHost: urlHost })
		} catch {
			this.logger.log('Supabase service initialized')
		}
	}

	getAdminClient(): SupabaseClient<Database> {
		return this.adminClient
	}

	getUserClient(userToken: string): SupabaseClient<Database> {
		const supabaseUrl = process.env.SUPABASE_URL
		const supabaseAnonKey = process.env.SUPABASE_ANON_KEY

		if (!supabaseUrl || !supabaseAnonKey) {
			throw new InternalServerErrorException(
				'Supabase configuration is missing for user client'
			)
		}

		return createClient<Database>(supabaseUrl, supabaseAnonKey, {
			auth: {
				persistSession: false,
				autoRefreshToken: false
			},
			global: {
				headers: {
					Authorization: `Bearer ${userToken}`
				}
			}
		})
	}

<<<<<<< HEAD
  async checkConnection(): Promise<{
    status: 'healthy' | 'unhealthy'
    message?: string
  }> {
    try {
      // Prefer a lightweight RPC if available; fall back to HEAD on a known table.
      // Using health_check function with SECURITY DEFINER for consistent permissions
      const fn = process.env.HEALTH_CHECK_FUNCTION || 'health_check'
      try {
        // Attempt RPC call (must exist in DB). Returns ok=true when reachable.
        const { data, error } = await this.adminClient.rpc(fn as never)
        if (!error && Array.isArray(data)) {
          const ok = (data[0] as Record<string, unknown>)?.ok ?? true
          if (ok) {
            this.logger?.debug({ fn }, 'Supabase RPC health ok')
            return { status: 'healthy' }
          }
        }
        if (error) {
          this.logger?.warn({ error: error.message, fn }, 'Supabase RPC health failed; falling back to table ping')
        }
      } catch (rpcErr) {
        // RPC not available; continue to table ping
        this.logger?.debug({ fn, rpcErr: rpcErr instanceof Error ? rpcErr.message : String(rpcErr) }, 'RPC health not available; using table ping')
      }
=======
	async checkConnection(): Promise<{
		status: 'healthy' | 'unhealthy'
		message?: string
	}> {
		try {
			// Prefer a lightweight RPC if available; fall back to HEAD on a known table.
			// Using health_check function with SECURITY DEFINER for consistent permissions
			const fn = process.env.HEALTH_CHECK_FUNCTION || 'health_check'
			try {
				// Attempt RPC call (must exist in DB). Returns ok=true when reachable.
				const result = await this.adminClient.rpc(fn as never)
				const { data, error } = result
				if (!error && data && typeof data === 'object') {
					const dataArray = data as unknown[]
					if (Array.isArray(dataArray) && dataArray.length > 0) {
						const ok = (dataArray[0] as { ok?: boolean })?.ok ?? true
						if (ok) {
							this.logger?.debug({ fn }, 'Supabase RPC health ok')
							return { status: 'healthy' }
						}
					}
				}
				if (error) {
					const errorMessage =
						error instanceof Error ? error.message : String(error)
					this.logger?.warn(
						{ error: errorMessage, fn },
						'Supabase RPC health failed; falling back to table ping'
					)
				}
			} catch (rpcErr) {
				// RPC not available; continue to table ping
				this.logger?.debug(
					{
						fn,
						rpcErr: rpcErr instanceof Error ? rpcErr.message : String(rpcErr)
					},
					'RPC health not available; using table ping'
				)
			}
>>>>>>> b09de28c

			// Connectivity check: lightweight HEAD count on a canonical table.
			const table = process.env.HEALTH_CHECK_TABLE || 'User'
			const { error } = await this.adminClient
				.from(table as never)
				.select('*', { count: 'exact', head: true })

<<<<<<< HEAD
      if (error) {
        const message =
          (error as { message?: string; details?: string; hint?: string; code?: string })?.message ||
          (error as { details?: string })?.details ||
          (error as { hint?: string })?.hint ||
          (error as { code?: string })?.code ||
          JSON.stringify(error)
        this.logger?.error({ error, table }, 'Supabase table ping failed')
        return { status: 'unhealthy', message }
      }
=======
			if (error) {
				interface SupabaseError {
					message?: string
					details?: string
					hint?: string
					code?: string
				}
				const message =
					error instanceof Error
						? error.message
						: (error as SupabaseError)?.message ||
							(error as SupabaseError)?.details ||
							(error as SupabaseError)?.hint ||
							(error as SupabaseError)?.code ||
							JSON.stringify(error)
				this.logger?.error({ error, table }, 'Supabase table ping failed')
				return { status: 'unhealthy', message }
			}
>>>>>>> b09de28c

			this.logger?.debug({ table }, 'Supabase table ping ok')
			return { status: 'healthy' }
		} catch (error) {
			const message = error instanceof Error ? error.message : 'Unknown error'
			this.logger?.error(
				{ error: message },
				'Supabase connectivity check threw'
			)
			return { status: 'unhealthy', message }
		}
	}
}<|MERGE_RESOLUTION|>--- conflicted
+++ resolved
@@ -82,33 +82,6 @@
 		})
 	}
 
-<<<<<<< HEAD
-  async checkConnection(): Promise<{
-    status: 'healthy' | 'unhealthy'
-    message?: string
-  }> {
-    try {
-      // Prefer a lightweight RPC if available; fall back to HEAD on a known table.
-      // Using health_check function with SECURITY DEFINER for consistent permissions
-      const fn = process.env.HEALTH_CHECK_FUNCTION || 'health_check'
-      try {
-        // Attempt RPC call (must exist in DB). Returns ok=true when reachable.
-        const { data, error } = await this.adminClient.rpc(fn as never)
-        if (!error && Array.isArray(data)) {
-          const ok = (data[0] as Record<string, unknown>)?.ok ?? true
-          if (ok) {
-            this.logger?.debug({ fn }, 'Supabase RPC health ok')
-            return { status: 'healthy' }
-          }
-        }
-        if (error) {
-          this.logger?.warn({ error: error.message, fn }, 'Supabase RPC health failed; falling back to table ping')
-        }
-      } catch (rpcErr) {
-        // RPC not available; continue to table ping
-        this.logger?.debug({ fn, rpcErr: rpcErr instanceof Error ? rpcErr.message : String(rpcErr) }, 'RPC health not available; using table ping')
-      }
-=======
 	async checkConnection(): Promise<{
 		status: 'healthy' | 'unhealthy'
 		message?: string
@@ -149,7 +122,6 @@
 					'RPC health not available; using table ping'
 				)
 			}
->>>>>>> b09de28c
 
 			// Connectivity check: lightweight HEAD count on a canonical table.
 			const table = process.env.HEALTH_CHECK_TABLE || 'User'
@@ -157,18 +129,6 @@
 				.from(table as never)
 				.select('*', { count: 'exact', head: true })
 
-<<<<<<< HEAD
-      if (error) {
-        const message =
-          (error as { message?: string; details?: string; hint?: string; code?: string })?.message ||
-          (error as { details?: string })?.details ||
-          (error as { hint?: string })?.hint ||
-          (error as { code?: string })?.code ||
-          JSON.stringify(error)
-        this.logger?.error({ error, table }, 'Supabase table ping failed')
-        return { status: 'unhealthy', message }
-      }
-=======
 			if (error) {
 				interface SupabaseError {
 					message?: string
@@ -187,7 +147,6 @@
 				this.logger?.error({ error, table }, 'Supabase table ping failed')
 				return { status: 'unhealthy', message }
 			}
->>>>>>> b09de28c
 
 			this.logger?.debug({ table }, 'Supabase table ping ok')
 			return { status: 'healthy' }
