--- conflicted
+++ resolved
@@ -7,16 +7,6 @@
 import type { SupabaseClient } from '@supabase/supabase-js'
 import type { Request } from 'express'
 import {
-<<<<<<< HEAD
-  SUPABASE_ADMIN_CLIENT,
-  RPC_MAX_RETRIES,
-  RPC_BACKOFF_MS,
-  RPC_TIMEOUT_MS,
-  SUPABASE_ERROR_CODES
-} from './supabase.constants'
-import {
-=======
->>>>>>> 09f7cffb
   SupabaseAuthTokenResolver,
   type ResolvedSupabaseToken
 } from './supabase-auth-token.resolver'
@@ -32,12 +22,7 @@
   private readonly tokenResolver: SupabaseAuthTokenResolver
   private userClientPool?: SupabaseUserClientPool
 
-<<<<<<< HEAD
-  constructor(
-    @Inject(SUPABASE_ADMIN_CLIENT) private readonly adminClient: SupabaseClient<Database>,
-=======
   constructor(@Inject(SUPABASE_ADMIN_CLIENT) private readonly adminClient: SupabaseClient<Database>,
->>>>>>> 09f7cffb
     private readonly logger: AppLogger,
     private readonly config: AppConfigService
   ) {
@@ -58,33 +43,11 @@
       const supabasePublishableKey = this.config.getSupabasePublishableKey()
 
       if (!supabaseUrl || !supabasePublishableKey) {
-<<<<<<< HEAD
-        this.logger.error(
-          `[${SUPABASE_ERROR_CODES.USER_CLIENT_UNAVAILABLE}] Authentication service unavailable`,
-          {
-            errorCode: SUPABASE_ERROR_CODES.USER_CLIENT_UNAVAILABLE,
-            url: supabaseUrl?.substring(0, 35),
-            hasPublishableKey: !!supabasePublishableKey,
-            context: 'getUserClientPool'
-          }
-        )
-        throw new InternalServerErrorException(
-          `Authentication service unavailable [${SUPABASE_ERROR_CODES.USER_CLIENT_UNAVAILABLE}]`
-        )
-      }
-
-      this.logger.debug('Initializing user client pool', {
-        url: supabaseUrl.substring(0, 35),
-        keyPrefix: supabasePublishableKey.substring(0, 20)
-      })
-
-=======
         throw new InternalServerErrorException(
           'Authentication service unavailable [SUP-002]'
         )
       }
 
->>>>>>> 09f7cffb
       this.userClientPool = new SupabaseUserClientPool({
         supabaseUrl,
         supabasePublishableKey,
@@ -100,36 +63,15 @@
    * Call this in OnModuleDestroy lifecycle hook
    */
   onModuleDestroy(): void {
-<<<<<<< HEAD
-    const metrics = this.getPoolMetrics()
-    this.userClientPool?.close()
-    this.logger.debug('SupabaseService cleanup complete', {
-      poolMetrics: metrics
-    })
-=======
     this.userClientPool?.close()
     this.logger.debug('SupabaseService cleanup complete')
->>>>>>> 09f7cffb
   }
 
   getAdminClient(): SupabaseClient<Database> {
     if (!this.adminClient) {
-<<<<<<< HEAD
-      this.logger.error(
-        `[${SUPABASE_ERROR_CODES.ADMIN_CLIENT_UNAVAILABLE}] Supabase admin client not initialized`,
-        {
-          errorCode: SUPABASE_ERROR_CODES.ADMIN_CLIENT_UNAVAILABLE,
-          context: 'getAdminClient',
-          url: this.config.getSupabaseUrl()?.substring(0, 35)
-        }
-      )
-      throw new InternalServerErrorException(
-        `Database service unavailable [${SUPABASE_ERROR_CODES.ADMIN_CLIENT_UNAVAILABLE}]`
-=======
       this.logger.error('Supabase admin client not initialized')
       throw new InternalServerErrorException(
         'Database service unavailable [SUP-001]'
->>>>>>> 09f7cffb
       )
     }
 
@@ -149,10 +91,6 @@
   ) {
     const client = this.adminClient
     let lastErr: unknown = null
-<<<<<<< HEAD
-    let attemptCount = 0
-=======
->>>>>>> 09f7cffb
 
     function isTransientMessage(msg: string | undefined): boolean {
       if (!msg) return false
@@ -166,23 +104,11 @@
         m.includes('try again') ||
         m.includes('rate limit') ||
         m.includes('429') ||
-<<<<<<< HEAD
-        m.includes('503') ||
-        m.includes('connection reset') ||
-        m.includes('econnreset') ||
-        m.includes('econnrefused') ||
-        m.includes('etimedout')
-=======
         m.includes('503')
->>>>>>> 09f7cffb
       )
     }
 
     for (let i = 0; i < attempts; i++) {
-<<<<<<< HEAD
-      attemptCount = i + 1
-=======
->>>>>>> 09f7cffb
       // Create an AbortController for per-attempt timeout
       const ac = new AbortController()
       let timer: NodeJS.Timeout | undefined
@@ -230,19 +156,11 @@
             continue
           }
           // Non-transient - return immediately
-<<<<<<< HEAD
-          return { ...result, attempts: attemptCount }
-        }
-
-        // Success
-        return { ...result, attempts: attemptCount }
-=======
           return result
         }
 
         // Success
         return result
->>>>>>> 09f7cffb
       } catch (errUnknown) {
         if (timer) clearTimeout(timer)
         lastErr = errUnknown
@@ -266,23 +184,6 @@
           continue
         }
 
-<<<<<<< HEAD
-        // Non-transient thrown error - fail immediately per Requirement 7.4
-        break
-      }
-    }
-
-    // Handle error message extraction properly
-    let finalMessage: string
-    if (lastErr instanceof Error) {
-      finalMessage = lastErr.message
-    } else if (lastErr && typeof lastErr === 'object' && 'message' in lastErr) {
-      finalMessage = String((lastErr as { message: unknown }).message)
-    } else {
-      finalMessage = String(lastErr ?? 'Unknown error')
-    }
-    return { data: null, error: { message: finalMessage }, attempts: attemptCount }
-=======
         // Non-transient thrown error - still backoff a bit and let subsequent attempts run
         await new Promise(r => setTimeout(r, backoffMs * Math.pow(2, i)))
       }
@@ -293,7 +194,6 @@
         ? lastErr.message
         : String(lastErr ?? 'Unknown error')
     return { data: null, error: { message: finalMessage }, attempts }
->>>>>>> 09f7cffb
   }
 
   /**
@@ -416,10 +316,6 @@
   async checkConnection(): Promise<{
     status: 'healthy' | 'unhealthy'
     message?: string
-<<<<<<< HEAD
-    method?: 'rpc' | 'table_ping'
-=======
->>>>>>> 09f7cffb
   }> {
     try {
       const fn = 'health_check' // Hardcoded health check function name
@@ -435,37 +331,12 @@
           const healthData = data as HealthCheckResult
           if (healthData.ok === true) {
             this.logger?.debug({ fn, version: healthData.version }, 'Supabase RPC health ok')
-<<<<<<< HEAD
-            return { status: 'healthy', method: 'rpc' }
-=======
             return { status: 'healthy' }
->>>>>>> 09f7cffb
           }
         }
 
         if (error) {
           const errorMessage = error instanceof Error ? error.message : JSON.stringify(error)
-<<<<<<< HEAD
-          // Check if error is "function does not exist" - this is expected and not an error
-          const errorStr = String(errorMessage).toLowerCase()
-          if (errorStr.includes('function') && errorStr.includes('does not exist')) {
-            this.logger?.debug({ fn }, 'RPC health_check function not available, using table ping fallback')
-          } else {
-            this.logger?.debug({ error: errorMessage, fn }, 'Supabase RPC health failed; falling back to table ping')
-          }
-        }
-      } catch (rpcErr) {
-        // RPC not available; continue to table ping
-        const rpcErrMsg = rpcErr instanceof Error ? rpcErr.message : String(rpcErr)
-        const errorStr = rpcErrMsg.toLowerCase()
-
-        // Only log at DEBUG level - missing RPC is not an error
-        if (errorStr.includes('function') && errorStr.includes('does not exist')) {
-          this.logger?.debug({ fn }, 'RPC health_check function not available, using table ping fallback')
-        } else {
-          this.logger?.debug({ fn, rpcErr: rpcErrMsg }, 'RPC health not available; using table ping')
-        }
-=======
           this.logger?.warn({ error: errorMessage, fn }, 'Supabase RPC health failed; falling back to table ping')
         }
       } catch (rpcErr) {
@@ -477,7 +348,6 @@
           },
           'RPC health not available; using table ping'
         )
->>>>>>> 09f7cffb
       }
 
       // Connectivity check: lightweight HEAD count on a canonical table.
@@ -504,29 +374,6 @@
             (error as SupabaseError)?.hint ||
             (error as SupabaseError)?.code ||
             JSON.stringify(error)
-<<<<<<< HEAD
-        this.logger?.error(
-          {
-            error: JSON.stringify(error),
-            table,
-            errorCode: 'SUP-005'
-          },
-          '[SUP-005] Supabase table ping failed'
-        )
-        return { status: 'unhealthy', message, method: 'table_ping' }
-      }
-
-      this.logger?.debug({ table }, 'Supabase table ping ok')
-      return { status: 'healthy', method: 'table_ping' }
-    } catch (error) {
-      const message = error instanceof Error ? error.message : 'Unknown error'
-      this.logger?.error(
-        {
-          error: message,
-          errorCode: 'SUP-005'
-        },
-        '[SUP-005] Supabase connectivity check threw'
-=======
         this.logger?.error({ error: JSON.stringify(error), table }, 'Supabase table ping failed')
         return { status: 'unhealthy', message }
       }
@@ -538,7 +385,6 @@
       this.logger?.error(
         { error: message },
         'Supabase connectivity check threw'
->>>>>>> 09f7cffb
       )
       return { status: 'unhealthy', message }
     }
