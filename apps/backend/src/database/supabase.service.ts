import type {
  OnModuleDestroy
} from '@nestjs/common'
import { Inject, Injectable, InternalServerErrorException } from '@nestjs/common'
import type { AuthUser } from '@repo/shared/types/auth'
import type { Database } from '@repo/shared/types/supabase'
import type { SupabaseClient } from '@supabase/supabase-js'
import type { Request } from 'express'
import {
  SUPABASE_ADMIN_CLIENT,
  RPC_MAX_RETRIES,
  RPC_BACKOFF_MS,
  RPC_TIMEOUT_MS,
  SUPABASE_ERROR_CODES
} from './supabase.constants'
import {
  SupabaseAuthTokenResolver,
  type ResolvedSupabaseToken
} from './supabase-auth-token.resolver'
import {
  SupabaseUserClientPool,
  type SupabaseClientPoolMetrics
} from './supabase-user-client-pool'
import { AppConfigService } from '../config/app-config.service'
import { AppLogger } from '../logger/app-logger.service'

@Injectable()
export class SupabaseService implements OnModuleDestroy {
  private readonly tokenResolver: SupabaseAuthTokenResolver
  private userClientPool?: SupabaseUserClientPool

  constructor(@Inject(SUPABASE_ADMIN_CLIENT) private readonly adminClient: SupabaseClient<Database>,
    private readonly logger: AppLogger,
    private readonly config: AppConfigService
  ) {
    this.logger.debug('SupabaseService initialized with injected admin client')
    this.tokenResolver = new SupabaseAuthTokenResolver(
      this.config.getSupabaseProjectRef()
    )
  }

  getPoolMetrics(): SupabaseClientPoolMetrics {
    return this.userClientPool
      ? this.userClientPool.getMetrics()
      : { hits: 0, misses: 0, evictions: 0, totalClients: 0 }
  }
  private getUserClientPool(): SupabaseUserClientPool {
    if (!this.userClientPool) {
      const supabaseUrl = this.config.getSupabaseUrl()
      const supabasePublishableKey = this.config.getSupabasePublishableKey()

      if (!supabaseUrl || !supabasePublishableKey) {
        this.logger.error(
          `[${SUPABASE_ERROR_CODES.USER_CLIENT_UNAVAILABLE}] User client pool initialization failed`,
          {
            errorCode: SUPABASE_ERROR_CODES.USER_CLIENT_UNAVAILABLE,
            context: 'getUserClientPool',
            hasPublishableKey: !!supabasePublishableKey,
            url: (supabaseUrl || '').substring(0, 35),
            keyPrefix: supabasePublishableKey ? supabasePublishableKey.substring(0, 10) + '...' : undefined
          }
        )
        throw new InternalServerErrorException(
          `Authentication service unavailable [${SUPABASE_ERROR_CODES.USER_CLIENT_UNAVAILABLE}]`
        )
      }

      // Log initialization with masked credentials (prefix only)
      this.logger.debug('Initializing user client pool', {
        url: supabaseUrl.substring(0, 35),
        keyPrefix: supabasePublishableKey.substring(0, 20)
      })

      this.userClientPool = new SupabaseUserClientPool({
        supabaseUrl,
        supabasePublishableKey,
        logger: this.logger
      })
    }

    return this.userClientPool
  }

  /**
   * Cleanup method for graceful shutdown
   * Call this in OnModuleDestroy lifecycle hook
   */
  onModuleDestroy(): void {
    this.userClientPool?.close()
    this.logger.debug('SupabaseService cleanup complete')
  }

  getAdminClient(): SupabaseClient<Database> {
    if (!this.adminClient) {
      const url = this.config.getSupabaseUrl() || ''
      this.logger.error(
        `[${SUPABASE_ERROR_CODES.ADMIN_CLIENT_UNAVAILABLE}] Supabase admin client not initialized`,
        {
          errorCode: SUPABASE_ERROR_CODES.ADMIN_CLIENT_UNAVAILABLE,
          context: 'getAdminClient',
          url: url.substring(0, 35)
        }
      )
      throw new InternalServerErrorException(
        `Database service unavailable [${SUPABASE_ERROR_CODES.ADMIN_CLIENT_UNAVAILABLE}]`
      )
    }

    return this.adminClient
  }

  /**
   * Call a Supabase RPC with retries and exponential backoff for transient failures.
   * Returns the raw result { data, error, attempts } or throws if unrecoverable.
   */
  async rpcWithRetries(
    fn: string,
    args: Record<string, unknown>,
    maxAttempts = RPC_MAX_RETRIES,
    backoffMs = RPC_BACKOFF_MS,
    timeoutMs = RPC_TIMEOUT_MS
  ) {
    const client = this.adminClient
    let lastErr: unknown = null
    let attemptCount = 0

    function isTransientMessage(msg: string | undefined): boolean {
      if (!msg) return false
      const m = msg.toLowerCase()
      // Common transient indicators: network issues, timeouts, rate limits, service unavailable
      // Also includes connection errors: ECONNRESET, ECONNREFUSED, ETIMEDOUT
      return (
        m.includes('network') ||
        m.includes('timeout') ||
        m.includes('temporar') ||
        m.includes('unavailable') ||
        m.includes('try again') ||
        m.includes('rate limit') ||
        m.includes('429') ||
        m.includes('503') ||
        m.includes('econnreset') ||
        m.includes('econnrefused') ||
        m.includes('etimedout') ||
        m.includes('connection reset')
      )
    }

    for (let i = 0; i < maxAttempts; i++) {
      attemptCount = i + 1
      // Create an AbortController for per-attempt timeout
      const ac = new AbortController()
      let timer: NodeJS.Timeout | undefined
      if (typeof timeoutMs === 'number' && timeoutMs > 0) {
        timer = setTimeout(() => ac.abort(), timeoutMs)
      }

      try {
        // `client.rpc` has a union type for known RPC names; cast for dynamic calls
        // and attach an abort signal for the attempt so long-running RPCs time out.
        type RpcResult = {
          data: unknown
          error?: { message?: string } | null
        }
        type RpcBuilder = {
          abortSignal?: (signal: AbortSignal) => Promise<RpcResult>
        } & Promise<RpcResult>
        type DynamicRpcClient = {
          rpc: (name: string, args: Record<string, unknown>) => RpcBuilder
        }
        const rpcBuilder = (client as unknown as DynamicRpcClient).rpc(fn, args)
        // Some versions of the SDK return a builder with `.abortSignal` support.
        const result = rpcBuilder?.abortSignal
          ? await rpcBuilder.abortSignal(ac.signal)
          : await rpcBuilder

        if (timer) clearTimeout(timer)

        // If the RPC returned an error object, determine if it's transient.
        const maybeErrorMsg =
          result.error?.message ??
          (result.error ? String(result.error) : undefined)
        if (result.error) {
          // Log transient RPC errors at debug level to avoid noisy WARN logs for
          // retries; callers should decide whether to warn on final failure.
          this.logger.debug(
            `Supabase RPC returned error for ${fn}: ${maybeErrorMsg}`
          )
          if (isTransientMessage(maybeErrorMsg)) {
            // transient - retry with backoff
            lastErr = result.error
            const delay = backoffMs * Math.pow(2, i)
            const jitter = Math.floor(Math.random() * Math.min(1000, delay))
            await new Promise(r => setTimeout(r, delay + jitter))
            continue
          }
          // Non-transient - return immediately with attempt count
          return { ...result, attempts: attemptCount }
        }

        // Success - return with attempt count
        return { ...result, attempts: attemptCount }
      } catch (errUnknown) {
        if (timer) clearTimeout(timer)
        lastErr = errUnknown
        const msg =
          errUnknown instanceof Error ? errUnknown.message : String(errUnknown)
        this.logger.debug(
          `Supabase RPC attempt ${attemptCount} failed for ${fn}: ${msg}`
        )

        // If this looks transient (abort, network errors, connection resets), retry
        const candidate = errUnknown as unknown
        const nameProp =
          typeof candidate === 'object' && candidate !== null
            ? (candidate as Record<string, unknown>)['name']
            : undefined
        const isAbort = nameProp === 'AbortError'
        if (isAbort || isTransientMessage(msg)) {
          const delay = backoffMs * Math.pow(2, i)
          const jitter = Math.floor(Math.random() * Math.min(1000, delay))
          await new Promise(r => setTimeout(r, delay + jitter))
          continue
        }

        // Non-transient thrown error - fail immediately per Requirement 7.4
        break
      }
    }

    const finalMessage =
      lastErr instanceof Error
        ? lastErr.message
        : String(lastErr ?? 'Unknown error')
    return { data: null, error: { message: finalMessage }, attempts: attemptCount }
  }

  /**
   * Get user-scoped Supabase client with connection pooling
   * Uses LRU cache to reuse clients for the same token (30-40% memory reduction)
   *
   * Performance:
   * - Cache hit: ~0.1ms (instant return)
   * - Cache miss: ~2-5ms (client initialization)
   *
   * @param userToken JWT access token from user request
   * @returns User-scoped Supabase client with RLS enabled
   */
  getUserClient(userToken: string): SupabaseClient<Database> {
    return this.getUserClientPool().getClient(userToken)
  }

  /**
   * Extract JWT token from Express request
   * Standardized to Authorization header only (per security guidelines)
   */
  getTokenFromRequest(request: Request): string | null {
    const authHeader = request.headers?.authorization
    if (authHeader && typeof authHeader === 'string') {
      const match = authHeader.match(/^Bearer\s+(.+)$/i)
      if (match?.[1]) {
        return match[1]
      }
    }
    return null
  }

  /**
   * Get authenticated user from request
   * Uses Supabase's native auth.getUser() method as per official docs
   * Supports both Authorization header (Bearer token) and SSR cookies
   */
  async getUser(req: Request): Promise<AuthUser | null> {
    const startTime = Date.now()
    try {
      // Request-level cache to avoid duplicate Supabase lookups per request
      const reqWithCache = req as Request & { authUserCache?: AuthUser | null }
      if (typeof reqWithCache.authUserCache !== 'undefined') {
        return reqWithCache.authUserCache
      }
      // Check if user was already attached by JwtAuthGuard
      const guardUser = (req as unknown as { user?: AuthUser }).user
      if (guardUser) {
        reqWithCache.authUserCache = guardUser
        return guardUser
      }

      const tokenDetails: ResolvedSupabaseToken = this.tokenResolver.resolve(req)
      const token = tokenDetails.token

      if (!token) {
        this.logger.warn('No auth token found in request', {
          endpoint: req.path,
          hasAuthHeader: tokenDetails.authHeaderPresent,
          expectedCookieName: tokenDetails.expectedCookieName,
          headers: {
            origin: req.headers.origin,
            referer: req.headers.referer
          }
        })
        return null
      }

      this.logger.debug('Authentication token resolved', {
        endpoint: req.path,
        method: req.method,
        source: tokenDetails.source,
        cookieKeys: tokenDetails.cookieKeys
      })

      // Use Supabase's native auth.getUser() with the token
      // This sends a request to Supabase Auth server to validate the token
      const {
        data: { user },
        error
      } = await this.adminClient.auth.getUser(token)

      if (error || !user) {
        this.logger.warn('Token validation failed via auth.getUser()', {
          error: error?.message,
          errorCode: error?.code,
          endpoint: req.path,
          tokenLength: token?.length
        })
        return null
      }

      const duration = Date.now() - startTime
      this.logger.log('User authenticated successfully', {
        user_id: user.id,
        endpoint: req.path,
        duration: `${duration}ms`
      })

      // Cache on request for subsequent consumers in the same request lifecycle
      reqWithCache.authUserCache = user

      // Return the Supabase User directly
      return user
    } catch (error) {
      const duration = Date.now() - startTime
      this.logger.error('Error in getUser()', {
        error: error instanceof Error ? error.message : String(error),
        stack:
          error instanceof Error
            ? error.stack?.split('\n').slice(0, 3).join('\n')
            : undefined,
        endpoint: req.path,
        duration: `${duration}ms`
      })
      return null
    }
  }

  async checkConnection(): Promise<{
    status: 'healthy' | 'unhealthy'
    message?: string
    method?: 'rpc' | 'table_ping'
  }> {
    try {
      const fn = 'health_check' // Hardcoded health check function name
      try {
        // RPC returns single JSONB object: {ok: true, timestamp: ..., version: ...}
        type HealthCheckResult = { ok?: boolean; timestamp?: string; version?: string }
        type RpcResult = { data: HealthCheckResult | null; error: unknown }

        const result = (await this.adminClient.rpc(fn)) as unknown as RpcResult
        const { data, error } = result

        if (!error && data && typeof data === 'object' && !Array.isArray(data)) {
          const healthData = data as HealthCheckResult
          if (healthData.ok === true) {
            this.logger?.debug({ fn, version: healthData.version }, 'Supabase RPC health ok')
            return { status: 'healthy', method: 'rpc' }
          }
        }

        if (error) {
          const errorMessage = error instanceof Error ? error.message : JSON.stringify(error)
          // Check if error is "function does not exist" - this is expected and not an error
          const errorStr = String(errorMessage).toLowerCase()
<<<<<<< HEAD

          // Check for API key errors
          if (errorStr.includes('unregistered api key') || errorStr.includes('invalid api key')) {
            this.logger?.error(
              {
                error: errorMessage,
                fn,
                urlPrefix: this.config.getSupabaseUrl()?.substring(0, 35),
                keyPrefix: this.config.getSupabaseSecretKey()?.substring(0, 20),
                errorCode: SUPABASE_ERROR_CODES.HEALTH_CHECK_FAILED
              },
              '[SUP-005] Invalid Supabase API key - check SB_SECRET_KEY environment variable'
            )
            return { status: 'unhealthy', message: 'Invalid API key', method: 'rpc' }
          }

=======
>>>>>>> fbbe03b2
          if (errorStr.includes('function') && errorStr.includes('does not exist')) {
            this.logger?.debug({ fn }, 'RPC health_check function not available, using table ping fallback')
          } else {
            this.logger?.debug({ error: errorMessage, fn }, 'Supabase RPC health failed; falling back to table ping')
          }
        }
      } catch (rpcErr) {
        // RPC not available; continue to table ping
        const rpcErrMsg = rpcErr instanceof Error ? rpcErr.message : String(rpcErr)
        const errorStr = rpcErrMsg.toLowerCase()

<<<<<<< HEAD
        // Check for API key errors
        if (errorStr.includes('unregistered api key') || errorStr.includes('invalid api key')) {
          this.logger?.error(
            {
              error: rpcErrMsg,
              urlPrefix: this.config.getSupabaseUrl()?.substring(0, 35),
              keyPrefix: this.config.getSupabaseSecretKey()?.substring(0, 20),
              errorCode: SUPABASE_ERROR_CODES.HEALTH_CHECK_FAILED
            },
            '[SUP-005] Invalid Supabase API key - check SB_SECRET_KEY environment variable'
          )
          return { status: 'unhealthy', message: 'Invalid API key', method: 'rpc' }
        }

=======
>>>>>>> fbbe03b2
        // Only log at DEBUG level - missing RPC is not an error
        if (errorStr.includes('function') && errorStr.includes('does not exist')) {
          this.logger?.debug({ fn }, 'RPC health_check function not available, using table ping fallback')
        } else {
          this.logger?.debug({ fn, rpcErr: rpcErrMsg }, 'RPC health not available; using table ping')
        }
      }

      // Connectivity check: lightweight HEAD count on a canonical table.
      const table = 'users' // Use users table for health check
      type SelectResult = {
        error: unknown
      }
      const { error } = (await this.adminClient
        .from(table)
        .select('*', { count: 'exact', head: true })) as unknown as SelectResult

      if (error) {
        interface SupabaseError {
          message?: string
          details?: string
          hint?: string
          code?: string
        }
        const message =
          error instanceof Error
            ? error.message
            : (error as SupabaseError)?.message ||
            (error as SupabaseError)?.details ||
            (error as SupabaseError)?.hint ||
            (error as SupabaseError)?.code ||
            JSON.stringify(error)
<<<<<<< HEAD

        const errorStr = String(message).toLowerCase()

        // Check for API key errors
        if (errorStr.includes('unregistered api key') || errorStr.includes('invalid api key')) {
          this.logger?.error(
            {
              error: JSON.stringify(error),
              table,
              errorCode: SUPABASE_ERROR_CODES.HEALTH_CHECK_FAILED,
              urlPrefix: this.config.getSupabaseUrl()?.substring(0, 35),
              keyPrefix: this.config.getSupabaseSecretKey()?.substring(0, 20)
            },
            `[${SUPABASE_ERROR_CODES.HEALTH_CHECK_FAILED}] Invalid Supabase API key - check SB_SECRET_KEY environment variable`
          )
        } else {
          this.logger?.error(
            { error: JSON.stringify(error), table, errorCode: SUPABASE_ERROR_CODES.HEALTH_CHECK_FAILED },
            `[${SUPABASE_ERROR_CODES.HEALTH_CHECK_FAILED}] Supabase table ping failed`
          )
        }
=======
        this.logger?.error(
          { error: JSON.stringify(error), table, errorCode: SUPABASE_ERROR_CODES.HEALTH_CHECK_FAILED },
          `[${SUPABASE_ERROR_CODES.HEALTH_CHECK_FAILED}] Supabase table ping failed`
        )
>>>>>>> fbbe03b2
        return { status: 'unhealthy', message, method: 'table_ping' }
      }

      this.logger?.debug({ table }, 'Supabase table ping ok')
      return { status: 'healthy', method: 'table_ping' }
    } catch (error) {
      const message = error instanceof Error ? error.message : 'Unknown error'
      this.logger?.error(
        { error: message, errorCode: SUPABASE_ERROR_CODES.HEALTH_CHECK_FAILED },
        `[${SUPABASE_ERROR_CODES.HEALTH_CHECK_FAILED}] Supabase connectivity check threw`
      )
      return { status: 'unhealthy', message }
    }
  }
}<|MERGE_RESOLUTION|>--- conflicted
+++ resolved
@@ -378,7 +378,6 @@
           const errorMessage = error instanceof Error ? error.message : JSON.stringify(error)
           // Check if error is "function does not exist" - this is expected and not an error
           const errorStr = String(errorMessage).toLowerCase()
-<<<<<<< HEAD
 
           // Check for API key errors
           if (errorStr.includes('unregistered api key') || errorStr.includes('invalid api key')) {
@@ -395,20 +394,24 @@
             return { status: 'unhealthy', message: 'Invalid API key', method: 'rpc' }
           }
 
-=======
->>>>>>> fbbe03b2
           if (errorStr.includes('function') && errorStr.includes('does not exist')) {
             this.logger?.debug({ fn }, 'RPC health_check function not available, using table ping fallback')
           } else {
             this.logger?.debug({ error: errorMessage, fn }, 'Supabase RPC health failed; falling back to table ping')
           }
+          // Check if error is "function does not exist" - this is expected and not an error
+          const errorStr = String(errorMessage).toLowerCase()
+          if (errorStr.includes('function') && errorStr.includes('does not exist')) {
+            this.logger?.debug({ fn }, 'RPC health_check function not available, using table ping fallback')
+          } else {
+            this.logger?.debug({ error: errorMessage, fn }, 'Supabase RPC health failed; falling back to table ping')
+          }
         }
       } catch (rpcErr) {
         // RPC not available; continue to table ping
         const rpcErrMsg = rpcErr instanceof Error ? rpcErr.message : String(rpcErr)
         const errorStr = rpcErrMsg.toLowerCase()
 
-<<<<<<< HEAD
         // Check for API key errors
         if (errorStr.includes('unregistered api key') || errorStr.includes('invalid api key')) {
           this.logger?.error(
@@ -423,8 +426,15 @@
           return { status: 'unhealthy', message: 'Invalid API key', method: 'rpc' }
         }
 
-=======
->>>>>>> fbbe03b2
+        // Only log at DEBUG level - missing RPC is not an error
+        if (errorStr.includes('function') && errorStr.includes('does not exist')) {
+          this.logger?.debug({ fn }, 'RPC health_check function not available, using table ping fallback')
+        } else {
+          this.logger?.debug({ fn, rpcErr: rpcErrMsg }, 'RPC health not available; using table ping')
+        }
+        const rpcErrMsg = rpcErr instanceof Error ? rpcErr.message : String(rpcErr)
+        const errorStr = rpcErrMsg.toLowerCase()
+
         // Only log at DEBUG level - missing RPC is not an error
         if (errorStr.includes('function') && errorStr.includes('does not exist')) {
           this.logger?.debug({ fn }, 'RPC health_check function not available, using table ping fallback')
@@ -457,7 +467,6 @@
             (error as SupabaseError)?.hint ||
             (error as SupabaseError)?.code ||
             JSON.stringify(error)
-<<<<<<< HEAD
 
         const errorStr = String(message).toLowerCase()
 
@@ -479,12 +488,6 @@
             `[${SUPABASE_ERROR_CODES.HEALTH_CHECK_FAILED}] Supabase table ping failed`
           )
         }
-=======
-        this.logger?.error(
-          { error: JSON.stringify(error), table, errorCode: SUPABASE_ERROR_CODES.HEALTH_CHECK_FAILED },
-          `[${SUPABASE_ERROR_CODES.HEALTH_CHECK_FAILED}] Supabase table ping failed`
-        )
->>>>>>> fbbe03b2
         return { status: 'unhealthy', message, method: 'table_ping' }
       }
 
