/**
 * SupabaseService Tests - Following Official Supabase Testing Guidelines
 *
 * Based on: https://supabase.com/docs/guides/local-development/testing/overview
 *
 * - NO ABSTRACTIONS: Use Supabase client directly
 * - KISS: Simplest possible test patterns
 * - DRY: Only abstract when reused 2+ places
 * - Tests mirror production usage patterns exactly
 */

import { InternalServerErrorException, Logger } from '@nestjs/common'
import type { TestingModule } from '@nestjs/testing'
import { Test } from '@nestjs/testing'
import type { Database } from '@repo/shared/types/supabase'
import type { SupabaseClient } from '@supabase/supabase-js'
import { AppConfigService } from '../config/app-config.service'
import { SilentLogger } from '../__test__/silent-logger'
import { AppLogger } from '../logger/app-logger.service'
import { SUPABASE_ADMIN_CLIENT } from './supabase.constants'
import { SupabaseService } from './supabase.service'

describe('SupabaseService', () => {
  let service: SupabaseService
  let mockAdminClient: SupabaseClient<Database>
  let mockAppLogger: any

  beforeEach(async () => {
    // Set up environment variables that SupabaseService actually uses
    process.env.SUPABASE_URL = 'https://test-project.supabase.co'
    // Use new SB_SECRET_KEY format (fall back still supported via SERVICE_ROLE)
    process.env.SB_SECRET_KEY = 'sb_secret_test-service-key'
    process.env.SUPABASE_PUBLISHABLE_KEY =
      'sb_publishable_test-publishable-key'

    // Create mock logger
    mockAppLogger = {
      debug: jest.fn(),
      log: jest.fn(),
      error: jest.fn(),
      warn: jest.fn(),
      verbose: jest.fn()
    }

    mockAdminClient = {
      rpc: jest.fn(),
      from: jest.fn(),
      auth: {
        signIn: jest.fn(),
        signUp: jest.fn(),
        signOut: jest.fn(),
        getSession: jest.fn()
      },
      storage: {
        from: jest.fn(() => ({
          upload: jest.fn(),
          download: jest.fn(),
          remove: jest.fn()
        }))
      }
    } as unknown as SupabaseClient<Database>

    const mockAppConfigService = {
      getSupabaseProjectRef: jest.fn().mockReturnValue('test-project'),
      getSupabaseUrl: jest.fn().mockReturnValue('https://test-project.supabase.co'),
      getSupabasePublishableKey: jest.fn().mockReturnValue('test-publishable-key')
    }

    const module: TestingModule = await Test.createTestingModule({
      providers: [
        SupabaseService,
        {
          provide: SUPABASE_ADMIN_CLIENT,
          useValue: mockAdminClient
        },
        {
          provide: AppConfigService,
          useValue: mockAppConfigService
        },
        {
          provide: AppLogger,
          useValue: mockAppLogger
        }
      ]
    })
      .setLogger(new SilentLogger())
      .compile()

    service = module.get<SupabaseService>(SupabaseService)
  })

  afterEach(() => {
    jest.restoreAllMocks()
  })

  describe('Service Initialization', () => {
    it('should be defined', () => {
      expect(service).toBeDefined()
    })

    it('should initialize admin client with correct configuration', () => {
      // Service should initialize successfully with environment variables
      expect(service).toBeDefined()
      expect(service.getAdminClient()).toBeDefined()
      expect(service.getAdminClient()).toBe(mockAdminClient)

      // Check that logger was called with expected message
      expect(mockAppLogger.debug).toHaveBeenCalledWith(
        'SupabaseService initialized with injected admin client'
      )
    })

    it('should handle missing environment variables correctly', () => {
      const mockAppConfigService = {
        getSupabaseProjectRef: jest.fn().mockReturnValue('test-project'),
        getSupabaseUrl: jest.fn().mockReturnValue('https://test-project.supabase.co'),
        getSupabasePublishableKey: jest.fn().mockReturnValue(undefined)
      }

      const testService = new SupabaseService(mockAdminClient as any, mockAppLogger, mockAppConfigService as any)

      // The service should be created but getUserClient should throw when called with missing publishable key
      expect(testService).toBeDefined()
      expect(() => testService.getUserClient('test-token')).toThrow(InternalServerErrorException)
    })
  })

  describe('Client Access Methods', () => {
    it('should return admin client', () => {
      const adminClient = service.getAdminClient()

      expect(adminClient).toBeDefined()
      expect(typeof adminClient.from).toBe('function')
      expect(typeof adminClient.auth).toBe('object')
      expect(typeof adminClient.storage).toBe('object')
    })

    it('should create user client with token', () => {
      const userToken = 'eyJhbGciOiJIUzI1NiIsInR5cCI6IkpXVCJ9.test-user-token'

      // Mock environment variables for user client
      process.env.SUPABASE_URL = 'https://test-project.supabase.co'
      process.env.SUPABASE_PUBLISHABLE_KEY =
        'eyJhbGciOiJIUzI1NiIsInR5cCI6IkpXVCJ9.test-publishable-key'

      const userClient = service.getUserClient(userToken)

      expect(userClient).toBeDefined()
      expect(typeof userClient.from).toBe('function')
      expect(typeof userClient.auth).toBe('object')
    })

    it('should throw error when creating user client without SUPABASE_URL', () => {
      const mockAppConfigService = {
        getSupabaseProjectRef: jest.fn().mockReturnValue('test-project'),
        getSupabaseUrl: jest.fn().mockReturnValue(undefined),
        getSupabasePublishableKey: jest.fn().mockReturnValue('test-publishable-key')
      }

      const testService = new SupabaseService(mockAdminClient as any, mockAppLogger, mockAppConfigService as any)

      expect(() => testService.getUserClient('test-token')).toThrow(
        InternalServerErrorException
      )
    })

    it('should throw error when creating user client without SUPABASE_PUBLISHABLE_KEY', () => {
      const mockAppConfigService = {
        getSupabaseProjectRef: jest.fn().mockReturnValue('test-project'),
        getSupabaseUrl: jest.fn().mockReturnValue('https://test-project.supabase.co'),
        getSupabasePublishableKey: jest.fn().mockReturnValue(undefined)
      }

      const testService = new SupabaseService(mockAdminClient as any, mockAppLogger, mockAppConfigService as any)

      expect(() => testService.getUserClient('test-token')).toThrow(
        InternalServerErrorException
      )
    })
  })

  describe('Connection Health Check', () => {
    it('should have checkConnection method for production health checks', async () => {
      // Verify the method exists and returns structured response
      expect(typeof service.checkConnection).toBe('function')

      const result = await service.checkConnection()

      // Should always return an object with status property
      expect(result).toHaveProperty('status')
      expect(['healthy', 'unhealthy']).toContain(result.status)

      // If unhealthy, should have message
      if (result.status === 'unhealthy') {
        expect(result).toHaveProperty('message')
        expect(typeof result.message).toBe('string')
      }
    })
<<<<<<< HEAD

    it('should return healthy with method=rpc when RPC health check succeeds', async () => {
      // Mock successful RPC health check
      mockAdminClient.rpc = jest.fn().mockResolvedValue({
        data: { ok: true, timestamp: '2024-01-01T00:00:00Z', version: '1.0.0' },
        error: null
      })

      const result = await service.checkConnection()

      expect(result).toEqual({
        status: 'healthy',
        method: 'rpc'
      })
      expect(mockAppLogger.debug).toHaveBeenCalledWith(
        expect.objectContaining({ fn: 'health_check', version: '1.0.0' }),
        'Supabase RPC health ok'
      )
    })

    it('should fall back to table ping when RPC function does not exist', async () => {
      // Mock RPC function not found error
      mockAdminClient.rpc = jest.fn().mockResolvedValue({
        data: null,
        error: new Error('function health_check() does not exist')
      })

      // Mock successful table ping
      mockAdminClient.from = jest.fn().mockReturnValue({
        select: jest.fn().mockResolvedValue({
          error: null
        })
      })

      const result = await service.checkConnection()

      expect(result).toEqual({
        status: 'healthy',
        method: 'table_ping'
      })

      // Verify DEBUG level logging for missing RPC (not error level)
      expect(mockAppLogger.debug).toHaveBeenCalledWith(
        expect.objectContaining({ fn: 'health_check' }),
        'RPC health_check function not available, using table ping fallback'
      )
      expect(mockAppLogger.error).not.toHaveBeenCalled()
    })

    it('should return healthy with method=table_ping when table ping succeeds', async () => {
      // Mock RPC throwing error (not available)
      mockAdminClient.rpc = jest.fn().mockRejectedValue(
        new Error('RPC not available')
      )

      // Mock successful table ping
      mockAdminClient.from = jest.fn().mockReturnValue({
        select: jest.fn().mockResolvedValue({
          error: null
        })
      })

      const result = await service.checkConnection()

      expect(result).toEqual({
        status: 'healthy',
        method: 'table_ping'
      })
      expect(mockAppLogger.debug).toHaveBeenCalledWith(
        expect.objectContaining({ table: 'users' }),
        'Supabase table ping ok'
      )
    })

    it('should return unhealthy when table ping fails', async () => {
      // Mock RPC not available
      mockAdminClient.rpc = jest.fn().mockRejectedValue(
        new Error('RPC not available')
      )

      // Mock failed table ping
      const tableError = {
        message: 'Connection refused',
        code: 'ECONNREFUSED',
        details: 'Could not connect to database'
      }
      mockAdminClient.from = jest.fn().mockReturnValue({
        select: jest.fn().mockResolvedValue({
          error: tableError
        })
      })

      const result = await service.checkConnection()

      expect(result).toEqual({
        status: 'unhealthy',
        message: 'Connection refused',
        method: 'table_ping'
      })

      // Verify ERROR level logging for actual failures
      expect(mockAppLogger.error).toHaveBeenCalledWith(
        expect.objectContaining({
          table: 'users',
          errorCode: 'SUP-005'
        }),
        '[SUP-005] Supabase table ping failed'
      )
    })

    it('should use DEBUG level for missing RPC function', async () => {
      // Mock RPC function not found
      mockAdminClient.rpc = jest.fn().mockResolvedValue({
        data: null,
        error: new Error('function health_check() does not exist')
      })

      // Mock successful table ping
      mockAdminClient.from = jest.fn().mockReturnValue({
        select: jest.fn().mockResolvedValue({
          error: null
        })
      })

      await service.checkConnection()

      // Verify only DEBUG logging, no ERROR logging
      expect(mockAppLogger.debug).toHaveBeenCalledWith(
        expect.objectContaining({ fn: 'health_check' }),
        'RPC health_check function not available, using table ping fallback'
      )
      expect(mockAppLogger.error).not.toHaveBeenCalled()
      expect(mockAppLogger.warn).not.toHaveBeenCalled()
    })

    it('should use ERROR level for actual database failures', async () => {
      // Mock RPC not available
      mockAdminClient.rpc = jest.fn().mockRejectedValue(
        new Error('RPC not available')
      )

      // Mock table ping failure
      const dbError = {
        message: 'Database connection failed',
        code: 'PGRST301',
        details: 'Could not connect to PostgreSQL'
      }
      mockAdminClient.from = jest.fn().mockReturnValue({
        select: jest.fn().mockResolvedValue({
          error: dbError
        })
      })

      await service.checkConnection()

      // Verify ERROR level logging with SUP-005 code
      expect(mockAppLogger.error).toHaveBeenCalledWith(
        expect.objectContaining({
          table: 'users',
          errorCode: 'SUP-005',
          error: expect.stringContaining('Database connection failed')
        }),
        '[SUP-005] Supabase table ping failed'
      )
    })

    it('should handle RPC throwing exception and fall back to table ping', async () => {
      // Mock RPC throwing exception
      mockAdminClient.rpc = jest.fn().mockRejectedValue(
        new Error('function health_check() does not exist')
      )

      // Mock successful table ping
      mockAdminClient.from = jest.fn().mockReturnValue({
        select: jest.fn().mockResolvedValue({
          error: null
        })
      })

      const result = await service.checkConnection()

      expect(result).toEqual({
        status: 'healthy',
        method: 'table_ping'
      })

      // Verify DEBUG level logging for missing RPC
      expect(mockAppLogger.debug).toHaveBeenCalledWith(
        expect.objectContaining({ fn: 'health_check' }),
        'RPC health_check function not available, using table ping fallback'
      )
    })

    it('should handle unexpected errors gracefully', async () => {
      // Mock RPC throwing unexpected error
      mockAdminClient.rpc = jest.fn().mockRejectedValue(
        new Error('Unexpected error')
      )

      // Mock table ping also throwing
      mockAdminClient.from = jest.fn().mockImplementation(() => {
        throw new Error('Critical database error')
      })

      const result = await service.checkConnection()

      expect(result).toEqual({
        status: 'unhealthy',
        message: 'Critical database error'
      })

      // Verify ERROR level logging
      expect(mockAppLogger.error).toHaveBeenCalledWith(
        expect.objectContaining({
          error: 'Critical database error',
          errorCode: 'SUP-005'
        }),
        '[SUP-005] Supabase connectivity check threw'
      )
    })
=======
>>>>>>> 09f7cffb
  })

  describe('Production Pattern Validation', () => {
    it('should provide admin client with required methods', () => {
      const adminClient = service.getAdminClient()

      // Verify client has all required production methods
      expect(adminClient).toBeDefined()
      expect(typeof adminClient.from).toBe('function')
      expect(typeof adminClient.rpc).toBe('function')
      expect(adminClient.auth).toBeDefined()
      expect(adminClient.storage).toBeDefined()
    })

    it('should provide user client with required methods', () => {
      // Set required environment variables for user client
      process.env.SUPABASE_URL = 'https://test-project.supabase.co'
      process.env.SUPABASE_PUBLISHABLE_KEY = 'test-publishable-key'

      const userClient = service.getUserClient('test-token')

      // Verify user client has all required production methods
      expect(userClient).toBeDefined()
      expect(typeof userClient.from).toBe('function')
      expect(typeof userClient.rpc).toBe('function')
      expect(userClient.auth).toBeDefined()
    })

    it('should handle missing environment variables correctly', () => {
      const mockAppConfigService = {
        getSupabaseProjectRef: jest.fn().mockReturnValue('test-project'),
        getSupabaseUrl: jest.fn().mockReturnValue(undefined),
        getSupabasePublishableKey: jest.fn().mockReturnValue(undefined)
      }

      const mockLogger = {
        debug: jest.fn(),
        log: jest.fn(),
        error: jest.fn(),
        warn: jest.fn(),
        verbose: jest.fn()
      }

      const testService = new SupabaseService(mockAdminClient as any, mockLogger as any, mockAppConfigService as any)

      expect(() => testService.getUserClient('test-token')).toThrow()
    })
  })

  describe('Logger Integration', () => {
    it('should handle logger service correctly', () => {
      // Test that logger is properly injected and works
      expect(service.getAdminClient()).toBeDefined()
      expect(mockAppLogger.debug).toHaveBeenCalledWith(
        'SupabaseService initialized with injected admin client'
      )
    })
  })
})<|MERGE_RESOLUTION|>--- conflicted
+++ resolved
@@ -196,229 +196,6 @@
         expect(typeof result.message).toBe('string')
       }
     })
-<<<<<<< HEAD
-
-    it('should return healthy with method=rpc when RPC health check succeeds', async () => {
-      // Mock successful RPC health check
-      mockAdminClient.rpc = jest.fn().mockResolvedValue({
-        data: { ok: true, timestamp: '2024-01-01T00:00:00Z', version: '1.0.0' },
-        error: null
-      })
-
-      const result = await service.checkConnection()
-
-      expect(result).toEqual({
-        status: 'healthy',
-        method: 'rpc'
-      })
-      expect(mockAppLogger.debug).toHaveBeenCalledWith(
-        expect.objectContaining({ fn: 'health_check', version: '1.0.0' }),
-        'Supabase RPC health ok'
-      )
-    })
-
-    it('should fall back to table ping when RPC function does not exist', async () => {
-      // Mock RPC function not found error
-      mockAdminClient.rpc = jest.fn().mockResolvedValue({
-        data: null,
-        error: new Error('function health_check() does not exist')
-      })
-
-      // Mock successful table ping
-      mockAdminClient.from = jest.fn().mockReturnValue({
-        select: jest.fn().mockResolvedValue({
-          error: null
-        })
-      })
-
-      const result = await service.checkConnection()
-
-      expect(result).toEqual({
-        status: 'healthy',
-        method: 'table_ping'
-      })
-
-      // Verify DEBUG level logging for missing RPC (not error level)
-      expect(mockAppLogger.debug).toHaveBeenCalledWith(
-        expect.objectContaining({ fn: 'health_check' }),
-        'RPC health_check function not available, using table ping fallback'
-      )
-      expect(mockAppLogger.error).not.toHaveBeenCalled()
-    })
-
-    it('should return healthy with method=table_ping when table ping succeeds', async () => {
-      // Mock RPC throwing error (not available)
-      mockAdminClient.rpc = jest.fn().mockRejectedValue(
-        new Error('RPC not available')
-      )
-
-      // Mock successful table ping
-      mockAdminClient.from = jest.fn().mockReturnValue({
-        select: jest.fn().mockResolvedValue({
-          error: null
-        })
-      })
-
-      const result = await service.checkConnection()
-
-      expect(result).toEqual({
-        status: 'healthy',
-        method: 'table_ping'
-      })
-      expect(mockAppLogger.debug).toHaveBeenCalledWith(
-        expect.objectContaining({ table: 'users' }),
-        'Supabase table ping ok'
-      )
-    })
-
-    it('should return unhealthy when table ping fails', async () => {
-      // Mock RPC not available
-      mockAdminClient.rpc = jest.fn().mockRejectedValue(
-        new Error('RPC not available')
-      )
-
-      // Mock failed table ping
-      const tableError = {
-        message: 'Connection refused',
-        code: 'ECONNREFUSED',
-        details: 'Could not connect to database'
-      }
-      mockAdminClient.from = jest.fn().mockReturnValue({
-        select: jest.fn().mockResolvedValue({
-          error: tableError
-        })
-      })
-
-      const result = await service.checkConnection()
-
-      expect(result).toEqual({
-        status: 'unhealthy',
-        message: 'Connection refused',
-        method: 'table_ping'
-      })
-
-      // Verify ERROR level logging for actual failures
-      expect(mockAppLogger.error).toHaveBeenCalledWith(
-        expect.objectContaining({
-          table: 'users',
-          errorCode: 'SUP-005'
-        }),
-        '[SUP-005] Supabase table ping failed'
-      )
-    })
-
-    it('should use DEBUG level for missing RPC function', async () => {
-      // Mock RPC function not found
-      mockAdminClient.rpc = jest.fn().mockResolvedValue({
-        data: null,
-        error: new Error('function health_check() does not exist')
-      })
-
-      // Mock successful table ping
-      mockAdminClient.from = jest.fn().mockReturnValue({
-        select: jest.fn().mockResolvedValue({
-          error: null
-        })
-      })
-
-      await service.checkConnection()
-
-      // Verify only DEBUG logging, no ERROR logging
-      expect(mockAppLogger.debug).toHaveBeenCalledWith(
-        expect.objectContaining({ fn: 'health_check' }),
-        'RPC health_check function not available, using table ping fallback'
-      )
-      expect(mockAppLogger.error).not.toHaveBeenCalled()
-      expect(mockAppLogger.warn).not.toHaveBeenCalled()
-    })
-
-    it('should use ERROR level for actual database failures', async () => {
-      // Mock RPC not available
-      mockAdminClient.rpc = jest.fn().mockRejectedValue(
-        new Error('RPC not available')
-      )
-
-      // Mock table ping failure
-      const dbError = {
-        message: 'Database connection failed',
-        code: 'PGRST301',
-        details: 'Could not connect to PostgreSQL'
-      }
-      mockAdminClient.from = jest.fn().mockReturnValue({
-        select: jest.fn().mockResolvedValue({
-          error: dbError
-        })
-      })
-
-      await service.checkConnection()
-
-      // Verify ERROR level logging with SUP-005 code
-      expect(mockAppLogger.error).toHaveBeenCalledWith(
-        expect.objectContaining({
-          table: 'users',
-          errorCode: 'SUP-005',
-          error: expect.stringContaining('Database connection failed')
-        }),
-        '[SUP-005] Supabase table ping failed'
-      )
-    })
-
-    it('should handle RPC throwing exception and fall back to table ping', async () => {
-      // Mock RPC throwing exception
-      mockAdminClient.rpc = jest.fn().mockRejectedValue(
-        new Error('function health_check() does not exist')
-      )
-
-      // Mock successful table ping
-      mockAdminClient.from = jest.fn().mockReturnValue({
-        select: jest.fn().mockResolvedValue({
-          error: null
-        })
-      })
-
-      const result = await service.checkConnection()
-
-      expect(result).toEqual({
-        status: 'healthy',
-        method: 'table_ping'
-      })
-
-      // Verify DEBUG level logging for missing RPC
-      expect(mockAppLogger.debug).toHaveBeenCalledWith(
-        expect.objectContaining({ fn: 'health_check' }),
-        'RPC health_check function not available, using table ping fallback'
-      )
-    })
-
-    it('should handle unexpected errors gracefully', async () => {
-      // Mock RPC throwing unexpected error
-      mockAdminClient.rpc = jest.fn().mockRejectedValue(
-        new Error('Unexpected error')
-      )
-
-      // Mock table ping also throwing
-      mockAdminClient.from = jest.fn().mockImplementation(() => {
-        throw new Error('Critical database error')
-      })
-
-      const result = await service.checkConnection()
-
-      expect(result).toEqual({
-        status: 'unhealthy',
-        message: 'Critical database error'
-      })
-
-      // Verify ERROR level logging
-      expect(mockAppLogger.error).toHaveBeenCalledWith(
-        expect.objectContaining({
-          error: 'Critical database error',
-          errorCode: 'SUP-005'
-        }),
-        '[SUP-005] Supabase connectivity check threw'
-      )
-    })
-=======
->>>>>>> 09f7cffb
   })
 
   describe('Production Pattern Validation', () => {
