--- conflicted
+++ resolved
@@ -2,13 +2,8 @@
   DynamicModule
 } from '@nestjs/common'
 import {
-<<<<<<< HEAD
-  Global,
-  Module
-=======
 	Global,
 	Module
->>>>>>> 09f7cffb
 } from '@nestjs/common'
 import { ConfigModule } from '@nestjs/config'
 import { createClient } from '@supabase/supabase-js'
@@ -22,106 +17,6 @@
 @Global()
 @Module({})
 export class SupabaseModule {
-<<<<<<< HEAD
-  static forRootAsync(): DynamicModule {
-    return {
-      module: SupabaseModule,
-      imports: [ConfigModule],
-      providers: [
-        {
-          provide: SUPABASE_ADMIN_CLIENT,
-          useFactory: async (config: AppConfigService, logger: AppLogger) => {
-            const url = config.getSupabaseUrl()
-            const key = config.getSupabaseSecretKey()
-            const projectRef = config.getSupabaseProjectRef()
-
-            if (!url || !key) {
-              throw new Error(
-                '[SUP-003] Missing Supabase configuration - ensure you run with Doppler (e.g. `doppler run -- pnpm dev`) ' +
-                'or set SUPABASE_URL and SB_SECRET_KEY environment variables.'
-              )
-            }
-
-            // Validate configuration format and consistency
-            const validation = SupabaseConfigValidator.validate({
-              url,
-              secretKey: key,
-              projectRef
-            })
-
-            if (!validation.isValid) {
-              const errorMessage = `[SUP-003] Supabase configuration validation failed: ${validation.errors.join('; ')}`
-              logger.error(errorMessage)
-              throw new Error(errorMessage)
-            }
-
-            // Log warnings (non-fatal)
-            if (validation.warnings.length > 0) {
-              validation.warnings.forEach(warning => {
-                logger.warn(`[SUP-003] Supabase configuration warning: ${warning}`)
-              })
-            }
-
-            logger.log(
-              `[ADMIN_CLIENT_INIT] URL=${url?.substring(0, 35)}..., KEY_PREFIX=${key?.substring(0, 20)}...`
-            )
-
-            // NOTE: This admin client bypasses RLS - use ONLY for:
-            // 1. Webhooks (Stripe, Auth) where there's no user context
-            // 2. Background jobs and cron tasks
-            // 3. Health checks
-            // For user requests, use SupabaseService.getUserClient(token) instead
-            const client = createClient(url, key, {
-              auth: {
-                persistSession: false,
-                autoRefreshToken: false,
-                detectSessionInUrl: false
-              }
-            })
-
-            // Verify database connectivity on startup (if enabled)
-            const verifyOnStartup = process.env.VERIFY_DB_ON_STARTUP !== 'false'
-            if (verifyOnStartup) {
-              try {
-                logger.log('Verifying database connectivity on startup...')
-
-                // Simple connectivity check using table ping
-                const { error } = await client
-                  .from('users')
-                  .select('*', { count: 'exact', head: true })
-
-                if (error) {
-                  const errorMessage = `[SUP-004] Startup connectivity verification failed: ${error.message || JSON.stringify(error)}`
-                  logger.error(errorMessage, {
-                    url: url.substring(0, 35),
-                    error: error
-                  })
-                  throw new Error(errorMessage)
-                }
-
-                logger.log('Supabase configuration validated successfully')
-              } catch (error) {
-                const errorMessage = error instanceof Error
-                  ? error.message
-                  : `[SUP-004] Startup connectivity verification failed: ${String(error)}`
-                logger.error(errorMessage)
-                throw new Error(errorMessage)
-              }
-            } else {
-              logger.log('Skipping startup connectivity verification (VERIFY_DB_ON_STARTUP=false)')
-            }
-
-            return client
-          },
-          inject: [AppConfigService, AppLogger]
-        },
-        SupabaseService,
-        StorageService
-      ],
-      exports: [SUPABASE_ADMIN_CLIENT, SupabaseService, StorageService]
-    }
-  }
-=======
 	static forRootAsync(): DynamicModule {
 		return {
 			module: SupabaseModule,
@@ -165,5 +60,4 @@
 			exports: [SUPABASE_ADMIN_CLIENT, SupabaseService, StorageService]
 		}
 	}
->>>>>>> 09f7cffb
 }