import { Module } from '@nestjs/common'
// Native NestJS Logger used throughout application
import { CacheModule } from '@nestjs/cache-manager'
import { ConfigModule } from '@nestjs/config'
import { APP_GUARD, APP_INTERCEPTOR } from '@nestjs/core'
import { EventEmitterModule } from '@nestjs/event-emitter'
import { ThrottlerModule } from '@nestjs/throttler'
import { randomUUID } from 'node:crypto'
import type { Request } from 'express'
import { ClsModule } from 'nestjs-cls'
import { AnalyticsModule } from './analytics/analytics.module'
import { AppController } from './app.controller'
import { AppService } from './app.service'
import { StripeModule } from './billing/stripe.module'
import { validate } from './config/config.schema'
import { ContactModule } from './contact/contact.module'
import { DashboardModule } from './dashboard/dashboard.module'
import { SupabaseModule } from './database/supabase.module'
import { FinancialModule } from './financial/financial.module'
import { HealthModule } from './health/health.module'
import { CacheControlInterceptor } from './interceptors/cache-control.interceptor'
import { TimeoutInterceptor } from './interceptors/timeout.interceptor'
import { LateFeesModule } from './late-fees/late-fees.module'
import { LeaseModule } from './modules/leases/lease.module'
import { MaintenanceModule } from './modules/maintenance/maintenance.module'
import { NotificationsModule } from './notifications/notifications.module'
<<<<<<< HEAD
import { PaymentMethodsModule } from './modules/payments/payment-methods.module'
import { PropertyModule } from './modules/properties/property.module'
import { RentPaymentsModule } from './rent-payments/rent-payments.module'
=======
import { PropertiesModule } from './properties/properties.module'
>>>>>>> ee32adc0
import { ReportsModule } from './reports/reports.module'
import { RepositoriesModule } from './repositories/repositories.module'
import { SecurityModule } from './security/security.module'
import { JwtAuthGuard } from './shared/auth/jwt-auth.guard'
import { ServicesModule } from './shared/services/services.module'
import { SharedModule } from './shared/shared.module'
<<<<<<< HEAD
import { StripeConnectModule } from './stripe-connect/stripe-connect.module'
import { StripeWebhookModule } from './stripe-webhook/stripe-webhook.module'
import { SubscriptionsModule } from './subscriptions/subscriptions.module'
import { TenantModule } from './modules/tenants/tenant.module'
=======
import { TenantsModule } from './tenants/tenants.module'
>>>>>>> ee32adc0
import { UnitsModule } from './units/units.module'
import { UsersModule } from './users/users.module'

/**
 * Core App Module - KISS principle
 * Essential business modules with simplified configuration
 */
@Module({
	imports: [
		ConfigModule.forRoot({
			isGlobal: true,
			validate
		}),

		// Native NestJS Logger - simplified configuration
		// Logger is automatically available throughout the application

		// Request context for tracing and user management
		ClsModule.forRoot({
			global: true,
			middleware: {
				mount: true,
				setup: (cls, req: Request) => {
					cls.set('REQUEST_CONTEXT', {
						requestId: randomUUID(),
						startTime: Date.now(),
						path: req.url,
						method: req.method
					})
				}
			}
		}),

		// Smart caching for database-heavy operations
		CacheModule.register({
			isGlobal: true,
			ttl: 30 * 1000, // 30 seconds default TTL
			max: 1000 // Maximum number of items in cache
		}),

		// Event system for decoupled architecture
		EventEmitterModule.forRoot(),

		// Rate limiting - simple configuration
		ThrottlerModule.forRoot({
			throttlers: [
				{
					ttl: 60, // 1 minute
					limit: 100 // 100 requests per minute
				}
			]
		}),

		// CRITICAL: Global modules must come first for zero-downtime architecture
		SupabaseModule,
		SharedModule,
		RepositoriesModule,
		ServicesModule,
		HealthModule,

		// Business modules that depend on global services
		AnalyticsModule,
		StripeModule,
		ContactModule,
		DashboardModule,
		FinancialModule,
		PropertyModule,
		UnitsModule,
		TenantModule,
		LeaseModule,
		LateFeesModule,
		MaintenanceModule,
		NotificationsModule,
		UsersModule,
		SecurityModule,
		ReportsModule
	],
	controllers: [AppController],
	providers: [
		AppService,
		{
			provide: APP_GUARD,
			useClass: JwtAuthGuard
		},
		{
			provide: APP_INTERCEPTOR,
			useClass: TimeoutInterceptor
		},
		{
			provide: APP_INTERCEPTOR,
			useClass: CacheControlInterceptor
		}
	],
	exports: []
})
export class AppModule {}<|MERGE_RESOLUTION|>--- conflicted
+++ resolved
@@ -5,9 +5,9 @@
 import { APP_GUARD, APP_INTERCEPTOR } from '@nestjs/core'
 import { EventEmitterModule } from '@nestjs/event-emitter'
 import { ThrottlerModule } from '@nestjs/throttler'
-import { randomUUID } from 'node:crypto'
 import type { Request } from 'express'
 import { ClsModule } from 'nestjs-cls'
+import { randomUUID } from 'node:crypto'
 import { AnalyticsModule } from './analytics/analytics.module'
 import { AppController } from './app.controller'
 import { AppService } from './app.service'
@@ -23,28 +23,20 @@
 import { LateFeesModule } from './late-fees/late-fees.module'
 import { LeaseModule } from './modules/leases/lease.module'
 import { MaintenanceModule } from './modules/maintenance/maintenance.module'
+import { PaymentMethodsModule } from './modules/payments/payment-methods.module'
 import { NotificationsModule } from './notifications/notifications.module'
-<<<<<<< HEAD
-import { PaymentMethodsModule } from './modules/payments/payment-methods.module'
-import { PropertyModule } from './modules/properties/property.module'
+import { PropertiesModule } from './properties/properties.module'
 import { RentPaymentsModule } from './rent-payments/rent-payments.module'
-=======
-import { PropertiesModule } from './properties/properties.module'
->>>>>>> ee32adc0
 import { ReportsModule } from './reports/reports.module'
 import { RepositoriesModule } from './repositories/repositories.module'
 import { SecurityModule } from './security/security.module'
 import { JwtAuthGuard } from './shared/auth/jwt-auth.guard'
 import { ServicesModule } from './shared/services/services.module'
 import { SharedModule } from './shared/shared.module'
-<<<<<<< HEAD
 import { StripeConnectModule } from './stripe-connect/stripe-connect.module'
 import { StripeWebhookModule } from './stripe-webhook/stripe-webhook.module'
 import { SubscriptionsModule } from './subscriptions/subscriptions.module'
-import { TenantModule } from './modules/tenants/tenant.module'
-=======
 import { TenantsModule } from './tenants/tenants.module'
->>>>>>> ee32adc0
 import { UnitsModule } from './units/units.module'
 import { UsersModule } from './users/users.module'
 
@@ -111,13 +103,18 @@
 		ContactModule,
 		DashboardModule,
 		FinancialModule,
-		PropertyModule,
+		PropertiesModule,
 		UnitsModule,
-		TenantModule,
+		TenantsModule,
 		LeaseModule,
 		LateFeesModule,
 		MaintenanceModule,
 		NotificationsModule,
+		PaymentMethodsModule,
+		RentPaymentsModule,
+		StripeConnectModule,
+		StripeWebhookModule,
+		SubscriptionsModule,
 		UsersModule,
 		SecurityModule,
 		ReportsModule
