--- conflicted
+++ resolved
@@ -10,16 +10,6 @@
  */
 
 import { Injectable, Logger, OnModuleInit } from '@nestjs/common'
-<<<<<<< HEAD
-import { SupabaseService } from '../../database/supabase.service'
-import type { SecurityEventType, SecurityMetrics, SecurityEvent as SharedSecurityEvent } from '@repo/shared'
-
-export type SecuritySeverity = 'low' | 'medium' | 'high' | 'critical'
-
-// Use shared SecurityEvent type directly
-export type SecurityEvent = SharedSecurityEvent
-
-=======
 import type {
 	SecurityEvent,
 	SecurityEventType,
@@ -29,7 +19,6 @@
 import { DirectEmailService } from '../../emails/direct-email.service'
 
 type SecuritySeverity = 'low' | 'medium' | 'high' | 'critical'
->>>>>>> b09de28c
 
 interface AlertChannel {
 	type: 'email' | 'webhook' | 'log'
@@ -57,16 +46,7 @@
 			/on\w+\s*=\s*["'][^"']*["']/gi,
 			/<iframe[^>]*>.*?<\/iframe>/gi
 		],
-<<<<<<< HEAD
-		pathTraversal: [
-			/\.\.\//g,
-			/\.\.\\/gi,
-			/\.\.%2f/gi,
-			/\.\.%5c/gi
-		]
-=======
 		pathTraversal: [/\.\.\//g, /\.\.\\/gi, /\.\.%2f/gi, /\.\.%5c/gi]
->>>>>>> b09de28c
 	}
 
 	// Alert channels configuration
@@ -95,6 +75,7 @@
 	}
 
 	constructor(
+		private readonly emailService: DirectEmailService,
 		_supabaseService: SupabaseService
 	) {
 		this.securityLogger = new Logger(SecurityMonitorService.name)
@@ -317,14 +298,12 @@
 This is an automated security alert from TenantFlow.
 		`.trim()
 
-		// TODO: Email service integration temporarily disabled
-		// await this.emailService.sendSimpleEmail({
-		//	to: process.env.SECURITY_ALERT_EMAIL || 'security@tenantflow.app',
-		//	subject,
-		//	html: emailBody.replace(/\n/g, '<br>')
-		// })
-
-		this.logger.warn(`Security alert would be sent: ${subject}`, { alertEmail: emailBody })
+		// Using sendSimpleEmail method from DirectEmailService
+		await this.emailService.sendSimpleEmail({
+			to: process.env.SECURITY_ALERT_EMAIL || 'security@tenantflow.app',
+			subject,
+			html: emailBody.replace(/\n/g, '<br>')
+		})
 	}
 
 	private async sendWebhookAlert(event: SecurityEvent): Promise<void> {
@@ -499,11 +478,8 @@
 
 		return {
 			totalEvents: events.length,
-			criticalEvents: eventsBySeverity.critical || 0,
-			unresolvedEvents: events.filter(e => !e.resolved).length,
-			averageResolutionTime: 0, // Calculate based on resolved events
+			eventsBySeverity,
 			eventsByType,
-			eventsBySeverity,
 			topThreateningIPs,
 			recentTrends: {
 				lastHour,
