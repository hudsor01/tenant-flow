--- conflicted
+++ resolved
@@ -6,13 +6,29 @@
 
 import { Injectable, Logger, Inject } from '@nestjs/common'
 import { ZeroCacheService } from '../../cache/cache.service'
-import type { CircuitState, ServiceMetrics } from '@repo/shared'
+
+interface CircuitState {
+	isOpen: boolean
+	failureCount: number
+	lastFailureTime: number
+	lastSuccessTime: number
+	nextAttemptTime: number
+}
 
 interface ErrorBoundaryOptions {
 	maxFailures: number
 	timeWindow: number
 	circuitOpenTime: number
 	enableCircuitBreaker: boolean
+}
+
+interface ServiceMetrics {
+	totalRequests: number
+	successCount: number
+	failureCount: number
+	avgResponseTime: number
+	lastError?: string
+	lastErrorTime?: number
 }
 
 @Injectable()
@@ -277,19 +293,11 @@
 	}
 
 	private recordFailure(serviceKey: string, error: Error | unknown, responseTime: number): void {
-<<<<<<< HEAD
-		const errorMessage = error instanceof Error ? error.message : String(error)
-=======
->>>>>>> b09de28c
 		const metrics = this.getServiceMetrics(serviceKey)
 
 		metrics.totalRequests++
 		metrics.failureCount++
-<<<<<<< HEAD
-		metrics.lastError = errorMessage
-=======
 		metrics.lastError = error instanceof Error ? error.message : String(error)
->>>>>>> b09de28c
 		metrics.lastErrorTime = Date.now()
 		this.updateAverageResponseTime(serviceKey, responseTime)
 	}
