--- conflicted
+++ resolved
@@ -133,11 +133,7 @@
 			// If we have cached data, return it
 			if (cachedResult !== null) {
 				this.logger.warn(`Returning cached data for ${serviceKey} due to error`, { error: error instanceof Error ? error.message : String(error) })
-<<<<<<< HEAD
 				return cachedResult as T
-=======
-				return cachedResult
->>>>>>> 3a911476
 			}
 
 			throw error
@@ -287,10 +283,6 @@
 
 	private recordSuccess(serviceKey: string, responseTime: number): void {
 		const metrics = this.getServiceMetrics(serviceKey)
-<<<<<<< HEAD
-		// Circuit state tracked separately
-=======
->>>>>>> 3a911476
 
 		metrics.totalRequests++
 		metrics.successCount++
