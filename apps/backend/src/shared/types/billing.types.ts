<<<<<<< HEAD
import type {
	MinimalInvoice,
	MinimalSubscription,
	PaymentNotificationData
} from '@repo/shared/types/api-contracts'
=======
>>>>>>> 5e45306b
import type { Database } from '@repo/shared/types/supabase-generated'

// Use Database schema for billing types - NO DUPLICATION
export type Subscription = Database['public']['Tables']['subscription']['Row']
export type Invoice = Database['public']['Tables']['invoice']['Row']
<|MERGE_RESOLUTION|>--- conflicted
+++ resolved
@@ -1,11 +1,3 @@
-<<<<<<< HEAD
-import type {
-	MinimalInvoice,
-	MinimalSubscription,
-	PaymentNotificationData
-} from '@repo/shared/types/api-contracts'
-=======
->>>>>>> 5e45306b
 import type { Database } from '@repo/shared/types/supabase-generated'
 
 // Use Database schema for billing types - NO DUPLICATION
