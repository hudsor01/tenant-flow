--- conflicted
+++ resolved
@@ -11,15 +11,6 @@
  * - Reports security vulnerabilities and recommendations
  */
 
-<<<<<<< HEAD
-import { NestFactory } from '@nestjs/core'
-import { NestFastifyApplication } from '@nestjs/platform-fastify'
-import { FastifyAdapter } from '@nestjs/platform-fastify'
-import { Injectable, Logger } from '@nestjs/common'
-import { Reflector } from '@nestjs/core'
-import { AppModule } from '../../app.module'
-import type { EndpointInfo, EndpointAudit, SecurityAuditReport } from '@repo/shared'
-=======
 import { Injectable } from '@nestjs/common'
 import { NestFactory, Reflector } from '@nestjs/core'
 import {
@@ -27,39 +18,19 @@
 	NestFastifyApplication
 } from '@nestjs/platform-fastify'
 import type { EndpointAudit, SecurityAuditReport } from '@repo/shared'
->>>>>>> b09de28c
 import * as fs from 'fs'
 import { glob } from 'glob'
-<<<<<<< HEAD
-
-// Extend the shared SecurityAuditReport type to add local fields
-interface _LocalSecurityAuditReport extends SecurityAuditReport {
-	summary: {
-		publicEndpointsRatio: number
-		authenticationCoverage: number
-		averageSecurityScore: number
-	}
-	recommendations: string[]
-}
-=======
 import * as path from 'path'
 import { AppModule } from '../../app.module'
->>>>>>> b09de28c
 
 @Injectable()
 class SecurityAuditService {
-	private readonly logger = new Logger(SecurityAuditService.name)
 	private readonly reflector = new Reflector()
 
-<<<<<<< HEAD
-	async auditEndpoints(app: NestFastifyApplication): Promise<SecurityAuditReport> {
-		this.logger.log('🔍 Starting comprehensive API security audit...\n')
-=======
 	async auditEndpoints(
 		app: NestFastifyApplication
 	): Promise<SecurityAuditReport> {
 		console.log('🔍 Starting comprehensive API security audit...\n')
->>>>>>> b09de28c
 
 		const endpoints = await this.discoverEndpoints(app)
 		const auditResults = await this.auditEndpointSecurity(endpoints, app)
@@ -67,15 +38,6 @@
 		const report = this.generateSecurityReport(auditResults)
 		await this.saveAuditReport(report)
 
-<<<<<<< HEAD
-		this.logger.log('📊 Security Audit Summary:')
-		this.logger.log(`  Total Endpoints: ${report.totalEndpoints}`)
-		this.logger.log(`  Public Endpoints: ${report.publicEndpoints}`)
-		this.logger.log(`  Protected Endpoints: ${report.protectedEndpoints}`)
-		this.logger.log(`  High Risk Endpoints: ${report.highRiskEndpoints}`)
-		this.logger.log(`  Critical Risk Endpoints: ${report.criticalRiskEndpoints}`)
-		this.logger.log(`  Authentication Coverage: ${report.summary.authenticationCoverage.toFixed(1)}%`)
-=======
 		console.log('📊 Security Audit Summary:')
 		console.log(`  Total Endpoints: ${report.totalEndpoints}`)
 		console.log(`  Public Endpoints: ${report.publicEndpoints}`)
@@ -85,31 +47,25 @@
 		console.log(
 			`  Authentication Coverage: ${report.summary.authenticationCoverage.toFixed(1)}%`
 		)
->>>>>>> b09de28c
 
 		if (report.criticalRiskEndpoints > 0) {
-			this.logger.warn('\n🚨 CRITICAL SECURITY ISSUES FOUND!')
-			this.logger.warn('   Immediate action required before production deployment.')
+			console.log('\n🚨 CRITICAL SECURITY ISSUES FOUND!')
+			console.log('   Immediate action required before production deployment.')
 		} else if (report.highRiskEndpoints > 0) {
-			this.logger.warn('\n⚠️  HIGH RISK ENDPOINTS DETECTED')
-			this.logger.warn('   Review and secure before production.')
+			console.log('\n⚠️  HIGH RISK ENDPOINTS DETECTED')
+			console.log('   Review and secure before production.')
 		} else {
-			this.logger.log('\n✅ No critical security issues detected')
+			console.log('\n✅ No critical security issues detected')
 		}
 
 		return report
 	}
 
-<<<<<<< HEAD
-	private async discoverEndpoints(app: NestFastifyApplication): Promise<EndpointInfo[]> {
-		const routes: EndpointInfo[] = []
-=======
 	private async discoverEndpoints(
 		app: NestFastifyApplication
 	): Promise<Array<{ path: string; method: string; httpMethod: string }>> {
 		const routes: Array<{ path: string; method: string; httpMethod: string }> =
 			[]
->>>>>>> b09de28c
 
 		// Use Fastify's route discovery
 		const fastifyInstance = app.getHttpAdapter().getInstance()
@@ -117,7 +73,7 @@
 		// Get all registered routes
 		fastifyInstance.ready(() => {
 			for (const route of fastifyInstance.printRoutes({ includeHooks: true })) {
-				this.logger.debug(route)
+				console.log(route)
 			}
 		})
 
@@ -136,10 +92,6 @@
 		return (await glob(pattern)) as string[]
 	}
 
-<<<<<<< HEAD
-	private async parseControllerFile(filePath: string): Promise<EndpointInfo[]> {
-		const endpoints: EndpointInfo[] = []
-=======
 	private async parseControllerFile(
 		filePath: string
 	): Promise<Array<{ path: string; method: string; httpMethod: string }>> {
@@ -148,29 +100,20 @@
 			method: string
 			httpMethod: string
 		}> = []
->>>>>>> b09de28c
 
 		try {
 			const content = fs.readFileSync(filePath, 'utf8')
 
 			// Extract controller class name
-<<<<<<< HEAD
-			const controllerMatch = content.match(/@Controller\(['"`]?([^'"`)]*)['"`]?\)/)
-=======
 			const controllerMatch = content.match(
 				/@Controller\(['"`]?([^'"`)]*)['"`]?\)/
 			)
->>>>>>> b09de28c
 			const controllerPath = controllerMatch?.[1] || ''
 			const className = path.basename(filePath, '.controller.ts')
 
 			// Extract method decorators and their paths
-<<<<<<< HEAD
-			const methodRegex = /@(Get|Post|Put|Delete|Patch)\(['"`]?([^'"`)]*)['"`]?\)\s+(?:@[^\n]*\s+)*async\s+(\w+)/g
-=======
 			const methodRegex =
 				/@(Get|Post|Put|Delete|Patch)\(['"`]?([^'"`)]*)['"`]?\)\s+(?:@[^\n]*\s+)*async\s+(\w+)/g
->>>>>>> b09de28c
 			let match
 
 			while ((match = methodRegex.exec(content)) !== null) {
@@ -188,15 +131,12 @@
 				})
 			}
 		} catch (error) {
-			this.logger.warn(`Failed to parse controller file: ${filePath}`, error)
+			console.warn(`Failed to parse controller file: ${filePath}`, error)
 		}
 
 		return endpoints
 	}
 
-<<<<<<< HEAD
-	private async auditEndpointSecurity(endpoints: EndpointInfo[], app: NestFastifyApplication): Promise<EndpointAudit[]> {
-=======
 	private async auditEndpointSecurity(
 		endpoints: Array<{
 			controller?: string
@@ -206,11 +146,10 @@
 		}>,
 		app: NestFastifyApplication
 	): Promise<EndpointAudit[]> {
->>>>>>> b09de28c
 		const audits: EndpointAudit[] = []
 
 		for (const endpoint of endpoints) {
-			this.logger.debug(`🔐 Auditing ${endpoint.httpMethod} ${endpoint.path}`)
+			console.log(`🔐 Auditing ${endpoint.httpMethod} ${endpoint.path}`)
 
 			const audit = await this.auditSingleEndpoint(endpoint, app)
 			audits.push(audit)
@@ -219,9 +158,6 @@
 		return audits
 	}
 
-<<<<<<< HEAD
-	private async auditSingleEndpoint(endpoint: EndpointInfo, app: NestFastifyApplication): Promise<EndpointAudit> {
-=======
 	private async auditSingleEndpoint(
 		endpoint: {
 			controller?: string
@@ -231,7 +167,6 @@
 		},
 		app: NestFastifyApplication
 	): Promise<EndpointAudit> {
->>>>>>> b09de28c
 		const recommendations: string[] = []
 		let securityRisk: 'low' | 'medium' | 'high' | 'critical' = 'low'
 
@@ -319,14 +254,10 @@
 		}
 	}
 
-<<<<<<< HEAD
-	private async isEndpointPublic(endpoint: EndpointInfo, _app: NestFastifyApplication): Promise<boolean> {
-=======
 	private async isEndpointPublic(
 		endpoint: { path: string; method: string },
 		_app: NestFastifyApplication
 	): Promise<boolean> {
->>>>>>> b09de28c
 		// This would need to be implemented based on your decorator system
 		// For now, we'll make educated guesses based on the path
 		const publicPaths = [
@@ -342,27 +273,19 @@
 		return publicPaths.some(path => endpoint.path.includes(path))
 	}
 
-<<<<<<< HEAD
-	private async getRequiredRoles(_endpoint: EndpointInfo, _app: NestFastifyApplication): Promise<string[]> {
-=======
 	private async getRequiredRoles(
 		_endpoint: { path: string; method: string },
 		_app: NestFastifyApplication
 	): Promise<string[]> {
->>>>>>> b09de28c
 		// This would examine the @Roles() decorator
 		// For now, return empty array as placeholder
 		return []
 	}
 
-<<<<<<< HEAD
-	private async isAdminOnly(endpoint: EndpointInfo, _app: NestFastifyApplication): Promise<boolean> {
-=======
 	private async isAdminOnly(
 		endpoint: { path: string; method: string },
 		_app: NestFastifyApplication
 	): Promise<boolean> {
->>>>>>> b09de28c
 		// Check for admin-only paths
 		return (
 			endpoint.path.includes('/admin') ||
@@ -371,14 +294,10 @@
 		)
 	}
 
-<<<<<<< HEAD
-	private async hasRateLimit(_endpoint: EndpointInfo, _app: NestFastifyApplication): Promise<boolean> {
-=======
 	private async hasRateLimit(
 		_endpoint: { path: string; method: string },
 		_app: NestFastifyApplication
 	): Promise<boolean> {
->>>>>>> b09de28c
 		// For now, assume rate limiting is applied globally
 		// In a real implementation, you'd check for rate limiting decorators
 		return true
@@ -533,14 +452,14 @@
 
 		fs.writeFileSync(filepath, JSON.stringify(report, null, 2))
 
-		this.logger.log(`\n📝 Security audit report saved: ${filepath}`)
+		console.log(`\n📝 Security audit report saved: ${filepath}`)
 
 		// Also create a summary file
 		const summaryPath = path.join(reportDir, 'security-summary.txt')
 		const summary = this.generateTextSummary(report)
 		fs.writeFileSync(summaryPath, summary)
 
-		this.logger.log(`📄 Summary report saved: ${summaryPath}`)
+		console.log(`📄 Summary report saved: ${summaryPath}`)
 	}
 
 	private generateTextSummary(report: SecurityAuditReport): string {
@@ -586,7 +505,6 @@
 }
 
 async function runSecurityAudit(): Promise<void> {
-	const logger = new Logger('SecurityAudit')
 	try {
 		const app = await NestFactory.create<NestFastifyApplication>(
 			AppModule,
@@ -598,10 +516,10 @@
 		await auditService.auditEndpoints(app)
 
 		await app.close()
-		logger.log('\n✅ Security audit completed successfully')
+		console.log('\n✅ Security audit completed successfully')
 		process.exit(0)
 	} catch (error) {
-		logger.error('❌ Security audit failed:', error)
+		console.error('❌ Security audit failed:', error)
 		process.exit(1)
 	}
 }
