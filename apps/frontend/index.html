<!doctype html>
<html lang="en" class="light">
	<head>
		<meta charset="UTF-8" />
		<link rel="icon" type="image/png" href="/tenant-flow-logo.png" />
		<link rel="manifest" href="/manifest.json" />
		<meta name="viewport" content="width=device-width, initial-scale=1.0" />
		<meta name="theme-color" content="#2563eb" />
		<meta name="mobile-web-app-capable" content="yes" />
		<meta name="apple-mobile-web-app-status-bar-style" content="default" />
		<meta name="apple-mobile-web-app-title" content="TenantFlow" />

		<!-- Preconnect to external domains for performance -->
		<link rel="preconnect" href="https://fonts.googleapis.com" />
		<link rel="preconnect" href="https://fonts.gstatic.com" crossorigin />
		<link rel="preconnect" href="https://js.stripe.com" />

		<!-- DNS prefetch for external resources -->
		<link rel="dns-prefetch" href="//www.google-analytics.com" />
		<link rel="dns-prefetch" href="//www.googletagmanager.com" />

		<title>TenantFlow - Modern Property Management Software</title>
		<!-- Force deployment trigger -->
		<!-- Vercel deployment trigger: 2025-08-02 -->
		<meta
			name="description"
			content="Streamline your property management with TenantFlow. Manage tenants, properties, maintenance requests, and finances all in one powerful platform."
		/>

		<!-- Google Analytics -->
		<!-- SRI Note: Google Analytics scripts are dynamically generated and cannot use SRI hashes -->
		<!-- Security Assessment: Acceptable risk - Google is a trusted CDN with strong security practices -->
		<script
			async
			src="https://www.googletagmanager.com/gtag/js?id=G-T0YE1M0NMP"
		></script>
		<script>
			window.dataLayer = window.dataLayer || []
			function gtag() {
				dataLayer.push(arguments)
			}
			gtag('js', new Date())
			gtag('config', 'G-T0YE1M0NMP')
		</script>

		<!-- Google Tag Manager -->
		<script>
			;(function (w, d, s, l, i) {
				w[l] = w[l] || []
				w[l].push({
					'gtm.start': new Date().getTime(),
					event: 'gtm.js'
				})
				var f = d.getElementsByTagName(s)[0],
					j = d.createElement(s),
					dl = l != 'dataLayer' ? '&l=' + l : ''
				j.async = true
				j.src = 'https://www.googletagmanager.com/gtm.js?id=' + i + dl
				f.parentNode.insertBefore(j, f)
			})(window, document, 'script', 'dataLayer', 'GTM-P8QWXJZW')
		</script>
		<!-- End Google Tag Manager -->

		<!-- Stripe Embeddable Components -->
		<script async src="https://js.stripe.com/v3/pricing-table.js"></script>
	</head>
	<body>
		<!-- Google Tag Manager (noscript) -->
		<noscript
			><iframe
				src="https://www.googletagmanager.com/ns.html?id=GTM-P8QWXJZW"
				height="0"
				width="0"
				style="display: none; visibility: hidden"
			></iframe
		></noscript>
		<!-- End Google Tag Manager (noscript) -->
		<div id="root">
			<!-- Loading state while React initializes -->
			<div style="display: flex; align-items: center; justify-content: center; min-height: 100vh; background: linear-gradient(135deg, #f5f7fa 0%, #c3cfe2 100%);">
				<div style="text-align: center; background: white; padding: 3rem 4rem; border-radius: 16px; box-shadow: 0 20px 25px -5px rgba(0, 0, 0, 0.1), 0 10px 10px -5px rgba(0, 0, 0, 0.04);">
					<!-- Logo or Icon -->
					<div style="width: 80px; height: 80px; margin: 0 auto 1.5rem; position: relative;">
						<div style="width: 100%; height: 100%; border: 4px solid #e5e7eb; border-top-color: #3b82f6; border-radius: 50%; animation: spin 1s linear infinite;"></div>
						<div style="position: absolute; top: 50%; left: 50%; transform: translate(-50%, -50%); width: 40px; height: 40px; background: #3b82f6; border-radius: 8px; opacity: 0.2;"></div>
					</div>
					
					<!-- Branding -->
					<h1 style="color: #1f2937; font-family: system-ui, -apple-system, sans-serif; font-size: 1.875rem; font-weight: 700; margin: 0 0 0.5rem;">TenantFlow</h1>
					<p style="color: #6b7280; font-family: system-ui, -apple-system, sans-serif; font-size: 1rem; margin: 0 0 2rem;">Modern Property Management Platform</p>
					
					<!-- Loading progress -->
					<div style="width: 200px; height: 4px; background: #e5e7eb; border-radius: 9999px; overflow: hidden; margin: 0 auto;">
						<div style="height: 100%; background: linear-gradient(90deg, #3b82f6 0%, #2563eb 100%); width: 30%; animation: progress 2s ease-in-out infinite;"></div>
					</div>
					
					<!-- Loading message -->
					<p style="color: #9ca3af; font-family: system-ui, -apple-system, sans-serif; font-size: 0.875rem; margin-top: 1.5rem;">Preparing your workspace...</p>
				</div>
			</div>
			<style>
				@keyframes spin {
					to { transform: rotate(360deg); }
				}
				@keyframes progress {
					0% { width: 0%; transform: translateX(0); }
					50% { width: 100%; transform: translateX(0); }
					100% { width: 100%; transform: translateX(100%); }
				}
			</style>
		</div>
		<script>
			// Add global error handler for debugging
			window.addEventListener('error', function(event) {
<<<<<<< HEAD
				console.error('🔥 GLOBAL ERROR CAUGHT:', event.error);
				console.error('🔥 ERROR TYPE:', typeof event.error);
				console.error('🔥 ERROR MESSAGE:', event.error?.message);
				console.error('🔥 ERROR STACK:', event.error?.stack);
				console.error('🔥 ERROR FILENAME:', event.filename);
				console.error('🔥 ERROR LINE:', event.lineno, 'COL:', event.colno);
				console.error('🔥 FULL EVENT:', event);
				
=======
				// Specifically ignore React.Children errors during initialization
				if (event.error && event.error.message && event.error.message.includes('React.Children')) {
					console.warn('Ignoring React.Children initialization error');
					event.preventDefault();
					return;
				}
				
				console.error('Global error:', event.error);
>>>>>>> fa98369c
				// Show error in UI if app hasn't loaded
				if (document.getElementById('root').children.length === 1) {
					document.getElementById('root').innerHTML = `
						<div style="display: flex; align-items: center; justify-content: center; min-height: 100vh; background-color: #fef2f2; padding: 1rem;">
							<div style="max-width: 600px; background: white; padding: 2rem; border-radius: 8px; box-shadow: 0 1px 3px rgba(0,0,0,0.1);">
								<h1 style="color: #dc2626; margin: 0 0 1rem 0; font-size: 1.5rem;">Application Error</h1>
								<p style="color: #7f1d1d; margin: 0 0 0.5rem 0;">${event.error.message}</p>
								<details style="margin-top: 1rem;">
									<summary style="cursor: pointer; color: #6b7280;">Technical Details</summary>
									<pre style="background: #f9fafb; padding: 1rem; margin-top: 0.5rem; overflow: auto; font-size: 0.75rem;">${event.error.stack}</pre>
								</details>
							</div>
						</div>
					`;
				}
			});
		</script>
		<script>
			// Pre-initialize React global to prevent Children undefined errors
			// This must run BEFORE any React code to prevent undefined errors
			(function() {
				if (typeof window === 'undefined') return;
				
				// Ensure React object exists
				window.React = window.React || {};
				
				// Create Children if it doesn't exist
				if (!window.React.Children) {
					window.React.Children = {
					map: function(children, func, context) {
						if (children == null) return children;
						var result = [];
						var count = 0;
						if (Array.isArray(children)) {
							children.forEach(function(child, i) {
								result.push(func.call(context, child, count++));
							});
						} else {
							result.push(func.call(context, children, 0));
						}
						return result;
					},
					forEach: function(children, func, context) {
						if (children == null) return children;
						if (Array.isArray(children)) {
							children.forEach(function(child, i) {
								func.call(context, child, i);
							});
						} else {
							func.call(context, children, 0);
						}
					},
					count: function(children) {
						if (children == null) return 0;
						if (Array.isArray(children)) return children.length;
						return 1;
					},
					toArray: function(children) {
						if (children == null) return [];
						if (Array.isArray(children)) return children;
						return [children];
					},
					only: function(children) {
						if (!children || (Array.isArray(children) && children.length !== 1)) {
							throw new Error('React.Children.only expected to receive a single React element child.');
						}
						return Array.isArray(children) ? children[0] : children;
					}
				};
				}
				
				// Also set up a getter to ensure React.Children is always available
				Object.defineProperty(window, 'React', {
					get: function() {
						return this._React || (this._React = { Children: window.React.Children });
					},
					set: function(value) {
						this._React = value;
						// Ensure Children is preserved when React is set
						if (value && !value.Children && window.React.Children) {
							value.Children = window.React.Children;
						}
					},
					configurable: true
				});
			})();
		</script>
		<script type="module" src="/src/main.tsx"></script>
	</body>
</html><|MERGE_RESOLUTION|>--- conflicted
+++ resolved
@@ -112,7 +112,13 @@
 		<script>
 			// Add global error handler for debugging
 			window.addEventListener('error', function(event) {
-<<<<<<< HEAD
+				// Specifically ignore React.Children errors during initialization
+				if (event.error && event.error.message && event.error.message.includes('React.Children')) {
+					console.warn('Ignoring React.Children initialization error');
+					event.preventDefault();
+					return;
+				}
+				
 				console.error('🔥 GLOBAL ERROR CAUGHT:', event.error);
 				console.error('🔥 ERROR TYPE:', typeof event.error);
 				console.error('🔥 ERROR MESSAGE:', event.error?.message);
@@ -120,17 +126,6 @@
 				console.error('🔥 ERROR FILENAME:', event.filename);
 				console.error('🔥 ERROR LINE:', event.lineno, 'COL:', event.colno);
 				console.error('🔥 FULL EVENT:', event);
-				
-=======
-				// Specifically ignore React.Children errors during initialization
-				if (event.error && event.error.message && event.error.message.includes('React.Children')) {
-					console.warn('Ignoring React.Children initialization error');
-					event.preventDefault();
-					return;
-				}
-				
-				console.error('Global error:', event.error);
->>>>>>> fa98369c
 				// Show error in UI if app hasn't loaded
 				if (document.getElementById('root').children.length === 1) {
 					document.getElementById('root').innerHTML = `
