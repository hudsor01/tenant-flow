--- conflicted
+++ resolved
@@ -1,76 +1,20 @@
 {
 	"$schema": "https://json.schemastore.org/tsconfig",
-<<<<<<< HEAD
 	"display": "TenantFlow Frontend - Next.js 15 + React 19",
 	"extends": "../../packages/typescript-config/react.json",
 	"compilerOptions": {
 		"baseUrl": ".",
-=======
-	"display": "TenantFlow Frontend TypeScript Config",
-	"compilerOptions": {
-		"baseUrl": ".",
-		"target": "ES2022",
-		"lib": ["ES2022", "DOM", "DOM.Iterable", "ES6"],
-		"moduleDetection": "force",
-		"module": "ESNext",
-		"moduleResolution": "Bundler",
-		"resolveJsonModule": true,
-		"allowJs": true,
-		"checkJs": false,
-		"esModuleInterop": true,
-		"allowSyntheticDefaultImports": true,
-		"forceConsistentCasingInFileNames": true,
-		"verbatimModuleSyntax": false,
-		"isolatedModules": true,
-		"incremental": true,
-		"skipLibCheck": true,
-		"skipDefaultLibCheck": true,
-		"jsx": "preserve",
-		"strict": true,
-		"noImplicitAny": true,
-		"strictNullChecks": true,
-		"strictFunctionTypes": true,
-		"strictBindCallApply": true,
-		"strictPropertyInitialization": true,
-		"noImplicitThis": true,
-		"useUnknownInCatchVariables": true,
-		"alwaysStrict": true,
-		"noUnusedLocals": false,
-		"noUnusedParameters": false,
-		"exactOptionalPropertyTypes": false,
-		"noImplicitReturns": true,
-		"noFallthroughCasesInSwitch": true,
-		"noUncheckedIndexedAccess": true,
-		"noImplicitOverride": true,
-		"noPropertyAccessFromIndexSignature": false,
-		"allowUnusedLabels": false,
-		"allowUnreachableCode": false,
-		"noEmit": true,
-		"allowImportingTsExtensions": false,
-		"useDefineForClassFields": true,
->>>>>>> 7d20cba4
 		"plugins": [
 			{
 				"name": "next"
 			}
 		],
 		"paths": {
-<<<<<<< HEAD
-			"@/*": ["./src/*"]
-		},
-		"types": ["node", "react", "react-dom"]
-	},
-	"include": ["next-env.d.ts", "**/*.ts", "**/*.tsx", ".next/types/**/*.ts"],
-	"exclude": [
-		"node_modules",
-		".next",
-		"dist",
-		"src/test/**/*",
-=======
 			"@/*": ["./src/*"],
 			"@repo/shared": ["../../packages/shared/src"],
 			"@repo/shared/*": ["../../packages/shared/src/*"]
-		}
+		},
+		"types": ["node", "react", "react-dom"]
 	},
 	"include": [
 		"next-env.d.ts",
@@ -92,27 +36,21 @@
 		"src/test/**/*.ts",
 		"src/test/**/*.tsx",
 		"tests/**/*",
->>>>>>> 7d20cba4
 		"**/__tests__/**/*",
 		"**/*.test.ts",
 		"**/*.test.tsx",
 		"**/*.spec.ts",
 		"**/*.spec.tsx",
-<<<<<<< HEAD
-		"vitest.config.ts",
-		"jest.config.js",
-		"playwright.config.ts"
-=======
 		"coverage/**/*",
 		"*.config.js",
 		"*.config.mjs",
 		"jest.config.js",
-		"vitest.config.production.ts"
+		"vitest.config.production.ts",
+		"playwright.config.ts"
 	],
 	"references": [
 		{
 			"path": "../../packages/shared"
 		}
->>>>>>> 7d20cba4
 	]
 }