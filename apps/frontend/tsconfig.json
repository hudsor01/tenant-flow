--- conflicted
+++ resolved
@@ -3,10 +3,7 @@
   "extends": "@tenantflow/typescript-config/react.json",
   "compilerOptions": {
     "baseUrl": ".",
-<<<<<<< HEAD
     "preserveSymlinks": true,
-=======
->>>>>>> 15b749b0
     "paths": {
       "@/*": ["./src/*"]
     },
@@ -19,10 +16,7 @@
     "vite.config.ts"
   ],
   "references": [
-<<<<<<< HEAD
-=======
     { "path": "../backend/tsconfig.build.json" },
->>>>>>> 15b749b0
     { "path": "../../packages/shared/tsconfig.build.json" }
   ],
   "exclude": [
