import { BlurFade } from '@/components/magicui/blur-fade'
import { NumberTicker } from '@/components/magicui/number-ticker'
import { Badge } from '@/components/ui/badge'
import { Card, CardContent } from '@/components/ui/card'
import { cn } from '@/lib/utils'
import { Building2, MapPin, Star, TrendingUp, Users } from 'lucide-react'
import * as React from 'react'

const statsData = [
	{
		id: 'properties',
		label: 'Properties Managed',
		value: 50000,
		suffix: '+',
		icon: Building2,
		description: 'Active properties across our platform',
		change: '+12% this quarter',
		changeType: 'positive' as const,
		color: 'text-[var(--color-system-blue)] dark:text-[var(--color-system-blue-85)]'
	},
	{
		id: 'collection-rate',
		label: 'Rent Collection Rate',
		value: 98.5,
		suffix: '%',
		icon: TrendingUp,
		description: 'Average collection success rate',
		change: '+2.3% vs last year',
		changeType: 'positive' as const,
		color: 'text-[var(--color-system-green)] dark:text-[var(--color-system-green-85)]'
	},
	{
		id: 'users',
		label: 'Happy Property Managers',
		value: 25000,
		suffix: '+',
		icon: Users,
		description: 'Active users managing properties',
		change: '+45% growth',
		changeType: 'positive' as const,
		color: 'text-[var(--color-system-blue)] dark:text-[var(--color-system-blue-85)]'
	},
	{
		id: 'satisfaction',
		label: 'Customer Satisfaction',
		value: 4.9,
		suffix: '/5',
		decimalPlaces: 1,
		icon: Star,
		description: 'Average rating from our users',
		change: '+0.2 improvement',
		changeType: 'positive' as const,
		color: 'text-[var(--color-system-yellow)] dark:text-[var(--color-system-yellow-85)]'
	}
]

const features = [
	{
		icon: MapPin,
		title: 'Global Reach',
		description: 'Properties managed across 50+ cities worldwide'
	},
	{
		icon: Building2,
		title: 'Portfolio Scale',
		description: 'From single properties to enterprise portfolios'
	},
	{
		icon: TrendingUp,
		title: 'Proven Growth',
		description: 'Consistent 40%+ YoY growth in user satisfaction'
	}
]

interface StatsProps extends React.ComponentProps<'section'> {
	showFeatures?: boolean
	variant?: 'default' | 'minimal' | 'featured'
}

export const Stats = React.forwardRef<HTMLElement, StatsProps>(
	(
		{ showFeatures = true, className, ...props },
		ref
	) => {
		return (
			<section
				ref={ref}
				className={cn(
					'relative overflow-hidden py-24 bg-gradient-to-b from-[var(--color-fill-quaternary)]/50 via-white to-[var(--color-fill-quaternary)]/30 dark:from-[var(--color-fill-primary)]/20 dark:via-background dark:to-[var(--color-fill-primary)]/10',
					className
				)}
				{...props}
			>
				{/* Background Pattern */}
				<div className="absolute inset-0 bg-grid-small-gray/[0.02] dark:bg-grid-small-gray/[0.05]" />

				<div className="relative container mx-auto px-6 max-w-7xl">
					{/* Header */}
					<BlurFade delay={0.1}>
						<div className="text-center mb-16 max-w-4xl mx-auto">
							<Badge
								variant="secondary"
								className="mb-6 text-sm font-medium bg-[var(--color-fill-tertiary)] text-[var(--color-label-secondary)] dark:bg-[var(--color-fill-tertiary)] dark:text-[var(--color-label-secondary)] border-[var(--color-fill-secondary)] dark:border-[var(--color-fill-secondary)]"
							>
								<TrendingUp className="mr-2 size-4" />
								Trusted by Property Managers Nationwide
							</Badge>

							<h2 className="mb-6 text-4xl md:text-5xl lg:text-6xl font-bold bg-gradient-to-r from-[var(--color-label-primary)] via-[var(--color-label-secondary)] to-[var(--color-label-tertiary)] dark:from-[var(--color-label-primary)] dark:via-[var(--color-label-secondary)] dark:to-[var(--color-label-tertiary)] bg-clip-text text-transparent tracking-tight">
								The Numbers Speak for Themselves
							</h2>

							<p className="text-xl text-[var(--color-label-secondary)] dark:text-[var(--color-label-secondary)] leading-relaxed max-w-3xl mx-auto">
								TenantFlow is more than just software.{' '}
								<span className="font-semibold text-[var(--color-label-primary)] dark:text-[var(--color-label-primary)]">
									It's a complete property management ecosystem
								</span>{' '}
								— from tenant screening to rent collection.
							</p>
						</div>
					</BlurFade>

					{/* Stats Grid */}
					<BlurFade delay={0.3}>
						<div className="grid grid-cols-1 md:grid-cols-2 lg:grid-cols-4 gap-6 mb-16">
							{statsData.map((stat, index) => {
								const Icon = stat.icon
								return (
									<Card
										key={stat.id}
										className={cn(
<<<<<<< HEAD
											'group relative overflow-hidden border-[var(--color-fill-secondary)]/50 dark:border-[var(--color-fill-secondary)]/30',
											'bg-gradient-to-br from-white/80 via-[var(--color-fill-quaternary)]/50 to-white/60',
											'dark:from-[var(--color-fill-primary)]/40 dark:via-[var(--color-fill-secondary)]/20 dark:to-[var(--color-fill-primary)]/60',
											'backdrop-blur-sm shadow-lg shadow-[var(--color-label-tertiary)]/10',
											'hover:shadow-xl hover:shadow-[var(--color-label-tertiary)]/20 transition-all duration-500',
											'hover:scale-105'
=======
											'group relative overflow-hidden',
											'border-2 border-[var(--color-primary-brand-25)]',
											'shadow-lg hover:shadow-2xl',
											'transition-all duration-300 ease-out',
											'hover:transform hover:-translate-y-2',
											'hover:border-[var(--color-primary-brand-40)]',
											'card-glass-premium'
>>>>>>> 8d12caf0
										)}
										style={{
											backgroundColor: 'color-mix(in oklab, var(--color-fill-primary) 85%, transparent)'
										}}
									>
										<CardContent className="p-6">
											{/* Icon and Change Indicator */}
											<div className="flex items-start justify-between mb-4">
												<div
													className={cn(
														'p-3 rounded-full bg-[var(--color-fill-tertiary)] dark:bg-[var(--color-fill-tertiary)]/50',
														stat.color
													)}
												>
													<Icon className="size-5" />
												</div>
												<Badge
													variant="outline"
													className={cn(
														'text-xs',
														stat.changeType === 'positive'
															? 'border-[var(--color-system-green-25)] text-[var(--color-system-green)] bg-[var(--color-system-green-10)] dark:border-[var(--color-system-green-25)] dark:text-[var(--color-system-green-85)] dark:bg-[var(--color-system-green-15)]'
															: 'border-[var(--color-system-red-25)] text-[var(--color-system-red)] bg-[var(--color-system-red-10)] dark:border-[var(--color-system-red-25)] dark:text-[var(--color-system-red-85)] dark:bg-[var(--color-system-red-15)]'
													)}
												>
													{stat.change}
												</Badge>
											</div>

											{/* Main Number */}
											<div className="mb-2">
												<NumberTicker
													value={stat.value}
													decimalPlaces={stat.decimalPlaces || 0}
													suffix={stat.suffix}
													className="text-3xl md:text-4xl font-bold text-[var(--color-label-primary)]"
													size="sf-display-md-bold"
													variant="default"
													animationDuration={2000}
													delay={index * 0.2}
												/>
											</div>

											{/* Label and Description */}
											<div>
												<div className="font-semibold text-[var(--color-label-primary)] mb-1">
													{stat.label}
												</div>
												<div className="text-sm text-[var(--color-label-secondary)] dark:text-[var(--color-label-tertiary)]">
													{stat.description}
												</div>
											</div>
										</CardContent>
									</Card>
								)
							})}
						</div>
					</BlurFade>

					{/* Features Section */}
					{showFeatures && (
						<BlurFade delay={0.6}>
							<div className="border-t border-[var(--color-fill-secondary)]/50 dark:border-[var(--color-fill-secondary)]/30 pt-16">
								<div className="grid grid-cols-1 md:grid-cols-3 gap-8 max-w-5xl mx-auto">
									{features.map((feature, index) => {
										const Icon = feature.icon
										return (
											<div key={index} className="text-center group">
												<div className="flex items-center justify-center mb-4">
<<<<<<< HEAD
													<div className="p-4 rounded-full bg-[var(--color-fill-tertiary)] dark:bg-[var(--color-fill-tertiary)]/30 group-hover:bg-[var(--color-fill-secondary)] dark:group-hover:bg-[var(--color-fill-secondary)]/50 transition-colors">
														<Icon className="size-6 text-[var(--color-label-secondary)] dark:text-[var(--color-label-tertiary)]" />
=======
													<div className="p-4 rounded-full bg-[var(--color-primary-brand-10)] border border-[var(--color-primary-brand-25)] group-hover:bg-[var(--color-primary-brand-15)] group-hover:border-[var(--color-primary-brand-40)] transition-all duration-300 shadow-md group-hover:shadow-lg">
														<Icon className="size-6 text-[var(--color-primary-brand-85)]" />
>>>>>>> 8d12caf0
													</div>
												</div>
												<div className="text-lg font-semibold text-[var(--color-label-primary)] dark:text-[var(--color-label-primary)] mb-2">
													{feature.title}
												</div>
												<div className="text-[var(--color-label-secondary)] dark:text-[var(--color-label-tertiary)]">
													{feature.description}
												</div>
											</div>
										)
									})}
								</div>

								{/* Testimonial Quote */}
								<div className="mt-16 max-w-4xl mx-auto">
<<<<<<< HEAD
									<Card className="border-[var(--color-fill-secondary)]/50 dark:border-[var(--color-fill-secondary)]/30 bg-gradient-to-br from-white/80 to-[var(--color-fill-quaternary)]/60 dark:from-[var(--color-fill-primary)]/40 dark:to-[var(--color-fill-secondary)]/60 backdrop-blur-sm">
=======
									<Card
										className="card-glass-premium border-2 border-[var(--color-primary-brand-25)] shadow-xl transition-all duration-300 hover:shadow-2xl"
										style={{
											backgroundColor: 'color-mix(in oklab, var(--color-fill-primary) 85%, transparent)'
										}}
									>
>>>>>>> 8d12caf0
										<CardContent className="p-8">
											<blockquote className="text-center">
												<div className="text-xl md:text-2xl text-[var(--color-label-secondary)] dark:text-[var(--color-label-secondary)] mb-6 leading-relaxed">
													"TenantFlow has completely transformed how I manage my
													50+ units. The automated rent collection alone saves
													me over{' '}
													<NumberTicker
														value={15}
														className="font-semibold text-[var(--color-system-blue)] dark:text-[var(--color-system-blue-85)]"
														variant="primary"
														animationDuration={1500}
														delay={1}
													/>{' '}
													hours every week, and the tenant portal has virtually
													eliminated maintenance request calls."
												</div>
												<footer className="flex items-center justify-center gap-4">
													<div className="text-center">
														<cite className="font-semibold text-[var(--color-label-primary)] dark:text-[var(--color-label-primary)] not-italic">
															Sarah Chen
														</cite>
														<div className="text-sm text-[var(--color-label-secondary)] dark:text-[var(--color-label-tertiary)]">
															Property Manager, Mountain View Properties
														</div>
													</div>
												</footer>
											</blockquote>
										</CardContent>
									</Card>
								</div>
							</div>
						</BlurFade>
					)}
				</div>
			</section>
		)
	}
)

Stats.displayName = 'Stats'<|MERGE_RESOLUTION|>--- conflicted
+++ resolved
@@ -16,7 +16,8 @@
 		description: 'Active properties across our platform',
 		change: '+12% this quarter',
 		changeType: 'positive' as const,
-		color: 'text-[var(--color-system-blue)] dark:text-[var(--color-system-blue-85)]'
+		color:
+			'text-[var(--color-system-blue)] dark:text-[var(--color-system-blue-85)]'
 	},
 	{
 		id: 'collection-rate',
@@ -27,7 +28,8 @@
 		description: 'Average collection success rate',
 		change: '+2.3% vs last year',
 		changeType: 'positive' as const,
-		color: 'text-[var(--color-system-green)] dark:text-[var(--color-system-green-85)]'
+		color:
+			'text-[var(--color-system-green)] dark:text-[var(--color-system-green-85)]'
 	},
 	{
 		id: 'users',
@@ -38,7 +40,8 @@
 		description: 'Active users managing properties',
 		change: '+45% growth',
 		changeType: 'positive' as const,
-		color: 'text-[var(--color-system-blue)] dark:text-[var(--color-system-blue-85)]'
+		color:
+			'text-[var(--color-system-blue)] dark:text-[var(--color-system-blue-85)]'
 	},
 	{
 		id: 'satisfaction',
@@ -50,7 +53,8 @@
 		description: 'Average rating from our users',
 		change: '+0.2 improvement',
 		changeType: 'positive' as const,
-		color: 'text-[var(--color-system-yellow)] dark:text-[var(--color-system-yellow-85)]'
+		color:
+			'text-[var(--color-system-yellow)] dark:text-[var(--color-system-yellow-85)]'
 	}
 ]
 
@@ -78,10 +82,7 @@
 }
 
 export const Stats = React.forwardRef<HTMLElement, StatsProps>(
-	(
-		{ showFeatures = true, className, ...props },
-		ref
-	) => {
+	({ showFeatures = true, className, ...props }, ref) => {
 		return (
 			<section
 				ref={ref}
@@ -129,14 +130,6 @@
 									<Card
 										key={stat.id}
 										className={cn(
-<<<<<<< HEAD
-											'group relative overflow-hidden border-[var(--color-fill-secondary)]/50 dark:border-[var(--color-fill-secondary)]/30',
-											'bg-gradient-to-br from-white/80 via-[var(--color-fill-quaternary)]/50 to-white/60',
-											'dark:from-[var(--color-fill-primary)]/40 dark:via-[var(--color-fill-secondary)]/20 dark:to-[var(--color-fill-primary)]/60',
-											'backdrop-blur-sm shadow-lg shadow-[var(--color-label-tertiary)]/10',
-											'hover:shadow-xl hover:shadow-[var(--color-label-tertiary)]/20 transition-all duration-500',
-											'hover:scale-105'
-=======
 											'group relative overflow-hidden',
 											'border-2 border-[var(--color-primary-brand-25)]',
 											'shadow-lg hover:shadow-2xl',
@@ -144,10 +137,10 @@
 											'hover:transform hover:-translate-y-2',
 											'hover:border-[var(--color-primary-brand-40)]',
 											'card-glass-premium'
->>>>>>> 8d12caf0
 										)}
 										style={{
-											backgroundColor: 'color-mix(in oklab, var(--color-fill-primary) 85%, transparent)'
+											backgroundColor:
+												'color-mix(in oklab, var(--color-fill-primary) 85%, transparent)'
 										}}
 									>
 										<CardContent className="p-6">
@@ -214,13 +207,8 @@
 										return (
 											<div key={index} className="text-center group">
 												<div className="flex items-center justify-center mb-4">
-<<<<<<< HEAD
-													<div className="p-4 rounded-full bg-[var(--color-fill-tertiary)] dark:bg-[var(--color-fill-tertiary)]/30 group-hover:bg-[var(--color-fill-secondary)] dark:group-hover:bg-[var(--color-fill-secondary)]/50 transition-colors">
-														<Icon className="size-6 text-[var(--color-label-secondary)] dark:text-[var(--color-label-tertiary)]" />
-=======
 													<div className="p-4 rounded-full bg-[var(--color-primary-brand-10)] border border-[var(--color-primary-brand-25)] group-hover:bg-[var(--color-primary-brand-15)] group-hover:border-[var(--color-primary-brand-40)] transition-all duration-300 shadow-md group-hover:shadow-lg">
 														<Icon className="size-6 text-[var(--color-primary-brand-85)]" />
->>>>>>> 8d12caf0
 													</div>
 												</div>
 												<div className="text-lg font-semibold text-[var(--color-label-primary)] dark:text-[var(--color-label-primary)] mb-2">
@@ -236,16 +224,13 @@
 
 								{/* Testimonial Quote */}
 								<div className="mt-16 max-w-4xl mx-auto">
-<<<<<<< HEAD
-									<Card className="border-[var(--color-fill-secondary)]/50 dark:border-[var(--color-fill-secondary)]/30 bg-gradient-to-br from-white/80 to-[var(--color-fill-quaternary)]/60 dark:from-[var(--color-fill-primary)]/40 dark:to-[var(--color-fill-secondary)]/60 backdrop-blur-sm">
-=======
 									<Card
 										className="card-glass-premium border-2 border-[var(--color-primary-brand-25)] shadow-xl transition-all duration-300 hover:shadow-2xl"
 										style={{
-											backgroundColor: 'color-mix(in oklab, var(--color-fill-primary) 85%, transparent)'
+											backgroundColor:
+												'color-mix(in oklab, var(--color-fill-primary) 85%, transparent)'
 										}}
 									>
->>>>>>> 8d12caf0
 										<CardContent className="p-8">
 											<blockquote className="text-center">
 												<div className="text-xl md:text-2xl text-[var(--color-label-secondary)] dark:text-[var(--color-label-secondary)] mb-6 leading-relaxed">
