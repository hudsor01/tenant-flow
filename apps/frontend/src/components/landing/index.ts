--- conflicted
+++ resolved
@@ -16,8 +16,6 @@
 
 // Client Components (Interactive)
 export { NavigationSection } from './navigation-section'
-<<<<<<< HEAD
-export { HeroButtons } from './hero-buttons'
 // TODO: Create missing components
 // export { InteractivePricingSection } from './interactive-pricing-section'
 // export { InteractiveRoiCalculator as InteractiveROICalculator } from './interactive-roi-calculator'
@@ -29,6 +27,4 @@
 export { TrustBadges } from './trust-badges'
 // export { SuccessAnimation } from './success-animation'
 // export { EarlyAccessProgress } from './early-access-progress'
-=======
-export { HeroButtons } from './hero-buttons'
->>>>>>> 5cafe769
+export { HeroButtons } from './hero-buttons'