import * as React from "react"
import { Slot } from "@radix-ui/react-slot"
import { cva, type VariantProps } from "class-variance-authority"

import { cn } from "@/lib/utils"

<<<<<<< HEAD
// Apple-Inspired Button System - Obsession-Worthy Interactions
// Follows Apple's design DNA with 44px touch targets and satisfying motion
const buttonVariants = cva(
  `inline-flex items-center justify-center gap-2 whitespace-nowrap font-semibold user-select-none relative overflow-hidden
   disabled:pointer-events-none disabled:opacity-50
   [&_svg]:pointer-events-none [&_svg:not([class*='size-'])]:size-4 [&_svg]:shrink-0
   outline-none focus-visible:ring-2 focus-visible:ring-primary/50 focus-visible:ring-offset-2
   transition-all [transition-duration:var(--duration-fast)] [transition-timing-function:var(--ease-out-expo)]
   hover:translate-y-[var(--hover-lift)] active:scale-[var(--press-scale)] active:[transition-duration:var(--duration-instant)]`,
  {
    variants: {
      variant: {
        // Primary - Apple-inspired primary action with satisfying shadows
        default: `bg-primary text-primary-foreground border border-black/10 rounded-[var(--radius-button)]
                   shadow-[0_2px_4px_rgba(0,0,0,0.1),0_1px_2px_rgba(0,0,0,0.06)]
                   hover:bg-[color-mix(in_srgb,var(--color-primary)_90%,black)]
                   hover:shadow-[0_4px_8px_rgba(0,0,0,0.15),0_2px_4px_rgba(0,0,0,0.1)]`,

        primary: `bg-primary text-primary-foreground border border-black/10 rounded-[var(--radius-button)]
                  shadow-[0_2px_4px_rgba(0,0,0,0.1),0_1px_2px_rgba(0,0,0,0.06)]
                  hover:bg-[color-mix(in_srgb,var(--color-primary)_90%,black)]
                  hover:shadow-[0_4px_8px_rgba(0,0,0,0.15),0_2px_4px_rgba(0,0,0,0.1)]`,

        // Secondary - Apple-inspired secondary with subtle elevation
        secondary: `bg-secondary text-secondary-foreground border border-black/6 rounded-[var(--radius-button)]
                    shadow-[0_1px_3px_rgba(0,0,0,0.08),0_1px_2px_rgba(0,0,0,0.06)]
                    hover:bg-[color-mix(in_srgb,var(--color-secondary)_80%,black)]
                    hover:shadow-[0_2px_4px_rgba(0,0,0,0.1),0_1px_2px_rgba(0,0,0,0.08)]`,

        // Destructive - Apple-inspired destructive action
        destructive: `bg-destructive text-destructive-foreground border border-black/10 rounded-[var(--radius-button)]
                      shadow-[0_2px_4px_rgba(0,0,0,0.1),0_1px_2px_rgba(0,0,0,0.06)]
                      hover:bg-destructive/90 focus-visible:ring-destructive/50
                      hover:shadow-[0_4px_8px_rgba(0,0,0,0.15),0_2px_4px_rgba(0,0,0,0.1)]`,

        // Outline - Clean Apple-style outline
        outline: `border border-primary bg-background text-primary rounded-[var(--radius-button)]
                  hover:bg-primary hover:text-primary-foreground
                  shadow-[0_1px_2px_rgba(0,0,0,0.05)]`,

        // Ghost - Minimal Apple-style ghost button
        ghost: `text-primary rounded-[var(--radius-button)] border border-transparent
                hover:bg-[color-mix(in_srgb,var(--color-muted)_40%,transparent)]
                hover:border-black/6`,

        // Link - Clean Apple-style link
        link: "text-primary underline-offset-4 hover:underline font-medium",
      },
      size: {
        // Apple sizes with 44px minimum touch targets
        xs: "h-8 px-3 text-xs min-h-[32px]",  // Smallest size, still above 32px
        sm: "h-10 px-4 text-sm min-h-[40px]", // Close to Apple minimum
        default: "min-h-[var(--touch-44)] h-11 px-6 text-sm", // Apple 44px standard
        lg: "min-h-[var(--touch-48)] h-12 px-8 text-base",    // Comfortable 48px
        xl: "min-h-[var(--touch-56)] h-14 px-10 text-base font-bold", // Large 56px
        icon: "min-h-[var(--touch-44)] size-11", // Square icon button with 44px
=======
// Apple Design Button System - Enhanced with Apple motion tokens
const buttonVariants = cva(
  `inline-flex items-center justify-center gap-2 whitespace-nowrap font-semibold
   disabled:pointer-events-none disabled:opacity-50
   [&_svg]:pointer-events-none [&_svg:not([class*='size-'])]:size-4 [&_svg]:shrink-0
   outline-none focus-visible:ring-2 focus-visible:ring-primary/50 focus-visible:ring-offset-2
   active:scale-[0.96]`,
  {
    variants: {
      variant: {
        // Primary - Apple motion with enhanced shadows
        default: `bg-primary text-primary-foreground border border-primary/20 rounded-[--radius-md]
                  hover:bg-primary/90 hover:shadow-[--shadow-md] hover:translate-y-[-1px]
                  transition-all [transition-duration:--duration-fast] [transition-timing-function:--ease-out-expo]`,
        primary: `bg-primary text-primary-foreground border border-primary/20 rounded-[--radius-md]
                 hover:bg-primary/90 hover:shadow-[--shadow-md] hover:translate-y-[-1px]
                 transition-all [transition-duration:--duration-fast] [transition-timing-function:--ease-out-expo]`,

        // Secondary - Apple motion enhancement
        secondary: `bg-secondary text-secondary-foreground border border-secondary/20 rounded-[--radius-md]
                   hover:bg-secondary/80 hover:shadow-[--shadow-sm] hover:translate-y-[-1px]
                   transition-all [transition-duration:--duration-fast] [transition-timing-function:--ease-out-expo]`,

        // Destructive - Apple motion for actions
        destructive: `bg-destructive text-destructive-foreground border border-destructive/20 rounded-[--radius-md]
                     hover:bg-destructive/90 hover:shadow-[--shadow-md] hover:translate-y-[-1px]
                     focus-visible:ring-destructive/50
                     transition-all [transition-duration:--duration-fast] [transition-timing-function:--ease-out-expo]`,

        // Outline - Apple border style
        outline: `border-2 border-primary bg-background text-primary rounded-[--radius-md]
                 hover:bg-primary hover:text-primary-foreground hover:shadow-[--shadow-sm] hover:translate-y-[-1px]
                 transition-all [transition-duration:--duration-fast] [transition-timing-function:--ease-out-expo]`,

        // Ghost - Subtle Apple interaction
        ghost: `text-primary rounded-[--radius-md]
               hover:bg-primary/10 hover:text-primary hover:shadow-[--shadow-sm]
               transition-all [transition-duration:--duration-fast] [transition-timing-function:--ease-out-expo]`,

        // Link - Minimal Apple interaction
        link: `text-primary underline-offset-4 hover:underline font-medium rounded-[--radius-md]
              transition-all [transition-duration:--duration-fast] [transition-timing-function:--ease-out-expo]`,
      },
      size: {
        // Enhanced with 44px touch targets for accessibility
        xs: "h-8 px-3 text-xs", // Minimum viable size
        sm: "h-9 px-4 text-sm", // Close to touch target
        default: "h-11 px-6 text-sm", // Meets 44px touch target (44px = ~11 * 0.25rem)
        lg: "h-12 px-8 text-base", // Exceeds touch target comfortably
        xl: "h-14 px-10 text-base font-bold", // Premium large size
        icon: "size-11", // 44px touch target for icon buttons
>>>>>>> 4bbfae8a
      },
    },
    defaultVariants: {
      variant: "default",
      size: "default",
    },
  }
)

function Button({
  className,
  variant,
  size,
  asChild = false,
  ...props
}: React.ComponentProps<"button"> &
  VariantProps<typeof buttonVariants> & {
    asChild?: boolean
  }) {
  const Comp = asChild ? Slot : "button"

  return (
    <Comp
      data-slot="button"
      className={cn(buttonVariants({ variant, size }), className)}
      {...props}
    />
  )
}

export { Button, buttonVariants }<|MERGE_RESOLUTION|>--- conflicted
+++ resolved
@@ -4,7 +4,6 @@
 
 import { cn } from "@/lib/utils"
 
-<<<<<<< HEAD
 // Apple-Inspired Button System - Obsession-Worthy Interactions
 // Follows Apple's design DNA with 44px touch targets and satisfying motion
 const buttonVariants = cva(
@@ -61,59 +60,6 @@
         lg: "min-h-[var(--touch-48)] h-12 px-8 text-base",    // Comfortable 48px
         xl: "min-h-[var(--touch-56)] h-14 px-10 text-base font-bold", // Large 56px
         icon: "min-h-[var(--touch-44)] size-11", // Square icon button with 44px
-=======
-// Apple Design Button System - Enhanced with Apple motion tokens
-const buttonVariants = cva(
-  `inline-flex items-center justify-center gap-2 whitespace-nowrap font-semibold
-   disabled:pointer-events-none disabled:opacity-50
-   [&_svg]:pointer-events-none [&_svg:not([class*='size-'])]:size-4 [&_svg]:shrink-0
-   outline-none focus-visible:ring-2 focus-visible:ring-primary/50 focus-visible:ring-offset-2
-   active:scale-[0.96]`,
-  {
-    variants: {
-      variant: {
-        // Primary - Apple motion with enhanced shadows
-        default: `bg-primary text-primary-foreground border border-primary/20 rounded-[--radius-md]
-                  hover:bg-primary/90 hover:shadow-[--shadow-md] hover:translate-y-[-1px]
-                  transition-all [transition-duration:--duration-fast] [transition-timing-function:--ease-out-expo]`,
-        primary: `bg-primary text-primary-foreground border border-primary/20 rounded-[--radius-md]
-                 hover:bg-primary/90 hover:shadow-[--shadow-md] hover:translate-y-[-1px]
-                 transition-all [transition-duration:--duration-fast] [transition-timing-function:--ease-out-expo]`,
-
-        // Secondary - Apple motion enhancement
-        secondary: `bg-secondary text-secondary-foreground border border-secondary/20 rounded-[--radius-md]
-                   hover:bg-secondary/80 hover:shadow-[--shadow-sm] hover:translate-y-[-1px]
-                   transition-all [transition-duration:--duration-fast] [transition-timing-function:--ease-out-expo]`,
-
-        // Destructive - Apple motion for actions
-        destructive: `bg-destructive text-destructive-foreground border border-destructive/20 rounded-[--radius-md]
-                     hover:bg-destructive/90 hover:shadow-[--shadow-md] hover:translate-y-[-1px]
-                     focus-visible:ring-destructive/50
-                     transition-all [transition-duration:--duration-fast] [transition-timing-function:--ease-out-expo]`,
-
-        // Outline - Apple border style
-        outline: `border-2 border-primary bg-background text-primary rounded-[--radius-md]
-                 hover:bg-primary hover:text-primary-foreground hover:shadow-[--shadow-sm] hover:translate-y-[-1px]
-                 transition-all [transition-duration:--duration-fast] [transition-timing-function:--ease-out-expo]`,
-
-        // Ghost - Subtle Apple interaction
-        ghost: `text-primary rounded-[--radius-md]
-               hover:bg-primary/10 hover:text-primary hover:shadow-[--shadow-sm]
-               transition-all [transition-duration:--duration-fast] [transition-timing-function:--ease-out-expo]`,
-
-        // Link - Minimal Apple interaction
-        link: `text-primary underline-offset-4 hover:underline font-medium rounded-[--radius-md]
-              transition-all [transition-duration:--duration-fast] [transition-timing-function:--ease-out-expo]`,
-      },
-      size: {
-        // Enhanced with 44px touch targets for accessibility
-        xs: "h-8 px-3 text-xs", // Minimum viable size
-        sm: "h-9 px-4 text-sm", // Close to touch target
-        default: "h-11 px-6 text-sm", // Meets 44px touch target (44px = ~11 * 0.25rem)
-        lg: "h-12 px-8 text-base", // Exceeds touch target comfortably
-        xl: "h-14 px-10 text-base font-bold", // Premium large size
-        icon: "size-11", // 44px touch target for icon buttons
->>>>>>> 4bbfae8a
       },
     },
     defaultVariants: {
