'use client'

/**
 * CrudDialog - Dialog with modal store integration
 *
 * This is a thin wrapper around ShadCN Dialog that adds:
 * - Modal store integration for URL-synced modal state
 * - Auto-navigation on close (router.back())
 *
 * For simple dialogs without modal store, use Dialog directly from './dialog'
 */

import * as React from 'react'
import * as DialogPrimitive from '@radix-ui/react-dialog'
import { useRouter } from 'next/navigation'
<<<<<<< HEAD
import { useEffect, useRef } from 'react'
=======
import { useEffect, useMemo, useRef } from 'react'
import type { ReactNode } from 'react'
>>>>>>> 8358d46f

import { cn } from '#lib/utils'
import { useModalStore } from '#stores/modal-store'
import {
<<<<<<< HEAD
	Dialog,
=======
	Dialog as BaseDialog,
>>>>>>> 8358d46f
	DialogContent,
	DialogHeader,
	DialogTitle,
	DialogDescription,
	DialogFooter,
	DialogClose,
	DialogOverlay,
	DialogPortal,
	DialogTrigger,
	AlertDialog,
	AlertDialogAction,
	AlertDialogCancel,
	AlertDialogContent,
	AlertDialogDescription,
	AlertDialogFooter,
	AlertDialogHeader,
	AlertDialogTitle,
	AlertDialogTrigger
} from '#components/ui/dialog'
import {
	Drawer,
	DrawerClose,
	DrawerContent,
	DrawerDescription,
	DrawerFooter,
	DrawerHeader,
	DrawerOverlay,
	DrawerPortal,
	DrawerTitle,
	DrawerTrigger
} from '#components/ui/drawer'
import {
	Sheet,
	SheetClose,
	SheetContent,
	SheetDescription,
	SheetFooter,
	SheetHeader,
	SheetTitle,
	SheetTrigger
} from '#components/ui/sheet'

export type CrudMode = 'create' | 'read' | 'edit' | 'delete'
export type CrudDialogVariant = 'dialog' | 'alert' | 'confirm' | 'drawer' | 'sheet'

export interface CrudDialogProps
	extends React.ComponentProps<typeof DialogPrimitive.Root> {
	/** CRUD operation mode (for semantic purposes) */
	mode: CrudMode
	/** Unique modal ID for the modal store (enables URL-synced state) */
	modalId?: string
	/** Custom close handler */
	onClose?: () => void
	/** Whether to persist the modal through navigation (default: false = router.back() on close) */
	persistThroughNavigation?: boolean
	/**
	 * Modal variant (dialog, alert, confirm, drawer, sheet)
	 */
	variant?: CrudDialogVariant
}

/**
<<<<<<< HEAD
 * CrudDialog - Dialog with modal store integration
 *
 * When modalId is provided, the dialog state is managed by the modal store.
 * When closed, it automatically calls router.back() unless persistThroughNavigation is true.
=======
 * Generic component type for variant components.
 * Uses any for props since each variant (Dialog, Drawer, Sheet, AlertDialog)
 * has different prop interfaces that share common patterns (open, children, className, etc.)
 * but TypeScript cannot correctly infer the polymorphic union.
 */
// eslint-disable-next-line @typescript-eslint/no-explicit-any -- Required for polymorphic variant components
type VariantComponent = React.ComponentType<any>

type VariantComponents = {
	Root: VariantComponent
	Content?: VariantComponent
	Header?: VariantComponent
	Title?: VariantComponent
	Description?: VariantComponent
	Footer?: VariantComponent
	Close?: VariantComponent
	Overlay?: VariantComponent
	Portal?: VariantComponent
	Trigger?: VariantComponent
	Action?: VariantComponent
	Cancel?: VariantComponent
}

const variantComponentMap: Record<CrudDialogVariant, VariantComponents> = {
	dialog: {
		Root: DialogPrimitive.Root,
		Content: DialogContent,
		Header: DialogHeader,
		Title: DialogTitle,
		Description: DialogDescription,
		Footer: DialogFooter,
		Close: DialogClose,
		Overlay: DialogOverlay,
		Portal: DialogPortal,
		Trigger: DialogTrigger
	},
	alert: {
		Root: AlertDialog,
		Content: AlertDialogContent,
		Header: AlertDialogHeader,
		Title: AlertDialogTitle,
		Description: AlertDialogDescription,
		Footer: AlertDialogFooter,
		Close: AlertDialogCancel,
		Trigger: AlertDialogTrigger,
		Action: AlertDialogAction,
		Cancel: AlertDialogCancel
	},
	confirm: {
		Root: AlertDialog,
		Content: AlertDialogContent,
		Header: AlertDialogHeader,
		Title: AlertDialogTitle,
		Description: AlertDialogDescription,
		Footer: AlertDialogFooter,
		Close: AlertDialogCancel,
		Trigger: AlertDialogTrigger,
		Action: AlertDialogAction,
		Cancel: AlertDialogCancel
	},
	drawer: {
		Root: Drawer,
		Content: DrawerContent,
		Header: DrawerHeader,
		Title: DrawerTitle,
		Description: DrawerDescription,
		Footer: DrawerFooter,
		Close: DrawerClose,
		Overlay: DrawerOverlay,
		Portal: DrawerPortal,
		Trigger: DrawerTrigger
	},
	sheet: {
		Root: Sheet,
		Content: SheetContent,
		Header: SheetHeader,
		Title: SheetTitle,
		Description: SheetDescription,
		Footer: SheetFooter,
		Close: SheetClose,
		Trigger: SheetTrigger
	}
}

const VariantContext = React.createContext<VariantComponents>(variantComponentMap.dialog)
const ControlContext = React.createContext<{ requestClose: () => void }>({ requestClose: () => {} })

/**
 * CrudDialogBody - Container for dialog form content
 */
function CrudDialogBody({ className, ...props }: React.ComponentProps<'div'>) {
	return <div className={cn('space-y-4', className)} {...props} />
}
CrudDialogBody.displayName = 'CrudDialogBody'

/**
 * CrudDialogForm - Lightweight form helper that auto-closes on successful submit
 */
function CrudDialogForm({
	onSubmit,
	closeOnSubmit = true,
	...props
}: React.ComponentProps<'form'> & { closeOnSubmit?: boolean }) {
	const { requestClose } = React.useContext(ControlContext)

	const handleSubmit: React.FormEventHandler<HTMLFormElement> = async (event) => {
		event.preventDefault()
		if (onSubmit) {
			await Promise.resolve(onSubmit(event))
		}
		if (closeOnSubmit) {
			requestClose()
		}
	}

	return <form onSubmit={handleSubmit} {...props} />
}
CrudDialogForm.displayName = 'CrudDialogForm'

const useVariantComponents = () => React.useContext(VariantContext)

/**
 * Factory function to create variant-aware wrapper components.
 * These components delegate to the appropriate underlying component based on the current variant context.
 *
 * Note: Uses React.ComponentPropsWithRef for proper ref forwarding with polymorphic components.
 * The explicit any cast is required because each variant component (Dialog, Drawer, Sheet, AlertDialog)
 * has different prop types, and TypeScript cannot infer the union correctly.
 */
const createVariantComponent = <K extends keyof VariantComponents>(
	key: K,
	label: string
) => {
	// eslint-disable-next-line @typescript-eslint/no-explicit-any -- Required for polymorphic component factory
	const Component = React.forwardRef<HTMLElement, any>((props, ref) => {
		const components = useVariantComponents()
		const ComponentForVariant = components[key] ?? variantComponentMap.dialog[key]
		if (!ComponentForVariant) return null
		// @ts-expect-error TypeScript cannot infer polymorphic component props correctly
		return <ComponentForVariant ref={ref} {...props} />
	})
	Component.displayName = label
	return Component
}

const CrudDialogContent = createVariantComponent('Content', 'CrudDialogContent')
const CrudDialogHeader = createVariantComponent('Header', 'CrudDialogHeader')
const CrudDialogTitle = createVariantComponent('Title', 'CrudDialogTitle')
const CrudDialogDescription = createVariantComponent('Description', 'CrudDialogDescription')
const CrudDialogFooter = createVariantComponent('Footer', 'CrudDialogFooter')
const CrudDialogClose = createVariantComponent('Close', 'CrudDialogClose')
const CrudDialogOverlay = createVariantComponent('Overlay', 'CrudDialogOverlay')
const CrudDialogPortal = createVariantComponent('Portal', 'CrudDialogPortal')
const CrudDialogTrigger = createVariantComponent('Trigger', 'CrudDialogTrigger')
const CrudDialogAction = createVariantComponent('Action', 'CrudDialogAction')
const CrudDialogCancel = createVariantComponent('Cancel', 'CrudDialogCancel')

/**
 * CrudDialog - Dialog with modal store integration and multi-variant support
>>>>>>> 8358d46f
 */
function CrudDialog({
	mode: _mode,
	modalId,
	children,
	onClose,
	persistThroughNavigation = false,
<<<<<<< HEAD
	open: controlledOpen,
	onOpenChange: controlledOnOpenChange,
	defaultOpen,
	...props
=======
	variant = 'dialog',
	...rest
>>>>>>> 8358d46f
}: CrudDialogProps) {
	const router = useRouter()
	const { isModalOpen, closeModal } = useModalStore()

	const isModalMode = !!modalId
	const modalOpen = isModalMode ? isModalOpen(modalId) : undefined
	const wasEverOpenRef = useRef(false)

<<<<<<< HEAD
	// Handle modal close with navigation
=======
	const {
		onOpenChange: controlledOnOpenChange,
		open: controlledOpen,
		defaultOpen,
		...rootProps
	} = rest as DialogPrimitive.DialogProps

>>>>>>> 8358d46f
	useEffect(() => {
		if (!isModalMode) return
		if (modalOpen) {
			wasEverOpenRef.current = true
			return
		}

		if (wasEverOpenRef.current) {
			onClose?.()
			if (!persistThroughNavigation) {
				router.back()
			}
		}
	}, [isModalMode, modalOpen, onClose, persistThroughNavigation, router])

	const handleOpenChange = (openState: boolean) => {
		controlledOnOpenChange?.(openState)
		if (!openState) {
			if (isModalMode && modalId) {
				closeModal(modalId)
			} else {
				onClose?.()
			}
		}
	}

<<<<<<< HEAD
	// Determine open state - modal store takes precedence, then controlled prop
	const resolvedOpen = isModalMode ? modalOpen : controlledOpen

	return (
		<Dialog
			{...(resolvedOpen !== undefined && { open: resolvedOpen })}
			{...(!isModalMode && defaultOpen !== undefined && { defaultOpen })}
			onOpenChange={handleOpenChange}
			{...props}
		>
			{children}
		</Dialog>
=======
	const requestClose = () => {
		if (isModalMode && modalId) {
			closeModal(modalId)
		} else {
			controlledOnOpenChange?.(false)
			onClose?.()
		}
	}

	const components = useMemo(
		() => variantComponentMap[variant] ?? variantComponentMap.dialog,
		[variant]
	)
	const RootComponent = components.Root ?? BaseDialog

	const openProp = isModalMode ? modalOpen : controlledOpen
	const defaultOpenProp = isModalMode ? undefined : defaultOpen

	return (
		<VariantContext.Provider value={components}>
			<ControlContext.Provider value={{ requestClose }}>
				<RootComponent
					open={openProp}
					defaultOpen={defaultOpenProp}
					onOpenChange={handleOpenChange}
					{...rootProps}
				>
					{children}
				</RootComponent>
			</ControlContext.Provider>
		</VariantContext.Provider>
>>>>>>> 8358d46f
	)
}
CrudDialog.displayName = 'CrudDialog'

/**
 * CrudDialogBody - Container for dialog form content
 */
function CrudDialogBody({ className, ...props }: React.ComponentProps<'div'>) {
	return <div className={cn('space-y-4', className)} {...props} />
}
CrudDialogBody.displayName = 'CrudDialogBody'

// Export the modal-aware wrapper
export { CrudDialog }

<<<<<<< HEAD
// Export body helper
export { CrudDialogBody }

// Re-export Dialog components with CrudDialog prefix for backwards compatibility
=======
// Export helpers
export { CrudDialogBody, CrudDialogForm }

// Variant-aware component exports
>>>>>>> 8358d46f
export {
	CrudDialogContent,
	CrudDialogHeader,
	CrudDialogTitle,
	CrudDialogDescription,
	CrudDialogFooter,
	CrudDialogClose,
	CrudDialogOverlay,
	CrudDialogPortal,
	CrudDialogTrigger,
	CrudDialogAction,
	CrudDialogCancel
}

// Also re-export base Dialog components for mixed usage
export {
	DialogContent,
	DialogHeader,
	DialogTitle,
	DialogDescription,
	DialogFooter,
	DialogClose,
	DialogOverlay,
	DialogPortal,
	DialogTrigger
}

// CrudDialogBody alias
export { CrudDialogBody as DialogBody }<|MERGE_RESOLUTION|>--- conflicted
+++ resolved
@@ -13,21 +13,12 @@
 import * as React from 'react'
 import * as DialogPrimitive from '@radix-ui/react-dialog'
 import { useRouter } from 'next/navigation'
-<<<<<<< HEAD
 import { useEffect, useRef } from 'react'
-=======
-import { useEffect, useMemo, useRef } from 'react'
-import type { ReactNode } from 'react'
->>>>>>> 8358d46f
 
 import { cn } from '#lib/utils'
 import { useModalStore } from '#stores/modal-store'
 import {
-<<<<<<< HEAD
 	Dialog,
-=======
-	Dialog as BaseDialog,
->>>>>>> 8358d46f
 	DialogContent,
 	DialogHeader,
 	DialogTitle,
@@ -90,172 +81,10 @@
 }
 
 /**
-<<<<<<< HEAD
  * CrudDialog - Dialog with modal store integration
  *
  * When modalId is provided, the dialog state is managed by the modal store.
  * When closed, it automatically calls router.back() unless persistThroughNavigation is true.
-=======
- * Generic component type for variant components.
- * Uses any for props since each variant (Dialog, Drawer, Sheet, AlertDialog)
- * has different prop interfaces that share common patterns (open, children, className, etc.)
- * but TypeScript cannot correctly infer the polymorphic union.
- */
-// eslint-disable-next-line @typescript-eslint/no-explicit-any -- Required for polymorphic variant components
-type VariantComponent = React.ComponentType<any>
-
-type VariantComponents = {
-	Root: VariantComponent
-	Content?: VariantComponent
-	Header?: VariantComponent
-	Title?: VariantComponent
-	Description?: VariantComponent
-	Footer?: VariantComponent
-	Close?: VariantComponent
-	Overlay?: VariantComponent
-	Portal?: VariantComponent
-	Trigger?: VariantComponent
-	Action?: VariantComponent
-	Cancel?: VariantComponent
-}
-
-const variantComponentMap: Record<CrudDialogVariant, VariantComponents> = {
-	dialog: {
-		Root: DialogPrimitive.Root,
-		Content: DialogContent,
-		Header: DialogHeader,
-		Title: DialogTitle,
-		Description: DialogDescription,
-		Footer: DialogFooter,
-		Close: DialogClose,
-		Overlay: DialogOverlay,
-		Portal: DialogPortal,
-		Trigger: DialogTrigger
-	},
-	alert: {
-		Root: AlertDialog,
-		Content: AlertDialogContent,
-		Header: AlertDialogHeader,
-		Title: AlertDialogTitle,
-		Description: AlertDialogDescription,
-		Footer: AlertDialogFooter,
-		Close: AlertDialogCancel,
-		Trigger: AlertDialogTrigger,
-		Action: AlertDialogAction,
-		Cancel: AlertDialogCancel
-	},
-	confirm: {
-		Root: AlertDialog,
-		Content: AlertDialogContent,
-		Header: AlertDialogHeader,
-		Title: AlertDialogTitle,
-		Description: AlertDialogDescription,
-		Footer: AlertDialogFooter,
-		Close: AlertDialogCancel,
-		Trigger: AlertDialogTrigger,
-		Action: AlertDialogAction,
-		Cancel: AlertDialogCancel
-	},
-	drawer: {
-		Root: Drawer,
-		Content: DrawerContent,
-		Header: DrawerHeader,
-		Title: DrawerTitle,
-		Description: DrawerDescription,
-		Footer: DrawerFooter,
-		Close: DrawerClose,
-		Overlay: DrawerOverlay,
-		Portal: DrawerPortal,
-		Trigger: DrawerTrigger
-	},
-	sheet: {
-		Root: Sheet,
-		Content: SheetContent,
-		Header: SheetHeader,
-		Title: SheetTitle,
-		Description: SheetDescription,
-		Footer: SheetFooter,
-		Close: SheetClose,
-		Trigger: SheetTrigger
-	}
-}
-
-const VariantContext = React.createContext<VariantComponents>(variantComponentMap.dialog)
-const ControlContext = React.createContext<{ requestClose: () => void }>({ requestClose: () => {} })
-
-/**
- * CrudDialogBody - Container for dialog form content
- */
-function CrudDialogBody({ className, ...props }: React.ComponentProps<'div'>) {
-	return <div className={cn('space-y-4', className)} {...props} />
-}
-CrudDialogBody.displayName = 'CrudDialogBody'
-
-/**
- * CrudDialogForm - Lightweight form helper that auto-closes on successful submit
- */
-function CrudDialogForm({
-	onSubmit,
-	closeOnSubmit = true,
-	...props
-}: React.ComponentProps<'form'> & { closeOnSubmit?: boolean }) {
-	const { requestClose } = React.useContext(ControlContext)
-
-	const handleSubmit: React.FormEventHandler<HTMLFormElement> = async (event) => {
-		event.preventDefault()
-		if (onSubmit) {
-			await Promise.resolve(onSubmit(event))
-		}
-		if (closeOnSubmit) {
-			requestClose()
-		}
-	}
-
-	return <form onSubmit={handleSubmit} {...props} />
-}
-CrudDialogForm.displayName = 'CrudDialogForm'
-
-const useVariantComponents = () => React.useContext(VariantContext)
-
-/**
- * Factory function to create variant-aware wrapper components.
- * These components delegate to the appropriate underlying component based on the current variant context.
- *
- * Note: Uses React.ComponentPropsWithRef for proper ref forwarding with polymorphic components.
- * The explicit any cast is required because each variant component (Dialog, Drawer, Sheet, AlertDialog)
- * has different prop types, and TypeScript cannot infer the union correctly.
- */
-const createVariantComponent = <K extends keyof VariantComponents>(
-	key: K,
-	label: string
-) => {
-	// eslint-disable-next-line @typescript-eslint/no-explicit-any -- Required for polymorphic component factory
-	const Component = React.forwardRef<HTMLElement, any>((props, ref) => {
-		const components = useVariantComponents()
-		const ComponentForVariant = components[key] ?? variantComponentMap.dialog[key]
-		if (!ComponentForVariant) return null
-		// @ts-expect-error TypeScript cannot infer polymorphic component props correctly
-		return <ComponentForVariant ref={ref} {...props} />
-	})
-	Component.displayName = label
-	return Component
-}
-
-const CrudDialogContent = createVariantComponent('Content', 'CrudDialogContent')
-const CrudDialogHeader = createVariantComponent('Header', 'CrudDialogHeader')
-const CrudDialogTitle = createVariantComponent('Title', 'CrudDialogTitle')
-const CrudDialogDescription = createVariantComponent('Description', 'CrudDialogDescription')
-const CrudDialogFooter = createVariantComponent('Footer', 'CrudDialogFooter')
-const CrudDialogClose = createVariantComponent('Close', 'CrudDialogClose')
-const CrudDialogOverlay = createVariantComponent('Overlay', 'CrudDialogOverlay')
-const CrudDialogPortal = createVariantComponent('Portal', 'CrudDialogPortal')
-const CrudDialogTrigger = createVariantComponent('Trigger', 'CrudDialogTrigger')
-const CrudDialogAction = createVariantComponent('Action', 'CrudDialogAction')
-const CrudDialogCancel = createVariantComponent('Cancel', 'CrudDialogCancel')
-
-/**
- * CrudDialog - Dialog with modal store integration and multi-variant support
->>>>>>> 8358d46f
  */
 function CrudDialog({
 	mode: _mode,
@@ -263,15 +92,10 @@
 	children,
 	onClose,
 	persistThroughNavigation = false,
-<<<<<<< HEAD
 	open: controlledOpen,
 	onOpenChange: controlledOnOpenChange,
 	defaultOpen,
 	...props
-=======
-	variant = 'dialog',
-	...rest
->>>>>>> 8358d46f
 }: CrudDialogProps) {
 	const router = useRouter()
 	const { isModalOpen, closeModal } = useModalStore()
@@ -280,17 +104,7 @@
 	const modalOpen = isModalMode ? isModalOpen(modalId) : undefined
 	const wasEverOpenRef = useRef(false)
 
-<<<<<<< HEAD
 	// Handle modal close with navigation
-=======
-	const {
-		onOpenChange: controlledOnOpenChange,
-		open: controlledOpen,
-		defaultOpen,
-		...rootProps
-	} = rest as DialogPrimitive.DialogProps
-
->>>>>>> 8358d46f
 	useEffect(() => {
 		if (!isModalMode) return
 		if (modalOpen) {
@@ -317,7 +131,6 @@
 		}
 	}
 
-<<<<<<< HEAD
 	// Determine open state - modal store takes precedence, then controlled prop
 	const resolvedOpen = isModalMode ? modalOpen : controlledOpen
 
@@ -330,39 +143,6 @@
 		>
 			{children}
 		</Dialog>
-=======
-	const requestClose = () => {
-		if (isModalMode && modalId) {
-			closeModal(modalId)
-		} else {
-			controlledOnOpenChange?.(false)
-			onClose?.()
-		}
-	}
-
-	const components = useMemo(
-		() => variantComponentMap[variant] ?? variantComponentMap.dialog,
-		[variant]
-	)
-	const RootComponent = components.Root ?? BaseDialog
-
-	const openProp = isModalMode ? modalOpen : controlledOpen
-	const defaultOpenProp = isModalMode ? undefined : defaultOpen
-
-	return (
-		<VariantContext.Provider value={components}>
-			<ControlContext.Provider value={{ requestClose }}>
-				<RootComponent
-					open={openProp}
-					defaultOpen={defaultOpenProp}
-					onOpenChange={handleOpenChange}
-					{...rootProps}
-				>
-					{children}
-				</RootComponent>
-			</ControlContext.Provider>
-		</VariantContext.Provider>
->>>>>>> 8358d46f
 	)
 }
 CrudDialog.displayName = 'CrudDialog'
@@ -378,17 +158,10 @@
 // Export the modal-aware wrapper
 export { CrudDialog }
 
-<<<<<<< HEAD
 // Export body helper
 export { CrudDialogBody }
 
 // Re-export Dialog components with CrudDialog prefix for backwards compatibility
-=======
-// Export helpers
-export { CrudDialogBody, CrudDialogForm }
-
-// Variant-aware component exports
->>>>>>> 8358d46f
 export {
 	CrudDialogContent,
 	CrudDialogHeader,
