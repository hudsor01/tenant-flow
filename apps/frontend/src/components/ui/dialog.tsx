"use client"

import * as React from "react"
import * as DialogPrimitive from "@radix-ui/react-dialog"
import { XIcon } from "lucide-react"

import { cn } from "@/lib/utils"

function Dialog({
  ...props
}: React.ComponentProps<typeof DialogPrimitive.Root>) {
  return <DialogPrimitive.Root data-slot="dialog" {...props} />
}

function DialogTrigger({
  ...props
}: React.ComponentProps<typeof DialogPrimitive.Trigger>) {
  return <DialogPrimitive.Trigger data-slot="dialog-trigger" {...props} />
}

function DialogPortal({
  ...props
}: React.ComponentProps<typeof DialogPrimitive.Portal>) {
  return <DialogPrimitive.Portal data-slot="dialog-portal" {...props} />
}

function DialogClose({
  ...props
}: React.ComponentProps<typeof DialogPrimitive.Close>) {
  return <DialogPrimitive.Close data-slot="dialog-close" {...props} />
}

function DialogOverlay({
  className,
  ...props
}: React.ComponentProps<typeof DialogPrimitive.Overlay>) {
  return (
    <DialogPrimitive.Overlay
      data-slot="dialog-overlay"
      className={cn(
<<<<<<< HEAD
        "data-[state=open]:animate-in data-[state=closed]:animate-out data-[state=closed]:fade-out-0 data-[state=open]:fade-in-0",
        "fixed inset-0 z-50 glass-apple",
        "transition-all [transition-duration:var(--duration-flow)] [transition-timing-function:var(--ease-out-expo)]",
        className
      )}
=======
        `data-[state=open]:animate-in data-[state=closed]:animate-out
         data-[state=closed]:fade-out-0 data-[state=open]:fade-in-0
         fixed inset-0 z-50 glass-apple`,
        className
      )}
      style={{
        animationDuration: 'var(--duration-normal)',
        transition: `all var(--duration-normal) var(--ease-out-expo)`,
        background: 'rgba(0, 0, 0, 0.4)',
        backdropFilter: 'blur(20px) saturate(180%)'
      }}
>>>>>>> 4bbfae8a
      {...props}
    />
  )
}

function DialogContent({
  className,
  children,
  showCloseButton = true,
  ...props
}: React.ComponentProps<typeof DialogPrimitive.Content> & {
  showCloseButton?: boolean
}) {
  return (
    <DialogPortal data-slot="dialog-portal">
      <DialogOverlay />
      <DialogPrimitive.Content
        data-slot="dialog-content"
        className={cn(
<<<<<<< HEAD
          // Apple-inspired modal with card styling and satisfying animations
          "card-elevated data-[state=open]:animate-in data-[state=closed]:animate-out",
          "data-[state=closed]:fade-out-0 data-[state=open]:fade-in-0",
          "data-[state=closed]:zoom-out-95 data-[state=open]:zoom-in-95",
          "data-[state=closed]:slide-out-to-top-[2%] data-[state=open]:slide-in-from-top-[2%]",
          "fixed top-[50%] left-[50%] z-50 grid w-full max-w-[calc(100%-2rem)]",
          "translate-x-[-50%] translate-y-[-50%] gap-4 p-6 sm:max-w-lg",
          "transition-all [transition-duration:var(--duration-flow)] [transition-timing-function:var(--ease-out-back)]",
          className
        )}
=======
          `glass-apple data-[state=open]:animate-in data-[state=closed]:animate-out
           data-[state=closed]:fade-out-0 data-[state=open]:fade-in-0
           data-[state=closed]:zoom-out-95 data-[state=open]:zoom-in-95
           fixed top-[50%] left-[50%] z-50 grid w-full max-w-[calc(100%-2rem)]
           translate-x-[-50%] translate-y-[-50%] gap-4 p-6 sm:max-w-lg`,
          className
        )}
        style={{
          animationDuration: 'var(--duration-normal)',
          transition: `all var(--duration-fast) var(--ease-out-expo)`,
          borderRadius: 'var(--radius-md)',
          boxShadow: 'var(--shadow-xl)'
        }}
>>>>>>> 4bbfae8a
        {...props}
      >
        {children}
        {showCloseButton && (
          <DialogPrimitive.Close
            data-slot="dialog-close"
            className={cn(
<<<<<<< HEAD
              "ring-offset-background focus:ring-ring absolute top-4 right-4",
              "data-[state=open]:bg-accent data-[state=open]:text-muted-foreground",
              "rounded-[var(--radius-apple)] opacity-70 hover:opacity-100",
              "focus:ring-2 focus:ring-offset-2 focus:outline-hidden",
              "disabled:pointer-events-none min-h-[var(--touch-44)] min-w-[var(--touch-44)]",
              "flex items-center justify-center p-2",
              "[&_svg]:pointer-events-none [&_svg]:shrink-0 [&_svg:not([class*='size-'])]:size-4",
              "transition-all [transition-duration:var(--duration-fast)] [transition-timing-function:var(--ease-out-expo)]",
              "hover:scale-110 hover:translate-y-[var(--hover-lift)]",
              "active:scale-95 active:[transition-duration:var(--duration-instant)]"
            )}
=======
              `ring-offset-background focus:ring-ring data-[state=open]:bg-accent
               data-[state=open]:text-muted-foreground absolute top-4 right-4 opacity-70
               hover:opacity-100 focus:ring-2 focus:ring-offset-2 focus:outline-hidden
               disabled:pointer-events-none [&_svg]:pointer-events-none [&_svg]:shrink-0
               [&_svg:not([class*='size-'])]:size-4 hover:scale-110 active:scale-95`
            )}
            style={{
              borderRadius: 'var(--radius-md)',
              transition: `all var(--duration-fast) var(--ease-out-expo)`
            }}
>>>>>>> 4bbfae8a
          >
            <XIcon />
            <span className="sr-only">Close</span>
          </DialogPrimitive.Close>
        )}
      </DialogPrimitive.Content>
    </DialogPortal>
  )
}

function DialogHeader({ className, ...props }: React.ComponentProps<"div">) {
  return (
    <div
      data-slot="dialog-header"
      className={cn("flex flex-col gap-2 text-center sm:text-left", className)}
      {...props}
    />
  )
}

function DialogFooter({ className, ...props }: React.ComponentProps<"div">) {
  return (
    <div
      data-slot="dialog-footer"
      className={cn(
        "flex flex-col-reverse gap-2 sm:flex-row sm:justify-end",
        className
      )}
      {...props}
    />
  )
}

function DialogTitle({
  className,
  ...props
}: React.ComponentProps<typeof DialogPrimitive.Title>) {
  return (
    <DialogPrimitive.Title
      data-slot="dialog-title"
      className={cn("text-lg leading-none font-semibold", className)}
      {...props}
    />
  )
}

function DialogDescription({
  className,
  ...props
}: React.ComponentProps<typeof DialogPrimitive.Description>) {
  return (
    <DialogPrimitive.Description
      data-slot="dialog-description"
      className={cn("text-muted-foreground text-sm", className)}
      {...props}
    />
  )
}

export {
  Dialog,
  DialogClose,
  DialogContent,
  DialogDescription,
  DialogFooter,
  DialogHeader,
  DialogOverlay,
  DialogPortal,
  DialogTitle,
  DialogTrigger,
}<|MERGE_RESOLUTION|>--- conflicted
+++ resolved
@@ -38,25 +38,11 @@
     <DialogPrimitive.Overlay
       data-slot="dialog-overlay"
       className={cn(
-<<<<<<< HEAD
         "data-[state=open]:animate-in data-[state=closed]:animate-out data-[state=closed]:fade-out-0 data-[state=open]:fade-in-0",
         "fixed inset-0 z-50 glass-apple",
         "transition-all [transition-duration:var(--duration-flow)] [transition-timing-function:var(--ease-out-expo)]",
         className
       )}
-=======
-        `data-[state=open]:animate-in data-[state=closed]:animate-out
-         data-[state=closed]:fade-out-0 data-[state=open]:fade-in-0
-         fixed inset-0 z-50 glass-apple`,
-        className
-      )}
-      style={{
-        animationDuration: 'var(--duration-normal)',
-        transition: `all var(--duration-normal) var(--ease-out-expo)`,
-        background: 'rgba(0, 0, 0, 0.4)',
-        backdropFilter: 'blur(20px) saturate(180%)'
-      }}
->>>>>>> 4bbfae8a
       {...props}
     />
   )
@@ -76,7 +62,6 @@
       <DialogPrimitive.Content
         data-slot="dialog-content"
         className={cn(
-<<<<<<< HEAD
           // Apple-inspired modal with card styling and satisfying animations
           "card-elevated data-[state=open]:animate-in data-[state=closed]:animate-out",
           "data-[state=closed]:fade-out-0 data-[state=open]:fade-in-0",
@@ -87,21 +72,6 @@
           "transition-all [transition-duration:var(--duration-flow)] [transition-timing-function:var(--ease-out-back)]",
           className
         )}
-=======
-          `glass-apple data-[state=open]:animate-in data-[state=closed]:animate-out
-           data-[state=closed]:fade-out-0 data-[state=open]:fade-in-0
-           data-[state=closed]:zoom-out-95 data-[state=open]:zoom-in-95
-           fixed top-[50%] left-[50%] z-50 grid w-full max-w-[calc(100%-2rem)]
-           translate-x-[-50%] translate-y-[-50%] gap-4 p-6 sm:max-w-lg`,
-          className
-        )}
-        style={{
-          animationDuration: 'var(--duration-normal)',
-          transition: `all var(--duration-fast) var(--ease-out-expo)`,
-          borderRadius: 'var(--radius-md)',
-          boxShadow: 'var(--shadow-xl)'
-        }}
->>>>>>> 4bbfae8a
         {...props}
       >
         {children}
@@ -109,7 +79,6 @@
           <DialogPrimitive.Close
             data-slot="dialog-close"
             className={cn(
-<<<<<<< HEAD
               "ring-offset-background focus:ring-ring absolute top-4 right-4",
               "data-[state=open]:bg-accent data-[state=open]:text-muted-foreground",
               "rounded-[var(--radius-apple)] opacity-70 hover:opacity-100",
@@ -121,18 +90,6 @@
               "hover:scale-110 hover:translate-y-[var(--hover-lift)]",
               "active:scale-95 active:[transition-duration:var(--duration-instant)]"
             )}
-=======
-              `ring-offset-background focus:ring-ring data-[state=open]:bg-accent
-               data-[state=open]:text-muted-foreground absolute top-4 right-4 opacity-70
-               hover:opacity-100 focus:ring-2 focus:ring-offset-2 focus:outline-hidden
-               disabled:pointer-events-none [&_svg]:pointer-events-none [&_svg]:shrink-0
-               [&_svg:not([class*='size-'])]:size-4 hover:scale-110 active:scale-95`
-            )}
-            style={{
-              borderRadius: 'var(--radius-md)',
-              transition: `all var(--duration-fast) var(--ease-out-expo)`
-            }}
->>>>>>> 4bbfae8a
           >
             <XIcon />
             <span className="sr-only">Close</span>
@@ -173,7 +130,10 @@
   return (
     <DialogPrimitive.Title
       data-slot="dialog-title"
-      className={cn("text-lg leading-none font-semibold", className)}
+      className={cn(
+        "font-semibold text-lg leading-none tracking-tight",
+        className
+      )}
       {...props}
     />
   )
@@ -194,13 +154,13 @@
 
 export {
   Dialog,
+  DialogPortal,
+  DialogOverlay,
   DialogClose,
+  DialogTrigger,
   DialogContent,
+  DialogHeader,
+  DialogFooter,
+  DialogTitle,
   DialogDescription,
-  DialogFooter,
-  DialogHeader,
-  DialogOverlay,
-  DialogPortal,
-  DialogTitle,
-  DialogTrigger,
 }