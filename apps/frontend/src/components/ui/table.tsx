"use client"

import * as React from "react"

import { cn } from "#lib/utils"

function Table({ className, ...props }: React.ComponentProps<"table">) {
  return (
    <div
      data-slot="table-container"
      className="relative w-full overflow-x-auto"
    >
      <table
        data-slot="table"
        className={cn("w-full caption-bottom text-sm", className)}
        {...props}
      />
    </div>
  )
}

function TableHeader({ className, ...props }: React.ComponentProps<"thead">) {
  return (
    <thead
      data-slot="table-header"
      className={cn("[&_tr]:border-b", className)}
      {...props}
    />
  )
}

function TableBody({ className, ...props }: React.ComponentProps<"tbody">) {
  return (
    <tbody
      data-slot="table-body"
      className={cn("[&_tr:last-child]:border-0", className)}
      {...props}
    />
  )
}

function TableFooter({ className, ...props }: React.ComponentProps<"tfoot">) {
  return (
    <tfoot
      data-slot="table-footer"
      className={cn(
        "bg-muted/50 border-t font-medium [&>tr]:last:border-b-0",
        className
      )}
      {...props}
    />
  )
}

function TableRow({ className, ...props }: React.ComponentProps<"tr">) {
  return (
    <tr
      data-slot="table-row"
      className={cn(
        "hover:bg-muted/50 data-[state=selected]:bg-muted border-b transition-colors",
        className
      )}
      {...props}
    />
  )
}

function TableHead({ className, ...props }: React.ComponentProps<"th">) {
  return (
    <th
      data-slot="table-head"
      className={cn(
        "text-foreground h-10 px-2 text-left align-middle font-medium whitespace-nowrap has-[[role=checkbox]]:pr-0 *:[[role=checkbox]]:translate-y-[2px]",
        className
      )}
      {...props}
    />
  )
}

function TableCell({ className, ...props }: React.ComponentProps<"td">) {
  return (
    <td
      data-slot="table-cell"
      className={cn(
<<<<<<< HEAD
        "p-2 align-middle [&:has([role=checkbox])]:pr-0 [&>[role=checkbox]]:translate-y-[2px]",
=======
        "p-2 align-middle has-[[role=checkbox]]:pr-0 *:[[role=checkbox]]:translate-y-[2px]",
>>>>>>> 9160ea9e
        className
      )}
      {...props}
    />
  )
}

function TableCaption({
  className,
  ...props
}: React.ComponentProps<"caption">) {
  return (
    <caption
      data-slot="table-caption"
      className={cn("text-muted-foreground mt-4 text-sm", className)}
      {...props}
    />
  )
}

export {
  Table,
  TableHeader,
  TableBody,
  TableFooter,
  TableHead,
  TableRow,
  TableCell,
  TableCaption,
}<|MERGE_RESOLUTION|>--- conflicted
+++ resolved
@@ -83,11 +83,7 @@
     <td
       data-slot="table-cell"
       className={cn(
-<<<<<<< HEAD
-        "p-2 align-middle [&:has([role=checkbox])]:pr-0 [&>[role=checkbox]]:translate-y-[2px]",
-=======
         "p-2 align-middle has-[[role=checkbox]]:pr-0 *:[[role=checkbox]]:translate-y-[2px]",
->>>>>>> 9160ea9e
         className
       )}
       {...props}
