import * as React from "react"
import { cva, type VariantProps } from "class-variance-authority"

import { cn } from "@/lib/utils"

// Apple-Inspired Card System - Screenshot-worthy containers with satisfying interactions
const cardVariants = cva(
<<<<<<< HEAD
  "bg-card text-card-foreground flex flex-col",
  {
    variants: {
      variant: {
        // Apple Card - Clean, minimal with subtle shadows
        default: "card-apple py-6",

        // Interactive Card - Hover effects with Apple motion
        interactive: "card-interactive py-6",

        // Elevated Card - More prominent with deeper shadows
        elevated: "card-elevated py-6",

        // Glass Card - Apple's translucent overlay effect
        glass: "glass-apple py-6",

        // Legacy variants for backward compatibility
        premium: "card-apple py-6 border-primary/20 bg-gradient-to-br from-card via-card to-accent/5",
        success: "card-apple py-6 border-green-200 bg-green-50/50 dark:border-green-800 dark:bg-green-900/20",
        warning: "card-apple py-6 border-amber-200 bg-amber-50/50 dark:border-amber-800 dark:bg-amber-900/20",
        error: "card-apple py-6 border-red-200 bg-red-50/50 dark:border-red-800 dark:bg-red-900/20",
=======
  `bg-card text-card-foreground flex flex-col gap-6 border
   transition-all [transition-duration:--duration-fast] [transition-timing-function:--ease-out-expo]
   rounded-[--radius-md]`,
  {
    variants: {
      variant: {
        // Default Apple card with subtle shadow
        default: `py-6 shadow-[--shadow-sm]`,

        // Elevated Apple card with enhanced shadow and lift effect
        elevated: `py-6 shadow-[--shadow-md]
                  hover:shadow-[--shadow-lg] hover:translate-y-[-2px]`,

        // Interactive Apple card with press feedback
        interactive: `py-6 shadow-[--shadow-sm] cursor-pointer
                     hover:shadow-[--shadow-md] hover:translate-y-[-1px]
                     active:scale-[0.98] active:shadow-[--shadow-sm]`,

        // Premium Apple card with glass effect
        premium: `py-6 card-apple border-gradient bg-gradient-to-br from-card via-card to-accent/5`,

        // Semantic variants with Apple styling
        success: "py-6 border-green-200 bg-green-50/50 shadow-[--shadow-sm] dark:border-green-800 dark:bg-green-900/20",
        warning: "py-6 border-amber-200 bg-amber-50/50 shadow-[--shadow-sm] dark:border-amber-800 dark:bg-amber-900/20",
        error: "py-6 border-red-200 bg-red-50/50 shadow-[--shadow-sm] dark:border-red-800 dark:bg-red-900/20",
>>>>>>> 68108493
      },
      size: {
        default: "p-6",
        sm: "p-4",
    lg: "card-padding",
        xl: "p-10",
      },
      padding: {
        none: "p-0",
        sm: "p-4",
        default: "p-6", 
    lg: "card-padding",
      }
    },
    defaultVariants: {
      variant: "default",
      size: "default",
    },
  }
)

type CardProps = React.ComponentProps<"div"> & VariantProps<typeof cardVariants>

function Card({ className, variant, size, padding, ...props }: CardProps) {
  return (
    <div
      data-slot="card"
      className={cn(cardVariants({ variant, size, padding }), className)}
      {...props}
    />
  )
}

function CardHeader({ className, ...props }: React.ComponentProps<"div">) {
  return (
    <div
      data-slot="card-header"
      className={cn(
        "@container/card-header grid auto-rows-min grid-rows-[auto_auto] items-start gap-1.5 px-6 has-data-[slot=card-action]:grid-cols-[1fr_auto] [.border-b]:pb-6",
        className
      )}
      {...props}
    />
  )
}

function CardTitle({ className, ...props }: React.ComponentProps<"div">) {
  return (
    <div
      data-slot="card-title"
      className={cn("leading-none font-semibold", className)}
      {...props}
    />
  )
}

function CardDescription({ className, ...props }: React.ComponentProps<"div">) {
  return (
    <div
      data-slot="card-description"
      className={cn("text-muted-foreground text-sm", className)}
      {...props}
    />
  )
}

function CardAction({ className, ...props }: React.ComponentProps<"div">) {
  return (
    <div
      data-slot="card-action"
      className={cn(
        "col-start-2 row-span-2 row-start-1 self-start justify-self-end",
        className
      )}
      {...props}
    />
  )
}

function CardContent({ className, ...props }: React.ComponentProps<"div">) {
  return (
    <div
      data-slot="card-content"
      className={cn("px-6", className)}
      {...props}
    />
  )
}

function CardFooter({ className, ...props }: React.ComponentProps<"div">) {
  return (
    <div
      data-slot="card-footer"
      className={cn("flex items-center px-6 [.border-t]:pt-6", className)}
      {...props}
    />
  )
}

export {
  Card,
  CardHeader,
  CardFooter,
  CardTitle,
  CardAction,
  CardDescription,
  CardContent,
  cardVariants,
  type CardProps,
}<|MERGE_RESOLUTION|>--- conflicted
+++ resolved
@@ -5,7 +5,6 @@
 
 // Apple-Inspired Card System - Screenshot-worthy containers with satisfying interactions
 const cardVariants = cva(
-<<<<<<< HEAD
   "bg-card text-card-foreground flex flex-col",
   {
     variants: {
@@ -27,45 +26,18 @@
         success: "card-apple py-6 border-green-200 bg-green-50/50 dark:border-green-800 dark:bg-green-900/20",
         warning: "card-apple py-6 border-amber-200 bg-amber-50/50 dark:border-amber-800 dark:bg-amber-900/20",
         error: "card-apple py-6 border-red-200 bg-red-50/50 dark:border-red-800 dark:bg-red-900/20",
-=======
-  `bg-card text-card-foreground flex flex-col gap-6 border
-   transition-all [transition-duration:--duration-fast] [transition-timing-function:--ease-out-expo]
-   rounded-[--radius-md]`,
-  {
-    variants: {
-      variant: {
-        // Default Apple card with subtle shadow
-        default: `py-6 shadow-[--shadow-sm]`,
-
-        // Elevated Apple card with enhanced shadow and lift effect
-        elevated: `py-6 shadow-[--shadow-md]
-                  hover:shadow-[--shadow-lg] hover:translate-y-[-2px]`,
-
-        // Interactive Apple card with press feedback
-        interactive: `py-6 shadow-[--shadow-sm] cursor-pointer
-                     hover:shadow-[--shadow-md] hover:translate-y-[-1px]
-                     active:scale-[0.98] active:shadow-[--shadow-sm]`,
-
-        // Premium Apple card with glass effect
-        premium: `py-6 card-apple border-gradient bg-gradient-to-br from-card via-card to-accent/5`,
-
-        // Semantic variants with Apple styling
-        success: "py-6 border-green-200 bg-green-50/50 shadow-[--shadow-sm] dark:border-green-800 dark:bg-green-900/20",
-        warning: "py-6 border-amber-200 bg-amber-50/50 shadow-[--shadow-sm] dark:border-amber-800 dark:bg-amber-900/20",
-        error: "py-6 border-red-200 bg-red-50/50 shadow-[--shadow-sm] dark:border-red-800 dark:bg-red-900/20",
->>>>>>> 68108493
       },
       size: {
         default: "p-6",
         sm: "p-4",
-    lg: "card-padding",
+        lg: "card-padding",
         xl: "p-10",
       },
       padding: {
         none: "p-0",
         sm: "p-4",
-        default: "p-6", 
-    lg: "card-padding",
+        default: "p-6",
+        lg: "card-padding",
       }
     },
     defaultVariants: {
