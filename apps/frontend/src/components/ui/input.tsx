--- conflicted
+++ resolved
@@ -1,93 +1,78 @@
-import * as React from "react"
+import * as React from 'react'
 
-import { cn } from "@/lib/utils"
+import { cn } from '@/lib/utils'
 
-function Input({ className, type, ...props }: React.ComponentProps<"input">) {
-  return (
-    <input
-      type={type}
-      data-slot="input"
-      data-tokens="applied"
-      className={cn(
-<<<<<<< HEAD
-        // Base styles with token-based transitions
-        "tw-:file:text-foreground tw-:placeholder:text-muted-foreground tw-:selection:bg-primary tw-:selection:text-primary-foreground tw-:dark:bg-input/30 tw-:border-input tw-:flex tw-:h-9 tw-:w-full tw-:min-w-0 tw-:rounded-[12px] tw-:border tw-:bg-transparent tw-:px-3 tw-:py-1 tw-:text-base tw-:shadow-xs tw-:outline-none tw-:file:inline-flex tw-:file:h-7 tw-:file:border-0 tw-:file:bg-transparent tw-:file:text-sm tw-:file:font-medium tw-:md:text-sm",
-        // Enhanced transitions
-        "tw-:transition-all tw-:duration-200 tw-:ease-in-out",
-        // Hover state
-        "tw-:hover:border-input/80 tw-:hover:bg-background/50",
-        // Focus state with token-based styling
-        "tw-:focus-visible:border-ring tw-:focus-visible:ring-ring/50 tw-:focus-visible:ring-[3px] tw-:focus-visible:bg-background",
-        // Invalid state
-        "tw-:aria-invalid:ring-destructive/20 tw-:dark:aria-invalid:ring-destructive/40 tw-:aria-invalid:border-destructive",
-        // Disabled state
-        "tw-:disabled:pointer-events-none tw-:disabled:cursor-not-allowed tw-:disabled:opacity-50 tw-:disabled:bg-muted/20",
-=======
-        // Base layout and sizing
-        "flex min-w-0 w-full",
-        "h-[var(--spacing-9)]",
-        "px-[var(--spacing-3)] py-[var(--spacing-1)]",
+function Input({ className, type, ...props }: React.ComponentProps<'input'>) {
+	return (
+		<input
+			type={type}
+			data-slot="input"
+			data-tokens="applied"
+			className={cn(
+				// Base layout and sizing
+				'flex min-w-0 w-full',
+				'h-[var(--spacing-9)]',
+				'px-[var(--spacing-3)] py-[var(--spacing-1)]',
 
-        // Design tokens: borders, radius, shadows
-        "rounded-[var(--radius-medium)]",
-        "border border-[var(--color-separator)]",
-        "bg-transparent",
-        "shadow-[var(--shadow-small)]",
-        "outline-none",
+				// Design tokens: borders, radius, shadows
+				'rounded-[var(--radius-medium)]',
+				'border border-[var(--color-separator)]',
+				'bg-transparent',
+				'shadow-[var(--shadow-small)]',
+				'outline-none',
 
-        // Typography with design tokens
-        "text-[var(--font-body)]",
-        "font-[var(--font-weight-normal)]",
-        "leading-[var(--line-height-body)]",
+				// Typography with design tokens
+				'text-[var(--font-body)]',
+				'font-[var(--font-weight-normal)]',
+				'leading-[var(--line-height-body)]',
 
-        // File input styles using design tokens
-        "file:inline-flex file:border-0 file:bg-transparent",
-        "file:h-[var(--spacing-7)]",
-        "file:text-[var(--font-footnote)]",
-        "file:font-[var(--font-weight-medium)]",
-        "file:text-[var(--color-label-primary)]",
+				// File input styles using design tokens
+				'file:inline-flex file:border-0 file:bg-transparent',
+				'file:h-[var(--spacing-7)]',
+				'file:text-[var(--font-footnote)]',
+				'file:font-[var(--font-weight-medium)]',
+				'file:text-[var(--color-label-primary)]',
 
-        // Placeholder and selection using design tokens
-        "placeholder:text-[var(--color-label-tertiary)]",
-        "selection:bg-[var(--color-accent-25)]",
-        "selection:text-[var(--color-accent-main)]",
+				// Placeholder and selection using design tokens
+				'placeholder:text-[var(--color-label-tertiary)]',
+				'selection:bg-[var(--color-accent-25)]',
+				'selection:text-[var(--color-accent-main)]',
 
-        // Enhanced transitions with design tokens
-        "transition-all",
-        "duration-[var(--duration-quick)]",
-        "ease-[var(--ease-smooth)]",
+				// Enhanced transitions with design tokens
+				'transition-all',
+				'duration-[var(--duration-quick)]',
+				'ease-[var(--ease-smooth)]',
 
-        // Hover state using design tokens
-        "hover:border-[var(--color-label-quaternary)]",
-        "hover:bg-[var(--color-fill-quinary)]",
-        "hover:shadow-[var(--shadow-medium)]",
+				// Hover state using design tokens
+				'hover:border-[var(--color-label-quaternary)]',
+				'hover:bg-[var(--color-fill-quinary)]',
+				'hover:shadow-[var(--shadow-medium)]',
 
-        // Focus state with comprehensive design tokens
-        "focus-visible:border-[var(--focus-ring-color)]",
-        "focus-visible:ring-[var(--focus-ring-width)]",
-        "focus-visible:ring-[var(--focus-ring-color)]",
-        "focus-visible:ring-offset-[var(--focus-ring-offset)]",
-        "focus-visible:bg-[var(--color-gray-tertiary)]",
-        "focus-visible:shadow-[var(--shadow-medium)]",
+				// Focus state with comprehensive design tokens
+				'focus-visible:border-[var(--focus-ring-color)]',
+				'focus-visible:ring-[var(--focus-ring-width)]',
+				'focus-visible:ring-[var(--focus-ring-color)]',
+				'focus-visible:ring-offset-[var(--focus-ring-offset)]',
+				'focus-visible:bg-[var(--color-gray-tertiary)]',
+				'focus-visible:shadow-[var(--shadow-medium)]',
 
-        // Invalid state using design tokens
-        "aria-invalid:ring-[var(--focus-ring-width)]",
-        "aria-invalid:ring-[var(--color-system-red-50)]",
-        "aria-invalid:border-[var(--color-system-red)]",
+				// Invalid state using design tokens
+				'aria-invalid:ring-[var(--focus-ring-width)]',
+				'aria-invalid:ring-[var(--color-system-red-50)]',
+				'aria-invalid:border-[var(--color-system-red)]',
 
-        // Disabled state using design tokens
-        "disabled:pointer-events-none",
-        "disabled:cursor-not-allowed",
-        "disabled:opacity-[0.5]",
-        "disabled:bg-[var(--color-fill-quaternary)]",
-        "disabled:text-[var(--color-label-quaternary)]",
+				// Disabled state using design tokens
+				'disabled:pointer-events-none',
+				'disabled:cursor-not-allowed',
+				'disabled:opacity-[0.5]',
+				'disabled:bg-[var(--color-fill-quaternary)]',
+				'disabled:text-[var(--color-label-quaternary)]',
 
->>>>>>> 8d12caf0
-        className
-      )}
-      {...props}
-    />
-  )
+				className
+			)}
+			{...props}
+		/>
+	)
 }
 
 export { Input }