--- conflicted
+++ resolved
@@ -1,97 +1,72 @@
-import * as React from "react"
-import * as AvatarPrimitive from "@radix-ui/react-avatar"
+import * as AvatarPrimitive from '@radix-ui/react-avatar'
+import * as React from 'react'
 
-import { cn } from "@/lib/utils"
+import { cn } from '@/lib/utils'
 
 function Avatar({
-  className,
-  ...props
+	className,
+	...props
 }: React.ComponentProps<typeof AvatarPrimitive.Root>) {
-  return (
-    <AvatarPrimitive.Root
-      data-slot="avatar"
-<<<<<<< HEAD
-      className={cn(
-        // Base styles
-        "relative flex size-8 shrink-0 overflow-hidden rounded-full",
-        // Enhanced transitions
-        "transition-all duration-200 ease-in-out",
-        // Hover state
-        "hover:scale-[1.05] hover:shadow-sm",
-        // Focus state
-        "focus-visible:outline-none focus-visible:ring-2 focus-visible:ring-ring focus-visible:ring-offset-2",
-=======
-      data-tokens="applied" className={cn(
-        // Base styles
-        "relative flex size-8 shrink-0 overflow-hidden rounded-full",
-        // Enhanced transitions
-        "transition-all duration-[var(--duration-quick)] ease-in-out",
-        // Hover state
-        "hover:scale-[1.05] hover:shadow-[var(--shadow-small)]",
-        // Focus state
-        "focus-visible:outline-none focus-visible:ring-[var(--focus-ring-width)] focus-visible:ring-[var(--focus-ring-color)] focus-visible:ring-offset-[var(--focus-ring-offset)]",
->>>>>>> a4d9427c
-        className
-      )}
-      {...props}
-    />
-  )
+	return (
+		<AvatarPrimitive.Root
+			data-slot="avatar"
+			data-tokens="applied"
+			className={cn(
+				// Base styles
+				'relative flex size-8 shrink-0 overflow-hidden rounded-full',
+				// Enhanced transitions
+				'transition-all duration-[var(--duration-quick)] ease-in-out',
+				// Hover state
+				'hover:scale-[1.05] hover:shadow-[var(--shadow-small)]',
+				// Focus state
+				'focus-visible:outline-none focus-visible:ring-[var(--focus-ring-width)] focus-visible:ring-[var(--focus-ring-color)] focus-visible:ring-offset-[var(--focus-ring-offset)]',
+				className
+			)}
+			{...props}
+		/>
+	)
 }
 
 function AvatarImage({
-  className,
-  ...props
+	className,
+	...props
 }: React.ComponentProps<typeof AvatarPrimitive.Image>) {
-  return (
-    <AvatarPrimitive.Image
-      data-slot="avatar-image"
-<<<<<<< HEAD
-      className={cn(
-        // Base styles
-        "aspect-square size-full",
-        // Smooth image loading
-        "transition-opacity duration-300 ease-in-out",
-=======
-      data-tokens="applied" className={cn(
-        // Base styles
-        "aspect-square size-full",
-        // Smooth image loading
-        "transition-opacity duration-[var(--duration-standard)] ease-in-out",
->>>>>>> a4d9427c
-        className
-      )}
-      {...props}
-    />
-  )
+	return (
+		<AvatarPrimitive.Image
+			data-slot="avatar-image"
+			data-tokens="applied"
+			className={cn(
+				// Base styles
+				'aspect-square size-full',
+				// Smooth image loading
+				'transition-opacity duration-[var(--duration-standard)] ease-in-out',
+				className
+			)}
+			{...props}
+		/>
+	)
 }
 
 function AvatarFallback({
-  className,
-  ...props
+	className,
+	...props
 }: React.ComponentProps<typeof AvatarPrimitive.Fallback>) {
-  return (
-    <AvatarPrimitive.Fallback
-      data-slot="avatar-fallback"
-<<<<<<< HEAD
-      className={cn(
-        // Base styles
-        "bg-muted flex size-full items-center justify-center rounded-full",
-        // Enhanced transitions for smooth appearance
-        "transition-all duration-200 ease-in-out",
-=======
-      data-tokens="applied" className={cn(
-        // Base styles
-        "bg-[var(--color-fill-primary)] flex size-full items-center justify-center rounded-full",
-        // Enhanced transitions for smooth appearance
-        "transition-all duration-[var(--duration-quick)] ease-in-out",
->>>>>>> a4d9427c
-        // Animation when fallback appears
-        "animate-in fade-in-0 zoom-in-95",
-        className
-      )}
-      {...props}
-    />
-  )
+	return (
+		<AvatarPrimitive.Fallback
+			data-slot="avatar-fallback"
+			data-tokens="applied"
+			className={cn(
+				// Base styles
+				'bg-[var(--color-fill-primary)] flex size-full items-center justify-center rounded-full',
+				// Enhanced transitions for smooth appearance
+				'transition-all duration-[var(--duration-quick)] ease-in-out',
+				// Animation when fallback appears
+				'animate-in fade-in-0 zoom-in-95',
+				className
+			)}
+			{...props}
+		/>
+	)
 }
 
-export { Avatar, AvatarImage, AvatarFallback }+export { Avatar, AvatarFallback, AvatarImage }