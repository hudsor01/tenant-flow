--- conflicted
+++ resolved
@@ -15,11 +15,7 @@
 	AlertDialogFooter,
 	AlertDialogHeader,
 	AlertDialogTitle
-<<<<<<< HEAD
-} from '#components/ui/alert-dialog'
-=======
 } from '#components/ui/dialog'
->>>>>>> 9160ea9e
 import { Badge } from '#components/ui/badge'
 import { Button } from '#components/ui/button'
 import { Skeleton } from '#components/ui/skeleton'
@@ -189,7 +185,7 @@
 			/>
 
 			{/* Delete Confirmation Dialog */}
-			<AlertDialog open={!!deleteTarget} onOpenChange={(open) => !open && setDeleteTarget(null)}>
+			<AlertDialog open={!!deleteTarget} onOpenChange={(open: boolean) => !open && setDeleteTarget(null)}>
 				<AlertDialogContent>
 					<AlertDialogHeader>
 						<AlertDialogTitle>Delete Image</AlertDialogTitle>
