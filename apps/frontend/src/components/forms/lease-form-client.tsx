--- conflicted
+++ resolved
@@ -91,14 +91,8 @@
 
 	// Data hooks
 	const propertiesQuery = useProperties()
-<<<<<<< HEAD
-	const { tenants = [] } = useTenants()
-
-=======
 	const tenantsQuery = useTenants()
 	const tenants = tenantsQuery.data || []
-	
->>>>>>> origin/copilot/vscode1755835343516
 	// Memoize properties to prevent render loop
 	const properties = useMemo(
 		() => propertiesQuery.data ?? [],
