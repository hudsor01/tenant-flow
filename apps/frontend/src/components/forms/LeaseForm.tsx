import { useEffect, useMemo } from 'react'
import { FormProvider, useFieldArray, type Control, type UseFormReturn } from 'react-hook-form'
import { Card, CardContent, CardDescription, CardHeader, CardTitle } from '@/components/ui/card'
import { Button } from '@/components/ui/button'
import { Badge } from '@/components/ui/badge'
import { Alert, AlertDescription } from '@/components/ui/alert'
import { Separator } from '@/components/ui/separator'
import { DollarSign, FileText, Loader2, Plus, Trash2, User } from 'lucide-react'
import { useLeaseForm } from '@/hooks/useLeaseForm'
import { SupabaseFormField, LeaseStatusField } from './SupabaseFormField'
import { usePropertyStore } from '@/stores/property-store'
import { useTenantStore } from '@/stores/tenant-store'
import { useAppStore } from '@/stores/app-store'
import { toast } from 'sonner'
import type { Lease } from '@repo/shared'
import type { LeaseFormData } from '@/hooks/useLeaseForm'

type LeaseData = Lease

interface LeaseFormProps {
  lease?: LeaseData | null
  preselectedUnitId?: string
  preselectedTenantId?: string
  onSuccess?: (lease: LeaseData) => void
  onCancel?: () => void
}

// Additional lease term interface for dynamic fields
interface LeaseTerm {
  id: string
  type: 'clause' | 'fee' | 'rule'
  title: string
  description: string
  amount?: number
}

<<<<<<< HEAD
// Extended form data to include custom terms - properly extending the hook's type
interface LeaseFormDataWithTerms extends LeaseFormData {
=======
// Extended form data to include custom terms - based on CreateLeaseInput
interface LeaseFormDataWithTerms {
  propertyId?: string
  tenantId: string
  unitId?: string
  startDate: string
  endDate: string
  rentAmount: number
  securityDeposit?: number
  status?: 'ACTIVE' | 'INACTIVE' | 'DRAFT' | 'EXPIRED' | 'TERMINATED'
>>>>>>> 3319dc11
  customTerms?: LeaseTerm[]
  lateFeeDays?: number
  lateFeeAmount?: number
  leaseTerms?: string
}

export function LeaseForm({ 
  lease, 
  preselectedUnitId, 
  preselectedTenantId, 
  onSuccess, 
  onCancel 
}: LeaseFormProps) {
  // Use the Zustand stores for data access
  const { properties } = usePropertyStore()
  const { tenants } = useTenantStore()
  const { closeModal } = useAppStore()
  
  // Get available units (not currently occupied)
  const availableUnits = useMemo(() => {
    return properties.flatMap(property => 
      property.units?.filter(unit => 
        unit.status === 'VACANT' || unit.id === lease?.unitId
      ).map(unit => ({
        value: unit.id,
        label: `${property.name} - Unit ${unit.unitNumber} ($${unit.rent}/month)`,
        propertyName: property.name,
        unitNumber: unit.unitNumber,
        rent: unit.rent
      })) || []
    )
  }, [properties, lease?.unitId])
  
  // Get available tenants
  const availableTenants = useMemo(() => {
    return tenants
      .filter(tenant => tenant.invitationStatus === 'ACCEPTED')
      .map(tenant => ({
        value: tenant.id,
        label: `${tenant.name} (${tenant.email})`
      }))
  }, [tenants])
  
  // Enhanced form with dynamic lease terms
  const {
    form,
    handleSubmit: submitForm,
    isPending
  } = useLeaseForm({
    lease: lease || undefined,
    mode: lease ? 'edit' : 'create',
    propertyId: preselectedUnitId ? properties.find(p => 
      p.units?.some(u => u.id === preselectedUnitId)
    )?.id : undefined,
    unitId: preselectedUnitId,
    tenantId: preselectedTenantId,
    onSuccess: () => {
      toast.success('Lease saved successfully!')
      if (lease) {
        onSuccess?.(lease)
      }
      closeModal('leaseForm')
      closeModal('editLease')
    },
    onClose: onCancel
  })
  
  // Get form methods - default to empty functions if form is not initialized
  const control = form?.control as Control<LeaseFormDataWithTerms> | undefined
  const setValueFn = form?.setValue
  const errors = form?.formState?.errors || {}
  
<<<<<<< HEAD
  // Dynamic lease terms using useFieldArray - properly typed
  const { fields: leaseTerms, append: addTerm, remove: removeTerm } = useFieldArray<
    LeaseFormDataWithTerms,
    'customTerms',
    'id'
  >({
    control: control as Control<LeaseFormDataWithTerms>,
    name: 'customTerms'
=======
  // Dynamic lease terms using useFieldArray - will be empty if form is not initialized
  const { fields: leaseTerms, append: addTerm, remove: removeTerm } = useFieldArray({
    control: control as Control<LeaseFormDataWithTerms>,
    name: 'customTerms',
    // Provide a default empty array if control is not available
    shouldUnregister: false
>>>>>>> 3319dc11
  })
  
  // Watch form values for dynamic updates
  const watchedValues = form ? form.watch() as Partial<LeaseFormDataWithTerms> : {} as Partial<LeaseFormDataWithTerms>
  const selectedUnitId = form ? form.watch('unitId') : undefined
  
  // Auto-fill rent amount when unit is selected
  useEffect(() => {
    if (form && selectedUnitId) {
      const selectedUnit = availableUnits.find(unit => unit.value === selectedUnitId)
      if (selectedUnit && !lease && setValueFn) {
        setValueFn('rentAmount', selectedUnit.rent)
        // Suggest security deposit (typically 1-2 months rent)
        setValueFn('securityDeposit', selectedUnit.rent * 1.5)
      }
    }
  }, [selectedUnitId, availableUnits, setValueFn, lease, form])
  
  // Calculate lease duration and total amount
  const leaseCalculations = useMemo(() => {
    const startDate = watchedValues?.startDate ? new Date(watchedValues.startDate) : null
    const endDate = watchedValues?.endDate ? new Date(watchedValues.endDate) : null
    const rentAmount = watchedValues?.rentAmount || 0
    
    if (!startDate || !endDate) return null
    
    const months = (endDate.getFullYear() - startDate.getFullYear()) * 12 + 
                   (endDate.getMonth() - startDate.getMonth())
    
    return {
      duration: months,
      totalRent: rentAmount * months,
      monthlyRent: rentAmount,
      isValidDuration: months > 0
    }
  }, [watchedValues?.startDate, watchedValues?.endDate, watchedValues?.rentAmount])
  
  // Form submission is handled by the hook
  const handleFormSubmit = (e: React.FormEvent) => {
    e.preventDefault()
    if (submitForm && form) {
      const values = form.getValues()
      void submitForm(values)
    }
  }
  
  // Early return if form is not initialized
  if (!form) {
    return null
  }
  
  // Add default lease terms
  const addDefaultTerms = () => {
    const defaultTerms: Omit<LeaseTerm, 'id'>[] = [
      {
        type: 'clause',
        title: 'Pet Policy',
        description: 'No pets allowed without written permission'
      },
      {
        type: 'fee',
        title: 'Late Fee',
        description: 'Late payment fee after 5 days',
        amount: 50
      },
      {
        type: 'rule',
        title: 'Noise Policy',
        description: 'Quiet hours from 10 PM to 8 AM'
      }
    ]
    
    defaultTerms.forEach(term => {
      addTerm({ ...term, id: crypto.randomUUID() })
    })
  }
  
  return (
    <Card className="w-full max-w-4xl mx-auto">
      <CardHeader>
        <CardTitle className="flex items-center gap-2">
          <FileText className="h-5 w-5" />
          {lease ? 'Edit Lease Agreement' : 'Create New Lease'}
        </CardTitle>
        <CardDescription>
          {lease 
            ? 'Update lease terms and conditions' 
            : 'Create a comprehensive lease agreement for your tenant'
          }
        </CardDescription>
      </CardHeader>
      
      <CardContent>
        <FormProvider {...form}>
          <form onSubmit={handleFormSubmit} className="space-y-8">
            
            {/* Basic Information */}
            <div className="space-y-6">
              <div className="flex items-center gap-2">
                <User className="h-4 w-4" />
                <h3 className="text-lg font-semibold">Basic Information</h3>
              </div>
              
              <div className="grid grid-cols-1 md:grid-cols-2 gap-6">
                {control && (
                  <SupabaseFormField
                    name="unitId"
                    control={control}
                    type="select"
                    label="Select Unit"
                    placeholder="Choose a unit"
                    options={availableUnits}
                    required
                  />
                )}
                
                {control && (
                  <SupabaseFormField
                    name="tenantId"
                    control={control}
                    type="select"
                    label="Select Tenant"
                    placeholder="Choose a tenant"
                    options={availableTenants}
                    required
                  />
                )}
                
                {control && (
                  <SupabaseFormField
                    name="startDate"
                    control={control}
                    type="text" // In real implementation, use date picker
                    label="Lease Start Date"
                    placeholder="YYYY-MM-DD"
                    required
                  />
                )}
                
                {control && (
                  <SupabaseFormField
                    name="endDate"
                    control={control}
                    type="text" // In real implementation, use date picker
                    label="Lease End Date"
                    placeholder="YYYY-MM-DD"
                    required
                  />
                )}
                
                {control && (
                  <SupabaseFormField
                    name="rentAmount"
                    control={control}
                    type="number"
                    label="Monthly Rent"
                    placeholder="0"
                    min={0}
                    required
                  />
                )}
                
                {control && (
                  <SupabaseFormField
                    name="securityDeposit"
                    control={control}
                    type="number"
                    label="Security Deposit"
                    placeholder="0"
                    min={0}
                    required
                  />
                )}
                
                {control && (
                  <LeaseStatusField
                    name="status"
                    control={control}
                    label="Lease Status"
                    required
                  />
                )}
              </div>
            </div>
            
            <Separator />
            
            {/* Lease Calculations */}
            {leaseCalculations && (
              <div className="space-y-4">
                <div className="flex items-center gap-2">
                  <DollarSign className="h-4 w-4" />
                  <h3 className="text-lg font-semibold">Lease Summary</h3>
                </div>
                
                <div className="grid grid-cols-1 md:grid-cols-3 gap-4">
                  <Card className="p-4">
                    <div className="flex items-center justify-between">
                      <span className="text-sm text-muted-foreground">Duration</span>
                      <Badge variant="outline">
                        {leaseCalculations.duration} months
                      </Badge>
                    </div>
                  </Card>
                  
                  <Card className="p-4">
                    <div className="flex items-center justify-between">
                      <span className="text-sm text-muted-foreground">Monthly Rent</span>
                      <Badge variant="default">
                        ${leaseCalculations.monthlyRent.toLocaleString()}
                      </Badge>
                    </div>
                  </Card>
                  
                  <Card className="p-4">
                    <div className="flex items-center justify-between">
                      <span className="text-sm text-muted-foreground">Total Rent</span>
                      <Badge variant="secondary">
                        ${leaseCalculations.totalRent.toLocaleString()}
                      </Badge>
                    </div>
                  </Card>
                </div>
                
                {!leaseCalculations.isValidDuration && (
                  <Alert variant="destructive">
                    <AlertDescription>
                      End date must be after start date
                    </AlertDescription>
                  </Alert>
                )}
              </div>
            )}
            
            <Separator />
            
            {/* Dynamic Lease Terms */}
            <div className="space-y-6">
              <div className="flex items-center justify-between">
                <div className="flex items-center gap-2">
                  <FileText className="h-4 w-4" />
                  <h3 className="text-lg font-semibold">Lease Terms & Conditions</h3>
                </div>
                
                <div className="flex gap-2">
                  <Button
                    type="button"
                    variant="outline"
                    size="sm"
                    onClick={addDefaultTerms}
                    disabled={leaseTerms.length > 0}
                  >
                    Add Default Terms
                  </Button>
                  
                  <Button
                    type="button"
                    variant="outline"
                    size="sm"
                    onClick={() => addTerm({
                      id: crypto.randomUUID(),
                      type: 'clause',
                      title: '',
                      description: ''
                    })}
                  >
                    <Plus className="h-4 w-4 mr-1" />
                    Add Term
                  </Button>
                </div>
              </div>
              
              {leaseTerms.length === 0 && (
                <Alert>
                  <AlertDescription>
                    No lease terms added yet. Click "Add Default Terms" to get started.
                  </AlertDescription>
                </Alert>
              )}
              
              {leaseTerms.map((field, index) => (
                <Card key={field.id} className="p-4">
                  <div className="flex items-start justify-between gap-4">
                    <div className="flex-1 space-y-4">
                      <div className="grid grid-cols-1 md:grid-cols-2 gap-4">
                        {control && (
                          <SupabaseFormField<LeaseFormDataWithTerms>
                            name={`customTerms.${index}.type` as const}
                            control={control}
                            type="select"
                            label="Type"
                            options={[
                              { value: 'clause', label: 'Clause' },
                              { value: 'fee', label: 'Fee' },
                              { value: 'rule', label: 'Rule' }
                            ]}
                          />
                        )}
                        
                        {control && (
                          <SupabaseFormField<LeaseFormDataWithTerms>
                            name={`customTerms.${index}.title` as const}
                            control={control}
                            label="Title"
                            placeholder="Enter term title"
                          />
                        )}
                      </div>
                      
                      {control && (
                        <SupabaseFormField<LeaseFormDataWithTerms>
                          name={`customTerms.${index}.description` as const}
                          control={control}
                          label="Description"
                          placeholder="Describe this lease term"
                          multiline
                          rows={2}
                        />
                      )}
                      
<<<<<<< HEAD
                      {form && (form as UseFormReturn<LeaseFormDataWithTerms>).watch(`customTerms.${index}.type`) === 'fee' && control && (
                        <SupabaseFormField<LeaseFormDataWithTerms>
=======
                      {form && watchedValues?.customTerms?.[index]?.type === 'fee' && control && (
                        <SupabaseFormField
>>>>>>> 3319dc11
                          name={`customTerms.${index}.amount` as const}
                          control={control}
                          type="number"
                          label="Amount"
                          placeholder="0"
                          min={0}
                        />
                      )}
                    </div>
                    
                    <Button
                      type="button"
                      variant="ghost"
                      size="sm"
                      onClick={() => removeTerm(index)}
                      className="text-destructive hover:text-destructive"
                    >
                      <Trash2 className="h-4 w-4" />
                    </Button>
                  </div>
                </Card>
              ))}
            </div>
            
            {/* Error Display */}
            {Object.keys(errors).length > 0 && (
              <Alert variant="destructive">
                <AlertDescription>
                  Please fix the errors above and try again.
                </AlertDescription>
              </Alert>
            )}
            
            {/* Actions */}
            <div className="flex justify-end space-x-3">
              {onCancel && (
                <Button type="button" variant="outline" onClick={onCancel}>
                  Cancel
                </Button>
              )}
              
              <Button 
                type="submit" 
                disabled={isPending || !leaseCalculations?.isValidDuration}
                className="min-w-[120px]"
              >
                {isPending && (
                  <Loader2 className="h-4 w-4 mr-2 animate-spin" />
                )}
                {lease ? 'Update' : 'Create'} Lease
              </Button>
            </div>
          </form>
        </FormProvider>
      </CardContent>
    </Card>
  )
}<|MERGE_RESOLUTION|>--- conflicted
+++ resolved
@@ -34,21 +34,8 @@
   amount?: number
 }
 
-<<<<<<< HEAD
 // Extended form data to include custom terms - properly extending the hook's type
 interface LeaseFormDataWithTerms extends LeaseFormData {
-=======
-// Extended form data to include custom terms - based on CreateLeaseInput
-interface LeaseFormDataWithTerms {
-  propertyId?: string
-  tenantId: string
-  unitId?: string
-  startDate: string
-  endDate: string
-  rentAmount: number
-  securityDeposit?: number
-  status?: 'ACTIVE' | 'INACTIVE' | 'DRAFT' | 'EXPIRED' | 'TERMINATED'
->>>>>>> 3319dc11
   customTerms?: LeaseTerm[]
   lateFeeDays?: number
   lateFeeAmount?: number
@@ -121,7 +108,6 @@
   const setValueFn = form?.setValue
   const errors = form?.formState?.errors || {}
   
-<<<<<<< HEAD
   // Dynamic lease terms using useFieldArray - properly typed
   const { fields: leaseTerms, append: addTerm, remove: removeTerm } = useFieldArray<
     LeaseFormDataWithTerms,
@@ -129,15 +115,9 @@
     'id'
   >({
     control: control as Control<LeaseFormDataWithTerms>,
-    name: 'customTerms'
-=======
-  // Dynamic lease terms using useFieldArray - will be empty if form is not initialized
-  const { fields: leaseTerms, append: addTerm, remove: removeTerm } = useFieldArray({
-    control: control as Control<LeaseFormDataWithTerms>,
     name: 'customTerms',
     // Provide a default empty array if control is not available
     shouldUnregister: false
->>>>>>> 3319dc11
   })
   
   // Watch form values for dynamic updates
@@ -458,13 +438,8 @@
                         />
                       )}
                       
-<<<<<<< HEAD
-                      {form && (form as UseFormReturn<LeaseFormDataWithTerms>).watch(`customTerms.${index}.type`) === 'fee' && control && (
+                      {form && watchedValues?.customTerms?.[index]?.type === 'fee' && control && (
                         <SupabaseFormField<LeaseFormDataWithTerms>
-=======
-                      {form && watchedValues?.customTerms?.[index]?.type === 'fee' && control && (
-                        <SupabaseFormField
->>>>>>> 3319dc11
                           name={`customTerms.${index}.amount` as const}
                           control={control}
                           type="number"
