--- conflicted
+++ resolved
@@ -272,14 +272,11 @@
 					{/* Enhanced Stats Bar */}
 					{showStats && (
 						<div
-<<<<<<< HEAD
-							className="flex flex-wrap items-center justify-center gap-8 mb-12 p-6 bg-white/50 dark:bg-[var(--color-fill-tertiary)]/30 rounded-2xl border border-primary/10 backdrop-blur-sm"
-=======
 							className="flex flex-wrap items-center justify-center gap-8 mb-12 rounded-2xl border border-primary/10 p-6 backdrop-blur-sm"
->>>>>>> a4d9427c
 							style={{
 								boxShadow: 'var(--shadow-sm)',
-								backgroundColor: 'color-mix(in oklab, var(--color-fill-primary) 60%, transparent)'
+								backgroundColor:
+									'color-mix(in oklab, var(--color-fill-primary) 60%, transparent)'
 							}}
 						>
 							<div className="flex items-center gap-3">
@@ -294,11 +291,7 @@
 								</div>
 							</div>
 							<div className="flex items-center gap-3">
-<<<<<<< HEAD
-								<div className="p-2 bg-[var(--color-system-green-10)] dark:bg-[var(--color-system-green-15)] rounded-lg">
-=======
 								<div className="p-[var(--spacing-2)] bg-[var(--color-system-green-10)] dark:bg-[var(--color-system-green-15)] rounded-[var(--radius-large)]">
->>>>>>> a4d9427c
 									<TrendingUp className="h-5 w-5 text-[var(--color-system-green)]" />
 								</div>
 								<div>
@@ -307,11 +300,7 @@
 								</div>
 							</div>
 							<div className="flex items-center gap-3">
-<<<<<<< HEAD
-								<div className="p-2 bg-[var(--color-system-blue-10)] dark:bg-[var(--color-system-blue-15)] rounded-lg">
-=======
 								<div className="p-[var(--spacing-2)] bg-[var(--color-system-blue-10)] dark:bg-[var(--color-system-blue-15)] rounded-[var(--radius-large)]">
->>>>>>> a4d9427c
 									<Target className="h-5 w-5 text-[var(--color-system-blue)]" />
 								</div>
 								<div>
@@ -322,13 +311,8 @@
 								</div>
 							</div>
 							<div className="flex items-center gap-3">
-<<<<<<< HEAD
-								<div className="p-2 bg-[var(--color-system-purple-10)] dark:bg-[var(--color-system-purple-15)] rounded-lg">
-									<Award className="h-5 w-5 text-[var(--color-system-purple)]" />
-=======
 								<div className="p-[var(--spacing-2)] bg-[var(--color-system-blue-10)] dark:bg-[var(--color-system-blue-15)] rounded-[var(--radius-large)]">
 									<Award className="h-5 w-5 text-[var(--color-system-blue)]" />
->>>>>>> a4d9427c
 								</div>
 								<div>
 									<p className="font-bold text-lg text-foreground">4.9/5</p>
@@ -441,11 +425,7 @@
 							</span>
 							<Badge
 								variant="secondary"
-<<<<<<< HEAD
-								className="ms-2 bg-[var(--color-system-green-10)] dark:bg-[var(--color-system-green-15)] text-[var(--color-system-green)] dark:text-[var(--color-system-green-85)] font-semibold px-3 py-1 hover:scale-105"
-=======
 								className="ms-2 bg-[var(--color-system-green-10)] dark:bg-[var(--color-system-green-15)] text-[var(--color-system-green)] dark:text-[var(--color-system-green-85)] font-semibold px-[var(--spacing-3)] py-[var(--spacing-1)] hover:scale-105"
->>>>>>> a4d9427c
 								style={{
 									transition: `all ${ANIMATION_DURATIONS.fast} ease-out`
 								}}
@@ -725,11 +705,7 @@
 								variant="secondary"
 								className={cn(
 									badgeClasses('success', 'lg'),
-<<<<<<< HEAD
-									'bg-[var(--color-system-green-10)] dark:bg-[var(--color-system-green-15)] text-[var(--color-system-green)] dark:text-[var(--color-system-green-85)] border-[var(--color-system-green-25)] dark:border-[var(--color-system-green-25)] px-6 py-3 hover:scale-105'
-=======
 									'bg-[var(--color-system-green-10)] dark:bg-[var(--color-system-green-15)] text-[var(--color-system-green)] dark:text-[var(--color-system-green-85)] border-[var(--color-system-green-25)] dark:border-[var(--color-system-green-25)] px-[var(--spacing-6)] py-[var(--spacing-3)] hover:scale-105'
->>>>>>> a4d9427c
 								)}
 								style={{
 									transition: `all ${ANIMATION_DURATIONS.fast} ease-out`
