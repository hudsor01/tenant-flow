--- conflicted
+++ resolved
@@ -1,13 +1,8 @@
 'use client'
 
-<<<<<<< HEAD
-=======
 import { Loader } from '@/components/ui/loader'
 import { Lock } from 'lucide-react'
->>>>>>> b09de28c
 import { cn } from '@/lib/utils'
-import { Lock } from 'lucide-react'
-import { Loader } from 'src/components/ui/loader'
 
 type Props = {
 	business?: { name: string; trustSignals?: string[] }
