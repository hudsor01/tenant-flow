'use client'

<<<<<<< HEAD
=======
import { AlertTriangle, RefreshCw } from 'lucide-react'
import { Button } from '@/components/ui/button'
>>>>>>> b09de28c
import { cn } from '@/lib/utils'
import { animated } from '@react-spring/web'
import { AlertTriangle, RefreshCw } from 'lucide-react'
import { Button } from 'src/components/ui/button'

type Props = {
	message: string
	onRetry: () => void
	spring: { opacity: number; transform: string }
}

export function CheckoutError({ message, onRetry, spring }: Props) {
	return (
		<animated.div style={spring}>
			<div
				className={cn(
					'card-base',
					'w-full max-w-md mx-auto p-6 border-destructive/30 shadow-xl'
				)}
			>
				<div className="text-center space-y-6">
					<div className="flex items-center justify-center w-16 h-16 rounded-full bg-destructive/10 mx-auto animate-bounce">
						<AlertTriangle className="h-8 w-8 text-destructive" />
					</div>
					<div className="space-y-2">
						<h3 className="heading-md">Payment Setup Failed</h3>
						<p className="body-md text-muted-foreground">{message}</p>
					</div>
					<Button
						onClick={onRetry}
						className={cn('btn-primary', 'w-full transition-fast')}
						size="sm"
					>
						<RefreshCw className="w-4 h-4 mr-2" />
						Try Again
					</Button>
				</div>
			</div>
		</animated.div>
	)
}<|MERGE_RESOLUTION|>--- conflicted
+++ resolved
@@ -1,14 +1,9 @@
 'use client'
 
-<<<<<<< HEAD
-=======
 import { AlertTriangle, RefreshCw } from 'lucide-react'
 import { Button } from '@/components/ui/button'
->>>>>>> b09de28c
 import { cn } from '@/lib/utils'
 import { animated } from '@react-spring/web'
-import { AlertTriangle, RefreshCw } from 'lucide-react'
-import { Button } from 'src/components/ui/button'
 
 type Props = {
 	message: string
