'use client'

<<<<<<< HEAD
import { Loader } from 'src/components/ui/loader'

=======
import { Loader } from '@/components/ui/loader'
>>>>>>> b09de28c
import { cn } from '@/lib/utils'
import { Lock } from 'lucide-react'

interface Props {
	business?: {
		name: string
		description?: string
		trustSignals?: string[]
	}
	showTrustSignals?: boolean
}

export function LoadingOverlay({ business, showTrustSignals = true }: Props) {
	return (
		<div
			className={cn(
				'card',
				'w-full max-w-lg mx-auto p-8 shadow-2xl border-2',
				'animate-in fade-in slide-in-from-bottom-4 duration-300'
			)}
		>
			<div className="flex flex-col items-center justify-center space-y-6 py-8">
				<div className="relative">
					<div className="absolute inset-0 bg-primary/20 rounded-full animate-ping" />
					<div className="relative bg-primary/10 p-4 rounded-full">
						<Lock className="h-8 w-8 text-primary animate-pulse" />
					</div>
				</div>

				<div className="text-center space-y-3">
					<h3 className="heading-md">Secure Payment Setup</h3>
					<p className="body-md text-muted-foreground">
						Initializing bank-grade encryption for your payment...
					</p>

					{showTrustSignals && business?.trustSignals && (
						<div className="flex flex-wrap justify-center gap-2 pt-4">
							{business.trustSignals.map((signal, index) => (
								<span key={index} className="badge badge-primary">
									{signal}
								</span>
							))}
						</div>
					)}
				</div>

				<Loader />
			</div>
		</div>
	)
}<|MERGE_RESOLUTION|>--- conflicted
+++ resolved
@@ -1,11 +1,6 @@
 'use client'
 
-<<<<<<< HEAD
-import { Loader } from 'src/components/ui/loader'
-
-=======
 import { Loader } from '@/components/ui/loader'
->>>>>>> b09de28c
 import { cn } from '@/lib/utils'
 import { Lock } from 'lucide-react'
 
