--- conflicted
+++ resolved
@@ -1,11 +1,6 @@
 'use client'
 
-<<<<<<< HEAD
-import { Button } from 'src/components/ui/button'
-
-=======
 import { Button } from '@/components/ui/button'
->>>>>>> b09de28c
 import { cn } from '@/lib/utils'
 import { animated } from '@react-spring/web'
 import { AlertTriangle, RefreshCw } from 'lucide-react'
