--- conflicted
+++ resolved
@@ -4,15 +4,9 @@
 import React, { createContext, useContext, useEffect, useRef } from 'react'
 import { type StoreApi } from 'zustand'
 
-<<<<<<< HEAD
-import type { AuthState } from '@repo/shared'
-import type { Session } from '@supabase/supabase-js'
-import { createAuthStore } from './auth-store'
-=======
 import type { AuthState } from './auth-store'
 import { createAuthStore } from './auth-store'
 import type { Session, AuthChangeEvent } from '@supabase/supabase-js'
->>>>>>> b09de28c
 
 const AuthStoreContext = createContext<StoreApi<AuthState> | null>(null)
 
@@ -27,7 +21,6 @@
 }: {
 	children: React.ReactNode
 }) => {
-<<<<<<< HEAD
 	const storeRef = useRef<StoreApi<AuthState> | null>(null)
 
 	storeRef.current ??= createAuthStore({ isLoading: true })
@@ -42,7 +35,6 @@
 				process.env.NEXT_PUBLIC_ENABLE_MOCK_AUTH === 'true'
 			) {
 				// Check for mock auth cookies
-				 
 				const mockToken = document.cookie
 					.split('; ')
 					.find(
@@ -99,7 +91,7 @@
 		}
 
 		// Get initial session
-		supabaseClient.auth.getSession().then(({ data: { session } }) => {
+		supabaseClient.auth.getSession().then(({ data: { session } }: { data: { session: Session | null } }) => {
 			store.getState().setSession(session)
 			store.getState().setLoading(false)
 		})
@@ -107,7 +99,7 @@
 		// Listen for auth changes
 		const {
 			data: { subscription }
-		} = supabaseClient.auth.onAuthStateChange(async (event, session) => {
+		} = supabaseClient.auth.onAuthStateChange(async (event: AuthChangeEvent, session: Session | null) => {
 			store.getState().setSession(session)
 			store.getState().setLoading(false)
 		})
@@ -120,92 +112,6 @@
 			{children}
 		</AuthStoreContext.Provider>
 	)
-=======
-  const storeRef = useRef<StoreApi<AuthState> | null>(null)
-  
-  storeRef.current ??= createAuthStore({ isLoading: true })
-
-  useEffect(() => {
-    const store = storeRef.current!
-
-    // Check for mock authentication first (development only)
-    const checkMockAuth = () => {
-      if (process.env.NODE_ENV === 'development' && process.env.NEXT_PUBLIC_ENABLE_MOCK_AUTH === 'true') {
-        // Check for mock auth cookies
-        const mockToken = document.cookie
-          .split('; ')
-          .find(row => row.startsWith('sb-access-token=') || row.startsWith('mock-user-id='))
-        
-        if (mockToken) {
-          // Create mock session for auth store
-          const mockSession = {
-            access_token: 'mock-dev-token-123',
-            refresh_token: 'mock-dev-refresh-token-123',
-            expires_in: 3600,
-            expires_at: Math.floor(Date.now() / 1000) + 3600,
-            token_type: 'bearer',
-            user: {
-              id: 'mock-user-dev-123',
-              email: 'test@tenantflow.dev',
-              created_at: new Date().toISOString(),
-              updated_at: new Date().toISOString(),
-              last_sign_in_at: new Date().toISOString(),
-              email_confirmed_at: new Date().toISOString(),
-              phone: null,
-              confirmed_at: new Date().toISOString(),
-              recovery_sent_at: null,
-              new_email: null,
-              invited_at: null,
-              action_link: null,
-              email_change: null,
-              email_change_sent_at: null,
-              email_change_confirm_status: 0,
-              banned_until: null,
-              reauthentication_sent_at: null,
-              is_anonymous: false,
-              app_metadata: {},
-              user_metadata: {},
-              aud: 'authenticated',
-              role: 'authenticated'
-            }
-          } as unknown as Session
-          
-          store.getState().setSession(mockSession)
-          store.getState().setLoading(false)
-          return true
-        }
-      }
-      return false
-    }
-
-    // Try mock auth first, fallback to real Supabase
-    if (checkMockAuth()) {
-      return // Early return for mock auth
-    }
-    
-    // Get initial session
-    supabaseClient.auth.getSession().then(({ data: { session } }: { data: { session: Session | null } }) => {
-      store.getState().setSession(session)
-      store.getState().setLoading(false)
-    })
-
-    // Listen for auth changes
-    const {
-      data: { subscription },
-    } = supabaseClient.auth.onAuthStateChange(async (event: AuthChangeEvent, session: Session | null) => {
-      store.getState().setSession(session)
-      store.getState().setLoading(false)
-    })
-
-    return () => subscription.unsubscribe()
-  }, [])
-
-  return (
-    <AuthStoreContext.Provider value={storeRef.current}>
-      {children}
-    </AuthStoreContext.Provider>
-  )
->>>>>>> b09de28c
 }
 
 export const useAuthStore = <T,>(selector: (state: AuthState) => T): T => {
