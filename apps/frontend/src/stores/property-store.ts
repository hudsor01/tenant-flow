import { create } from 'zustand'
import { devtools, persist, subscribeWithSelector } from 'zustand/middleware'
import { immer } from 'zustand/middleware/immer'
import { supabaseSafe } from '@/lib/clients'
import { toast } from 'sonner'
<<<<<<< HEAD
import type { Property, Unit } from '@repo/shared'
=======
import { toastMessages } from '@/lib/toast-messages'
import type { Property, Unit } from '@tenantflow/shared'
>>>>>>> fa98369c

// Types
type PropertyData = Property
type UnitData = Unit

interface PropertyWithUnits extends Property {
  units?: UnitData[]
  unitCount?: number
}

interface PropertyFilters {
  city?: string
  propertyType?: string
  searchQuery?: string
}

interface PropertyState {
  // Data
  properties: PropertyWithUnits[]
  selectedProperty: PropertyWithUnits | null
  filters: PropertyFilters
  
  // UI State
  isLoading: boolean
  isFetching: boolean
  error: Error | null
  
  // Stats
  totalCount: number
  cityOptions: string[]
  typeOptions: string[]
}

interface PropertyActions {
  // Data fetching
  fetchProperties: (reset?: boolean) => Promise<void>
  fetchPropertyById: (id: string) => Promise<void>
  
  // Mutations
  createProperty: (data: Omit<PropertyData, 'id' | 'createdAt' | 'updatedAt' | 'ownerId'>) => Promise<PropertyData>
  updateProperty: (id: string, data: Partial<PropertyData>) => Promise<void>
  deleteProperty: (id: string) => Promise<void>
  uploadPropertyImage: (propertyId: string, file: File) => Promise<string>
  
  // Filters
  setFilters: (filters: PropertyFilters) => void
  clearFilters: () => void
  
  // Selection
  selectProperty: (property: PropertyWithUnits | null) => void
  
  // Computed
  getPropertiesByCity: (city: string) => PropertyWithUnits[]
  getVacantUnitsCount: () => number
  
  // Real-time
  subscribeToChanges: () => () => void
  
  // Utils
  reset: () => void
}

const initialState: PropertyState = {
  properties: [],
  selectedProperty: null,
  filters: {},
  isLoading: false,
  isFetching: false,
  error: null,
  totalCount: 0,
  cityOptions: [],
  typeOptions: ['SINGLE_FAMILY', 'MULTI_UNIT', 'APARTMENT', 'COMMERCIAL']
}

export const usePropertyStore = create<PropertyState & PropertyActions>()(
  devtools(
    persist(
      subscribeWithSelector(
        immer((set, get) => ({
          ...initialState,
          
          // Data fetching
          fetchProperties: async (reset = false) => {
            const { filters } = get()
            
            set(state => {
              state.isLoading = !state.properties.length || reset
              state.isFetching = true
              state.error = null
              if (reset) state.properties = []
            })
            
            try {
              // Build query
              let query = supabaseSafe
                .from('Property')
                .select('*, Unit(id, status, rent)')
                .order('createdAt', { ascending: false })
              
              // Apply filters
              if (filters.city) {
                query = query.eq('city', filters.city)
              }
              if (filters.propertyType) {
                query = query.eq('propertyType', filters.propertyType)
              }
              if (filters.searchQuery) {
                query = query.or(
                  `name.ilike.%${filters.searchQuery}%,address.ilike.%${filters.searchQuery}%`
                )
              }
              
              const { data, error, count } = await query
              
              if (error) throw error
              
              // Process properties with unit counts
              const propertiesWithCounts = (data || []).map(property => ({
                ...property,
                units: property.Unit || [],
                unitCount: property.Unit?.length || 0
              }))
              
              // Extract unique cities
              const cities = [...new Set(propertiesWithCounts.map(p => p.city))]
              
              set(state => {
                state.properties = propertiesWithCounts
                state.totalCount = count || 0
                state.cityOptions = cities
                state.isLoading = false
                state.isFetching = false
              })
            } catch (error) {
              set(state => {
                state.error = error as Error
                state.isLoading = false
                state.isFetching = false
              })
              toast.error('Failed to fetch properties')
            }
          },
          
          fetchPropertyById: async (id: string) => {
            try {
              const { data, error } = await supabaseSafe
                .from('Property')
                .select('*, Unit(*)')
                .eq('id', id)
                .single()
              
              if (error) throw error
              
              const propertyWithUnits = {
                ...data,
                units: data.Unit || [],
                unitCount: data.Unit?.length || 0
              }
              
              set(state => {
                state.selectedProperty = propertyWithUnits
                // Update in list if exists
                const index = state.properties.findIndex(p => p.id === id)
                if (index !== -1) {
                  state.properties[index] = propertyWithUnits
                }
              })
            } catch {
              toast.error('Failed to fetch property details')
            }
          },
          
          // Mutations
          createProperty: async (data) => {
            const user = (await supabaseSafe.auth.getUser()).data.user
            if (!user) throw new Error('Not authenticated')
            
            const { data: property, error } = await supabaseSafe
              .from('Property')
              .insert({ ...data, ownerId: user.id })
              .select()
              .single()
            
            if (error) throw error
            
            set(state => {
              state.properties.unshift({ ...property, units: [], unitCount: 0 })
              state.totalCount += 1
            })
            
            toast.success(toastMessages.success.created('property'))
            return property
          },
          
          updateProperty: async (id, data) => {
            const { error } = await supabaseSafe
              .from('Property')
              .update(data)
              .eq('id', id)
            
            if (error) throw error
            
            set(state => {
              const index = state.properties.findIndex(p => p.id === id)
              if (index !== -1 && state.properties[index]) {
                Object.assign(state.properties[index], data)
              }
              if (state.selectedProperty?.id === id) {
                Object.assign(state.selectedProperty, data)
              }
            })
            
            toast.success(toastMessages.success.updated('property'))
          },
          
          deleteProperty: async (id) => {
            const { error } = await supabaseSafe
              .from('Property')
              .delete()
              .eq('id', id)
            
            if (error) throw error
            
            set(state => {
              state.properties = state.properties.filter(p => p.id !== id)
              state.totalCount -= 1
              if (state.selectedProperty?.id === id) {
                state.selectedProperty = null
              }
            })
            
            toast.success(toastMessages.success.deleted('property'))
          },
          
          uploadPropertyImage: async (propertyId, file) => {
            const fileExt = file.name.split('.').pop()
            const fileName = `${propertyId}/${Date.now()}.${fileExt}`
            
            const { error: uploadError } = await supabaseSafe.storage
              .from('property-images')
              .upload(fileName, file)
            
            if (uploadError) throw uploadError
            
            const { data: { publicUrl } } = supabaseSafe.storage
              .from('property-images')
              .getPublicUrl(fileName)
            
            await get().updateProperty(propertyId, { imageUrl: publicUrl })
            
            return publicUrl
          },
          
          // Filters
          setFilters: (filters) => set(state => {
            state.filters = { ...state.filters, ...filters }
          }),
          
          clearFilters: () => set(state => {
            state.filters = {}
          }),
          
          // Selection
          selectProperty: (property) => set(state => {
            state.selectedProperty = property
          }),
          
          // Computed
          getPropertiesByCity: (city) => {
            return get().properties.filter(p => p.city === city)
          },
          
          getVacantUnitsCount: () => {
            return get().properties.reduce((total, property) => {
              const vacantCount = property.units?.filter(u => u.status === 'VACANT').length || 0
              return total + vacantCount
            }, 0)
          },
          
          // Real-time subscription
          subscribeToChanges: () => {
            const userPromise = supabaseSafe.auth.getUser()
            // Handle async user check properly
            userPromise.then(({ data: { user } }) => {
              if (!user) return
              
              const channel = supabaseSafe
                .channel('property-store-changes')
                .on(
                  'postgres_changes',
                  {
                    event: '*',
                    schema: 'public',
                    table: 'Property'
                  },
                  (payload) => {
                    // Remove console.log
                    
                    if (payload.eventType === 'INSERT') {
                      void get().fetchPropertyById(payload.new.id)
                    } else if (payload.eventType === 'UPDATE') {
                      void get().fetchPropertyById(payload.new.id)
                    } else if (payload.eventType === 'DELETE') {
                    set(state => {
                      state.properties = state.properties.filter(p => p.id !== payload.old.id)
                      if (state.selectedProperty?.id === payload.old.id) {
                        state.selectedProperty = null
                      }
                    })
                  }
                }
              )
              .subscribe()
              
              return () => {
                void supabaseSafe.getRawClient().removeChannel(channel)
              }
            }).catch((error) => {
              console.error('Failed to subscribe to property changes:', error)
            })
            
            // Return a no-op cleanup function for immediate return
            return () => {
              // Cleanup will be handled by the promise above
            }
          },
          
          reset: () => set(initialState)
        }))
      ),
      {
        name: 'property-store',
        partialize: (state) => ({
          filters: state.filters,
          selectedProperty: state.selectedProperty
        })
      }
    )
  )
)

// Selectors
export const selectProperties = (state: PropertyState) => state.properties
export const selectSelectedProperty = (state: PropertyState) => state.selectedProperty
export const selectPropertyFilters = (state: PropertyState) => state.filters
export const selectIsLoading = (state: PropertyState) => state.isLoading<|MERGE_RESOLUTION|>--- conflicted
+++ resolved
@@ -3,12 +3,8 @@
 import { immer } from 'zustand/middleware/immer'
 import { supabaseSafe } from '@/lib/clients'
 import { toast } from 'sonner'
-<<<<<<< HEAD
+import { toastMessages } from '@/lib/toast-messages'
 import type { Property, Unit } from '@repo/shared'
-=======
-import { toastMessages } from '@/lib/toast-messages'
-import type { Property, Unit } from '@tenantflow/shared'
->>>>>>> fa98369c
 
 // Types
 type PropertyData = Property
