'use client'

import { useState } from 'react'
import {
	AlertDialog,
	AlertDialogAction,
	AlertDialogCancel,
	AlertDialogContent,
	AlertDialogDescription,
	AlertDialogFooter,
	AlertDialogHeader,
	AlertDialogTitle
<<<<<<< HEAD
} from '#components/ui/alert-dialog'
=======
} from '#components/ui/dialog'
>>>>>>> 9160ea9e
import { Badge } from '#components/ui/badge'
import { Button } from '#components/ui/button'
import {
	DropdownMenu,
	DropdownMenuContent,
	DropdownMenuItem,
	DropdownMenuSeparator,
	DropdownMenuTrigger
} from '#components/ui/dropdown-menu'
import { Dialog, DialogContent, DialogHeader, DialogTitle, DialogDescription, DialogBody } from '#components/ui/dialog'
import type { Lease } from '@repo/shared/types/core'
import { Input } from '#components/ui/input'
import { Label } from '#components/ui/label'
import { RenewLeaseDialog } from '#app/(owner)/leases/renew-lease-dialog'
import { TerminateLeaseDialog } from '#app/(owner)/leases/terminate-lease-dialog'
import { PayRentDialog } from '#components/leases/pay-rent-dialog'
import type { LeaseWithExtras } from '@repo/shared/types/core'
import {
	CreditCard,
	Eye,
	MoreVertical,
	PenLine,
	RotateCcw,
	Send,
	Trash2,
	X
} from 'lucide-react'
import { LEASE_STATUS } from '#lib/constants/status-values'
import { useDeleteLease, useSendLeaseForSignature, useSignLeaseAsOwner } from '#hooks/api/use-lease'
import { toast } from 'sonner'

interface LeaseActionButtonsProps {
	lease: Lease
}

export function LeaseActionButtons({ lease }: LeaseActionButtonsProps) {
	const sendForSignature = useSendLeaseForSignature()
	const signAsOwner = useSignLeaseAsOwner()
	const [showDeleteDialog, setShowDeleteDialog] = useState(false)
<<<<<<< HEAD
=======
	const [showViewDialog, setShowViewDialog] = useState(false)
	const [showPayRentDialog, setShowPayRentDialog] = useState(false)
	const [showRenewDialog, setShowRenewDialog] = useState(false)
	const [showTerminateDialog, setShowTerminateDialog] = useState(false)
>>>>>>> 9160ea9e
	const deleteLease = useDeleteLease({
		onSuccess: () => {
			toast.success('Lease deleted successfully')
			setShowDeleteDialog(false)
		},
		onError: () => {
			toast.error('Failed to delete lease')
		}
	})

	const isDraft = lease.lease_status === LEASE_STATUS.DRAFT
	const isPendingSignature = lease.lease_status === LEASE_STATUS.PENDING_SIGNATURE
	const ownerHasSigned = !!lease.owner_signed_at

	const handleSendForSignature = async () => {
		try {
			await sendForSignature.mutateAsync({ leaseId: lease.id })
			toast.success('Lease sent for signature')
		} catch {
			toast.error('Failed to send lease for signature')
		}
	}

	const handleSignAsOwner = async () => {
		try {
			await signAsOwner.mutateAsync(lease.id)
			toast.success('Lease signed successfully')
		} catch {
			toast.error('Failed to sign lease')
		}
	}

	const getStatusBadge = (status: string) => {
		const variants: Record<string, 'default' | 'secondary' | 'destructive' | 'outline'> = {
			active: 'default',
			EXPIRED: 'destructive',
			TERMINATED: 'secondary',
			DRAFT: 'outline',
			pending_signature: 'secondary'
		}

		const labels: Record<string, string> = {
			pending_signature: 'Pending Signature'
		}

		return <Badge variant={variants[status] || 'outline'}>{labels[status] || status}</Badge>
	}

	return (
		<div className="flex items-center gap-2">
			<Button
				variant="outline"
				size="sm"
				onClick={() => setShowViewDialog(true)}
				className="gap-2"
			>
				<Eye className="size-4" />
				View
			</Button>

			<DropdownMenu>
				<DropdownMenuTrigger asChild>
					<Button variant="outline" size="sm">
						<MoreVertical className="size-4" />
					</Button>
				</DropdownMenuTrigger>
				<DropdownMenuContent align="end">
					{isDraft && (
						<>
							<DropdownMenuItem
								onClick={handleSendForSignature}
								disabled={sendForSignature.isPending}
								className="gap-2"
							>
								<Send className="size-4" />
								{sendForSignature.isPending ? 'Sending...' : 'Send for Signature'}
							</DropdownMenuItem>
							<DropdownMenuSeparator />
						</>
					)}

					{isPendingSignature && !ownerHasSigned && (
						<>
							<DropdownMenuItem
								onClick={handleSignAsOwner}
								disabled={signAsOwner.isPending}
								className="gap-2"
							>
								<PenLine className="size-4" />
								{signAsOwner.isPending ? 'Signing...' : 'Sign as Owner'}
							</DropdownMenuItem>
							<DropdownMenuSeparator />
						</>
					)}

					{lease.lease_status === 'active' && (
						<>
							<DropdownMenuItem
<<<<<<< HEAD
								onClick={() => openModal(`pay-rent-${lease.id}`)}
=======
								onClick={() => setShowPayRentDialog(true)}
>>>>>>> 9160ea9e
								className="gap-2"
							>
								<CreditCard className="size-4" />
								Pay Rent
							</DropdownMenuItem>

							<DropdownMenuSeparator />

							<DropdownMenuItem
<<<<<<< HEAD
								onClick={() => openModal(`renew-lease-${lease.id}`)}
=======
								onClick={() => setShowRenewDialog(true)}
>>>>>>> 9160ea9e
								className="gap-2"
							>
								<RotateCcw className="size-4" />
								Renew Lease
							</DropdownMenuItem>

							<DropdownMenuItem
<<<<<<< HEAD
								onClick={() => openModal(`terminate-lease-${lease.id}`)}
=======
								onClick={() => setShowTerminateDialog(true)}
>>>>>>> 9160ea9e
								className="gap-2 text-destructive focus:text-destructive"
							>
								<X className="size-4" />
								Terminate Lease
							</DropdownMenuItem>
						</>
					)}

					<DropdownMenuSeparator />

					<DropdownMenuItem
						onClick={() => setShowDeleteDialog(true)}
						className="gap-2 text-destructive focus:text-destructive"
					>
						<Trash2 className="size-4" />
						Delete
					</DropdownMenuItem>
				</DropdownMenuContent>
			</DropdownMenu>

			<AlertDialog open={showDeleteDialog} onOpenChange={setShowDeleteDialog}>
				<AlertDialogContent>
					<AlertDialogHeader>
						<AlertDialogTitle>Delete Lease</AlertDialogTitle>
						<AlertDialogDescription>
							Are you sure you want to delete this lease? This action cannot be undone
							and will remove all associated payment records.
						</AlertDialogDescription>
					</AlertDialogHeader>
					<AlertDialogFooter>
						<AlertDialogCancel>Cancel</AlertDialogCancel>
						<AlertDialogAction
							onClick={() => deleteLease.mutate(lease.id)}
							disabled={deleteLease.isPending}
							className="bg-destructive text-destructive-foreground hover:bg-destructive/90"
						>
							{deleteLease.isPending ? 'Deleting...' : 'Delete'}
						</AlertDialogAction>
					</AlertDialogFooter>
				</AlertDialogContent>
			</AlertDialog>

			{getStatusBadge(lease.lease_status)}

<<<<<<< HEAD
			<CrudDialog mode="read" modalId={`edit-lease-${lease.id}`}>
				<CrudDialogContent>
					<CrudDialogHeader>
						<CrudDialogTitle>Lease Details</CrudDialogTitle>
						<CrudDialogDescription>View lease information</CrudDialogDescription>
					</CrudDialogHeader>
					<CrudDialogBody>
						<div>
							<Label>Start Date</Label>
							<Input type="date" value={lease.start_date} disabled />
						</div>
						<div>
							<Label>End Date</Label>
							<Input type="date" value={lease.end_date || ''} disabled />
						</div>
						<div>
							<Label>Rent Amount</Label>
							<Input type="number" value={lease.rent_amount} disabled />
						</div>
						<div>
=======
			<Dialog open={showViewDialog} onOpenChange={setShowViewDialog}>
				<DialogContent intent="read">
					<DialogHeader>
						<DialogTitle>Lease Details</DialogTitle>
						<DialogDescription>View lease information</DialogDescription>
					</DialogHeader>
					<DialogBody>
						<div>
							<Label>Start Date</Label>
							<Input type="date" value={lease.start_date} disabled />
						</div>
						<div>
							<Label>End Date</Label>
							<Input type="date" value={lease.end_date || ''} disabled />
						</div>
						<div>
							<Label>Rent Amount</Label>
							<Input type="number" value={lease.rent_amount} disabled />
						</div>
						<div>
>>>>>>> 9160ea9e
							<Label>Security Deposit</Label>
							<Input type="number" value={lease.security_deposit} disabled />
						</div>
						<div>
							<Label>Status</Label>
							{getStatusBadge(lease.lease_status)}
						</div>
<<<<<<< HEAD
					</CrudDialogBody>
				</CrudDialogContent>
			</CrudDialog>
=======
					</DialogBody>
				</DialogContent>
			</Dialog>

			{/* Pay Rent Dialog */}
			{showPayRentDialog && lease.lease_status === 'active' && (
				<PayRentDialog
					open={showPayRentDialog}
					onOpenChange={setShowPayRentDialog}
					lease={lease as LeaseWithExtras}
					onSuccess={() => setShowPayRentDialog(false)}
				/>
			)}

			{/* Renew Lease Dialog */}
			{showRenewDialog && lease.lease_status === 'active' && (
				<RenewLeaseDialog
					open={showRenewDialog}
					onOpenChange={setShowRenewDialog}
					lease={lease}
					onSuccess={() => setShowRenewDialog(false)}
				/>
			)}

			{/* Terminate Lease Dialog */}
			{showTerminateDialog && lease.lease_status === 'active' && (
				<TerminateLeaseDialog
					open={showTerminateDialog}
					onOpenChange={setShowTerminateDialog}
					lease={lease}
					onSuccess={() => setShowTerminateDialog(false)}
				/>
			)}
>>>>>>> 9160ea9e
		</div>
	)
}<|MERGE_RESOLUTION|>--- conflicted
+++ resolved
@@ -10,11 +10,7 @@
 	AlertDialogFooter,
 	AlertDialogHeader,
 	AlertDialogTitle
-<<<<<<< HEAD
-} from '#components/ui/alert-dialog'
-=======
 } from '#components/ui/dialog'
->>>>>>> 9160ea9e
 import { Badge } from '#components/ui/badge'
 import { Button } from '#components/ui/button'
 import {
@@ -54,13 +50,10 @@
 	const sendForSignature = useSendLeaseForSignature()
 	const signAsOwner = useSignLeaseAsOwner()
 	const [showDeleteDialog, setShowDeleteDialog] = useState(false)
-<<<<<<< HEAD
-=======
 	const [showViewDialog, setShowViewDialog] = useState(false)
 	const [showPayRentDialog, setShowPayRentDialog] = useState(false)
 	const [showRenewDialog, setShowRenewDialog] = useState(false)
 	const [showTerminateDialog, setShowTerminateDialog] = useState(false)
->>>>>>> 9160ea9e
 	const deleteLease = useDeleteLease({
 		onSuccess: () => {
 			toast.success('Lease deleted successfully')
@@ -159,11 +152,7 @@
 					{lease.lease_status === 'active' && (
 						<>
 							<DropdownMenuItem
-<<<<<<< HEAD
-								onClick={() => openModal(`pay-rent-${lease.id}`)}
-=======
 								onClick={() => setShowPayRentDialog(true)}
->>>>>>> 9160ea9e
 								className="gap-2"
 							>
 								<CreditCard className="size-4" />
@@ -173,11 +162,7 @@
 							<DropdownMenuSeparator />
 
 							<DropdownMenuItem
-<<<<<<< HEAD
-								onClick={() => openModal(`renew-lease-${lease.id}`)}
-=======
 								onClick={() => setShowRenewDialog(true)}
->>>>>>> 9160ea9e
 								className="gap-2"
 							>
 								<RotateCcw className="size-4" />
@@ -185,11 +170,7 @@
 							</DropdownMenuItem>
 
 							<DropdownMenuItem
-<<<<<<< HEAD
-								onClick={() => openModal(`terminate-lease-${lease.id}`)}
-=======
 								onClick={() => setShowTerminateDialog(true)}
->>>>>>> 9160ea9e
 								className="gap-2 text-destructive focus:text-destructive"
 							>
 								<X className="size-4" />
@@ -234,28 +215,6 @@
 
 			{getStatusBadge(lease.lease_status)}
 
-<<<<<<< HEAD
-			<CrudDialog mode="read" modalId={`edit-lease-${lease.id}`}>
-				<CrudDialogContent>
-					<CrudDialogHeader>
-						<CrudDialogTitle>Lease Details</CrudDialogTitle>
-						<CrudDialogDescription>View lease information</CrudDialogDescription>
-					</CrudDialogHeader>
-					<CrudDialogBody>
-						<div>
-							<Label>Start Date</Label>
-							<Input type="date" value={lease.start_date} disabled />
-						</div>
-						<div>
-							<Label>End Date</Label>
-							<Input type="date" value={lease.end_date || ''} disabled />
-						</div>
-						<div>
-							<Label>Rent Amount</Label>
-							<Input type="number" value={lease.rent_amount} disabled />
-						</div>
-						<div>
-=======
 			<Dialog open={showViewDialog} onOpenChange={setShowViewDialog}>
 				<DialogContent intent="read">
 					<DialogHeader>
@@ -276,7 +235,6 @@
 							<Input type="number" value={lease.rent_amount} disabled />
 						</div>
 						<div>
->>>>>>> 9160ea9e
 							<Label>Security Deposit</Label>
 							<Input type="number" value={lease.security_deposit} disabled />
 						</div>
@@ -284,11 +242,6 @@
 							<Label>Status</Label>
 							{getStatusBadge(lease.lease_status)}
 						</div>
-<<<<<<< HEAD
-					</CrudDialogBody>
-				</CrudDialogContent>
-			</CrudDialog>
-=======
 					</DialogBody>
 				</DialogContent>
 			</Dialog>
@@ -322,7 +275,6 @@
 					onSuccess={() => setShowTerminateDialog(false)}
 				/>
 			)}
->>>>>>> 9160ea9e
 		</div>
 	)
 }