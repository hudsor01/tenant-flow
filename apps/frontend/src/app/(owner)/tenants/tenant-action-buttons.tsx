--- conflicted
+++ resolved
@@ -8,10 +8,6 @@
 	AlertDialogDescription,
 	AlertDialogFooter,
 	AlertDialogHeader,
-<<<<<<< HEAD
-	AlertDialogTitle
-} from '#components/ui/alert-dialog'
-=======
 	AlertDialogTitle,
 	Dialog,
 	DialogContent,
@@ -21,7 +17,6 @@
 	DialogBody,
 	DialogFooter
 } from '#components/ui/dialog'
->>>>>>> 9160ea9e
 import { Badge } from '#components/ui/badge'
 import { Button } from '#components/ui/button'
 import {
@@ -67,17 +62,10 @@
 	const [formData, setFormData] = useState({
 		emergency_contact_name: tenant.emergency_contact_name || ''
 	})
-<<<<<<< HEAD
-	// State for delete confirmation dialog (must be outside DropdownMenu to work properly)
-	const [showDeleteDialog, setShowDeleteDialog] = useState(false)
-
-	const modalId = `edit-tenant-${tenant.id}`
-=======
 	// State for dialogs
 	const [showDeleteDialog, setShowDeleteDialog] = useState(false)
 	const [showViewDialog, setShowViewDialog] = useState(false)
 	const [showEditDialog, setShowEditDialog] = useState(false)
->>>>>>> 9160ea9e
 
 	const deleteMutation = useMutation({
 		mutationFn: async () =>
@@ -245,16 +233,6 @@
 				</AlertDialogContent>
 			</AlertDialog>
 
-<<<<<<< HEAD
-			{/* Modal Components */}
-			<CrudDialog mode="read" modalId={`view-tenant-${tenant.id}`}>
-				<CrudDialogContent>
-					<CrudDialogHeader>
-						<CrudDialogTitle>Tenant Details</CrudDialogTitle>
-						<CrudDialogDescription>View tenant information</CrudDialogDescription>
-					</CrudDialogHeader>
-					<CrudDialogBody>
-=======
 			{/* View Tenant Dialog */}
 			<Dialog open={showViewDialog} onOpenChange={setShowViewDialog}>
 				<DialogContent intent="read">
@@ -263,7 +241,6 @@
 						<DialogDescription>View tenant information</DialogDescription>
 					</DialogHeader>
 					<DialogBody>
->>>>>>> 9160ea9e
 						<div className="space-y-2">
 							<div className="flex items-center gap-2 text-sm">
 								<Mail className="size-4 text-muted-foreground" />
