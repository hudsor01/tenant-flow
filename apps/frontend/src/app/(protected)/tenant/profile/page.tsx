--- conflicted
+++ resolved
@@ -106,19 +106,11 @@
 	useEffect(() => {
 		if (emergency_contact) {
 			setEmergencyContactForm({
-<<<<<<< HEAD
 				contactName: emergency_contact.contactName,
 				relationship: emergency_contact.relationship,
 				phoneNumber: emergency_contact.phoneNumber,
 				email: emergency_contact.email || ''
 			})
-=======
-			contactName: emergencyContact.contactName,
-			relationship: emergencyContact.relationship,
-			phoneNumber: emergencyContact.phoneNumber,
-			email: ''
-		})
->>>>>>> d631ee0b
 		}
 	}, [emergency_contact])
 
@@ -192,46 +184,22 @@
 			return
 		}
 
-<<<<<<< HEAD
-		// Validate email format if provided
-		if (emergency_contactForm.email && emergency_contactForm.email.trim()) {
-			const emailResult = emailSchema.safeParse(emergency_contactForm.email)
-			if (!emailResult.success) {
-				toast.error('Emergency contact email is invalid')
-				return
-			}
-		}
-
-=======
->>>>>>> d631ee0b
 		try {
 			if (emergency_contact) {
 				// Update existing contact
 				await updateEmergencyContact.mutateAsync({
-<<<<<<< HEAD
 					contactName: emergency_contactForm.contactName,
 					relationship: emergency_contactForm.relationship,
 					phoneNumber: emergency_contactForm.phoneNumber,
 					email: emergency_contactForm.email || null
-=======
-					contactName: emergencyContactForm.contactName,
-					relationship: emergencyContactForm.relationship,
-					phoneNumber: emergencyContactForm.phoneNumber
->>>>>>> d631ee0b
 				})
 			} else {
 				// Create new contact
 				await createEmergencyContact.mutateAsync({
-<<<<<<< HEAD
 					contactName: emergency_contactForm.contactName,
 					relationship: emergency_contactForm.relationship,
 					phoneNumber: emergency_contactForm.phoneNumber,
 					email: emergency_contactForm.email || null
-=======
-					contactName: emergencyContactForm.contactName,
-					relationship: emergencyContactForm.relationship,
-					phoneNumber: emergencyContactForm.phoneNumber
->>>>>>> d631ee0b
 				})
 			}
 			setEmergencyContactEditing(false)
@@ -267,17 +235,10 @@
 		if (emergency_contact) {
 			// Reset to existing data
 			setEmergencyContactForm({
-<<<<<<< HEAD
 				contactName: emergency_contact.contactName,
 				relationship: emergency_contact.relationship,
 				phoneNumber: emergency_contact.phoneNumber,
 				email: emergency_contact.email || ''
-=======
-				contactName: emergencyContact.contactName,
-				relationship: emergencyContact.relationship,
-				phoneNumber: emergencyContact.phoneNumber,
-				email: ''
->>>>>>> d631ee0b
 			})
 		} else {
 			// Clear form
@@ -484,7 +445,6 @@
 						/>
 					</Field>
 
-<<<<<<< HEAD
 					<Field>
 						<FieldLabel>
 							<div className="flex items-center gap-2">
@@ -510,9 +470,6 @@
 					</Field>
 
 					{!emergency_contact && !emergency_contactEditing && (
-=======
-					{!emergencyContact && !emergencyContactEditing && (
->>>>>>> d631ee0b
 						<p className="text-sm text-center text-muted-foreground py-4">
 							No emergency contact on file
 						</p>
