/**
 * Tenant Documents
 *
 * Shows all documents related to the tenant's lease:
 * - Lease agreement
 * - Lease addendums
 * - Rent receipts
 * - Move-in checklist
 * - Property rules/policies
 * - Important notices
 */

'use client'

import { TenantGuard } from '#components/auth/tenant-guard'
import { Badge } from '#components/ui/badge'
import { Button } from '#components/ui/button'
import { CardLayout } from '#components/ui/card-layout'
import { Skeleton } from '#components/ui/skeleton'
import { Calendar, Download, Eye, FileText, FolderOpen } from 'lucide-react'

export default function TenantDocumentsPage() {
<<<<<<< HEAD
=======
	const { data, isLoading, error } = useTenantPortalDocuments()
	const documents = data?.documents ?? []
	const leaseDocs = documents.filter(doc => doc.type === 'LEASE')
	const receiptDocs = documents.filter(doc => doc.type === 'RECEIPT')

	const renderDocumentRow = (doc: (typeof documents)[number]) => (
		<div
			key={doc.id}
			className="flex items-center justify-between p-4 border rounded-lg hover:bg-accent/5 transition-colors"
		>
			<div className="flex items-center gap-4 flex-1">
				{doc.type === 'LEASE' ? (
					<FileText className="size-6 text-accent-main" />
				) : (
					<FolderOpen className="size-6 text-accent-main" />
				)}
				<div className="flex-1">
					<p className="font-medium">{doc.name}</p>
					<div className="flex items-center gap-4 text-sm text-muted-foreground mt-1">
						{doc.createdAt && (
							<div className="flex items-center gap-1">
								<Calendar className="size-3" />
								<span>
									Uploaded on {new Date(doc.createdAt).toLocaleDateString()}
								</span>
							</div>
						)}
						{doc.url && <span>•</span>}
						<span>
							{doc.url ? 'Download available' : 'Contact manager for access'}
						</span>
					</div>
				</div>
			</div>
			<div className="flex gap-2">
				<Button
					variant="ghost"
					size="sm"
					disabled={!doc.url}
					aria-label={`View ${doc.name || 'document'}`}
				onClick={() => doc.url && window.open(doc.url, '_blank', 'noopener,noreferrer')}
				>
					<Eye className="size-4" />
				</Button>
				<Button
					variant="outline"
					size="sm"
					disabled={!doc.url}
					onClick={() => {
						if (!doc.url) return
						const anchor = document.createElement('a')
						anchor.href = doc.url
						anchor.download = doc.name || 'document'
						document.body.appendChild(anchor)
						anchor.click()
						document.body.removeChild(anchor)
					}}
				>
					<Download className="size-4 mr-2" />
					Download
				</Button>
			</div>
		</div>
	)

>>>>>>> aa914498
	return (
		<TenantGuard>
		<div className="space-y-8">
			<div>
				<h1 className="text-3xl font-bold tracking-tight">My Documents</h1>
				<p className="text-muted-foreground">
					View and download your lease documents and important notices
				</p>
			</div>

<<<<<<< HEAD
			{/* Document Categories */}
			<div className="grid gap-6">
				{/* Lease Documents */}
				<CardLayout
					title="Lease Documents"
					description="Your signed lease agreement and addendums"
				>
=======
			{error && (
				<div className="p-4 border border-destructive/50 rounded-lg bg-destructive/10">
					<p className="text-sm text-destructive">
						Failed to load documents. Please try again later.
					</p>
				</div>
			)}

			<CardLayout
				title="Lease Documents"
				description="Signed agreements and addendums"
			>
				{isLoading ? (
>>>>>>> aa914498
					<div className="space-y-3">
						<div className="flex items-center justify-between p-4 border rounded-lg hover:bg-accent/5 transition-colors">
							<div className="flex items-center gap-4 flex-1">
								<FileText className="size-6 text-accent-main" />
								<div className="flex-1">
									<div className="flex items-center gap-3">
										<p className="font-medium">Lease Agreement - 2024</p>
										<Badge
											variant="outline"
											className="bg-green-50 text-green-700 border-green-200"
										>
											Signed
										</Badge>
									</div>
									<div className="flex items-center gap-4 text-sm text-muted-foreground mt-1">
										<div className="flex items-center gap-1">
											<Calendar className="size-3" />
											<span>
												Signed on <Skeleton className="inline-block h-4 w-20" />
											</span>
										</div>
										<span>•</span>
										<span>PDF, 1.2 MB</span>
									</div>
								</div>
							</div>
							<div className="flex gap-2">
								<Button variant="ghost" size="sm">
									<Eye className="size-4" />
								</Button>
								<Button variant="outline" size="sm">
									<Download className="size-4 mr-2" />
									Download
								</Button>
							</div>
						</div>

						<div className="flex items-center justify-between p-4 border rounded-lg hover:bg-accent/5 transition-colors">
							<div className="flex items-center gap-4 flex-1">
								<FileText className="size-6 text-accent-main" />
								<div className="flex-1">
									<div className="flex items-center gap-3">
										<p className="font-medium">Pet Addendum</p>
										<Badge
											variant="outline"
											className="bg-green-50 text-green-700 border-green-200"
										>
											Signed
										</Badge>
									</div>
									<div className="flex items-center gap-4 text-sm text-muted-foreground mt-1">
										<div className="flex items-center gap-1">
											<Calendar className="size-3" />
											<span>
												Signed on <Skeleton className="inline-block h-4 w-20" />
											</span>
										</div>
										<span>•</span>
										<span>PDF, 245 KB</span>
									</div>
								</div>
							</div>
							<div className="flex gap-2">
								<Button variant="ghost" size="sm">
									<Eye className="size-4" />
								</Button>
								<Button variant="outline" size="sm">
									<Download className="size-4 mr-2" />
									Download
								</Button>
							</div>
						</div>

						<p className="text-sm text-center text-muted-foreground py-8">
							No lease documents available yet
						</p>
					</div>
				</CardLayout>

				{/* Move-In Documents */}
				<CardLayout
					title="Move-In Documents"
					description="Documents from your move-in inspection"
				>
					<div className="space-y-3">
						<div className="flex items-center justify-between p-4 border rounded-lg hover:bg-accent/5 transition-colors">
							<div className="flex items-center gap-4 flex-1">
								<FileText className="size-6 text-accent-main" />
								<div className="flex-1">
									<p className="font-medium">Move-In Checklist</p>
									<div className="flex items-center gap-4 text-sm text-muted-foreground mt-1">
										<div className="flex items-center gap-1">
											<Calendar className="size-3" />
											<span>
												Completed on{' '}
												<Skeleton className="inline-block h-4 w-20" />
											</span>
										</div>
										<span>•</span>
										<span>PDF, 892 KB</span>
									</div>
								</div>
							</div>
							<div className="flex gap-2">
								<Button variant="ghost" size="sm">
									<Eye className="size-4" />
								</Button>
								<Button variant="outline" size="sm">
									<Download className="size-4 mr-2" />
									Download
								</Button>
							</div>
						</div>

						<p className="text-sm text-center text-muted-foreground py-8">
							No move-in documents available yet
						</p>
					</div>
				</CardLayout>

				{/* Property Rules & Policies */}
				<CardLayout
					title="Property Rules & Policies"
					description="Important information about your property"
				>
					<div className="space-y-3">
						<div className="flex items-center justify-between p-4 border rounded-lg hover:bg-accent/5 transition-colors">
							<div className="flex items-center gap-4 flex-1">
								<FolderOpen className="size-6 text-accent-main" />
								<div className="flex-1">
									<p className="font-medium">Community Rules</p>
									<p className="text-sm text-muted-foreground mt-1">
										Property guidelines and community standards
									</p>
								</div>
							</div>
							<div className="flex gap-2">
								<Button variant="ghost" size="sm">
									<Eye className="size-4" />
								</Button>
								<Button variant="outline" size="sm">
									<Download className="size-4 mr-2" />
									Download
								</Button>
							</div>
						</div>

						<div className="flex items-center justify-between p-4 border rounded-lg hover:bg-accent/5 transition-colors">
							<div className="flex items-center gap-4 flex-1">
								<FolderOpen className="size-6 text-accent-main" />
								<div className="flex-1">
									<p className="font-medium">Emergency Procedures</p>
									<p className="text-sm text-muted-foreground mt-1">
										What to do in case of emergency
									</p>
								</div>
							</div>
							<div className="flex gap-2">
								<Button variant="ghost" size="sm">
									<Eye className="size-4" />
								</Button>
								<Button variant="outline" size="sm">
									<Download className="size-4 mr-2" />
									Download
								</Button>
							</div>
						</div>

						<p className="text-sm text-center text-muted-foreground py-8">
							No property documents available yet
						</p>
					</div>
				</CardLayout>

				{/* Notices & Communications */}
				<CardLayout
					title="Notices & Communications"
					description="Important notices from your property manager"
				>
					<div className="space-y-3">
						<p className="text-sm text-center text-muted-foreground py-8">
							No notices at this time
						</p>
					</div>
				</CardLayout>
			</div>
		</div>
		</TenantGuard>
	)
}<|MERGE_RESOLUTION|>--- conflicted
+++ resolved
@@ -20,8 +20,6 @@
 import { Calendar, Download, Eye, FileText, FolderOpen } from 'lucide-react'
 
 export default function TenantDocumentsPage() {
-<<<<<<< HEAD
-=======
 	const { data, isLoading, error } = useTenantPortalDocuments()
 	const documents = data?.documents ?? []
 	const leaseDocs = documents.filter(doc => doc.type === 'LEASE')
@@ -87,7 +85,6 @@
 		</div>
 	)
 
->>>>>>> aa914498
 	return (
 		<TenantGuard>
 		<div className="space-y-8">
@@ -98,15 +95,6 @@
 				</p>
 			</div>
 
-<<<<<<< HEAD
-			{/* Document Categories */}
-			<div className="grid gap-6">
-				{/* Lease Documents */}
-				<CardLayout
-					title="Lease Documents"
-					description="Your signed lease agreement and addendums"
-				>
-=======
 			{error && (
 				<div className="p-4 border border-destructive/50 rounded-lg bg-destructive/10">
 					<p className="text-sm text-destructive">
@@ -120,7 +108,6 @@
 				description="Signed agreements and addendums"
 			>
 				{isLoading ? (
->>>>>>> aa914498
 					<div className="space-y-3">
 						<div className="flex items-center justify-between p-4 border rounded-lg hover:bg-accent/5 transition-colors">
 							<div className="flex items-center gap-4 flex-1">
