'use client'

import { useEffect, useState } from 'react'
import { createBrowserClient } from '@supabase/ssr'
import { useRouter } from 'next/navigation'
import { Loader2, CheckCircle2, XCircle } from 'lucide-react'
import { createLogger } from '@repo/shared/lib/frontend-logger'

const logger = createLogger({ component: 'TenantOnboarding' })

type Status = 'loading' | 'activating' | 'success' | 'error'

/**
 * Tenant Onboarding Page (Phase 3.1)
 * Called after Supabase Auth email confirmation
 * Activates tenant record and redirects to dashboard
 */
export default function TenantOnboardingPage() {
<<<<<<< HEAD
  const [status, setStatus] = useState<Status>('loading')
  const [errorMessage, setErrorMessage] = useState<string>('')
  const router = useRouter()

  useEffect(() => {
    const activateTenant = async () => {
      try {
        // 1. Create Supabase browser client
        const supabase = createBrowserClient(
          process.env.NEXT_PUBLIC_SUPABASE_URL!,
          process.env.NEXT_PUBLIC_SUPABASE_PUBLISHABLE_KEY!
        )

        // 2. Get current auth user (security best practice: use getUser() not getSession())
        const {
          data: { user },
          error: authError
        } = await supabase.auth.getUser()

        if (authError || !user) {
          logger.error('Auth error during tenant onboarding', { error: authError })
          setErrorMessage('Not authenticated. Please check your invitation email.')
          setStatus('error')
          setTimeout(() => router.push('/login'), 3000)
          return
        }

        setStatus('activating')

        // 3. Call backend activation endpoint
        const response = await fetch(
          `${process.env.NEXT_PUBLIC_API_URL}/api/v1/tenants/activate`,
          {
            method: 'POST',
            headers: {
              'Content-Type': 'application/json'
            },
            body: JSON.stringify({ authUserId: user.id })
          }
        )

        if (!response.ok) {
          const errorData = await response.json()
          throw new Error(errorData.message || 'Activation failed')
        }

        const data = await response.json()

        if (data.success) {
          setStatus('success')
          // Redirect to tenant dashboard after 2 seconds
          setTimeout(() => router.push('/tenant'), 2000)
        } else {
          setErrorMessage(data.message || 'Failed to activate tenant')
          setStatus('error')
        }
      } catch (error) {
        logger.error('Tenant activation error', {}, error)
        setErrorMessage(
          error instanceof Error ? error.message : 'An unexpected error occurred'
        )
        setStatus('error')
      }
    }

    activateTenant()
  }, [router])

  return (
    <div className="flex min-h-screen items-center justify-center bg-muted/50">
      <div className="w-full max-w-md space-y-8 rounded-lg border bg-card p-8 shadow-sm">
        <div className="text-center">
          <h1 className="text-2xl font-semibold tracking-tight">
            Setting Up Your Account
          </h1>
          <p className="mt-2 text-sm text-muted-foreground">
            {status === 'loading' && 'Verifying your invitation...'}
            {status === 'activating' && 'Activating your account...'}
            {status === 'success' && 'All set! Redirecting to your dashboard...'}
            {status === 'error' && 'Something went wrong'}
          </p>
        </div>

        <div className="flex justify-center py-8">
          {status === 'loading' && (
            <Loader2 className="h-16 w-16 animate-spin text-primary" />
          )}
          {status === 'activating' && (
            <Loader2 className="h-16 w-16 animate-spin text-primary" />
          )}
          {status === 'success' && (
            <CheckCircle2 className="h-16 w-16 text-green-500" />
          )}
          {status === 'error' && <XCircle className="h-16 w-16 text-destructive" />}
        </div>

        {status === 'success' && (
          <div className="rounded-md bg-green-50 p-4">
            <p className="text-sm text-green-800">
              Welcome! Your account has been activated successfully.
            </p>
          </div>
        )}

        {status === 'error' && (
          <div className="space-y-4">
            <div className="rounded-md bg-destructive/10 p-4">
              <p className="text-sm text-destructive">{errorMessage}</p>
            </div>
            <div className="text-center text-sm text-muted-foreground">
              <p>Need help? Contact your property manager.</p>
            </div>
          </div>
        )}

        {(status === 'loading' || status === 'activating') && (
          <div className="space-y-2 text-center text-sm text-muted-foreground">
            <p>Please wait while we set up your account...</p>
            <p className="text-xs">This usually takes just a few seconds.</p>
          </div>
        )}
      </div>
    </div>
  )
=======
	const [status, setStatus] = useState<Status>('loading')
	const [errorMessage, setErrorMessage] = useState<string>('')
	const router = useRouter()

	useEffect(() => {
		let redirectTimer: NodeJS.Timeout | null = null
		let dashboardTimer: NodeJS.Timeout | null = null

		const activateTenant = async () => {
			try {
				// 1. Create Supabase browser client with validated config
				const supabase = createBrowserClient(
					SUPABASE_URL,
					SUPABASE_PUBLISHABLE_KEY
				)

				// 3. Get current auth user (validates JWT securely)
				const {
					data: { user },
					error: authError
				} = await supabase.auth.getUser()

				if (authError || !user) {
					logger.error('Auth error during tenant onboarding', {
						error: authError
					})
					setErrorMessage(
						'Not authenticated. Please check your invitation email.'
					)
					setStatus('error')
					redirectTimer = setTimeout(() => router.push('/login'), 3000)
					return
				}

				// 4. Get session to extract access token for backend API call
				const {
					data: { session },
					error: sessionError
				} = await supabase.auth.getSession()

				if (sessionError || !session?.access_token) {
					logger.error('Session error during tenant onboarding', {
						error: sessionError
					})
					setErrorMessage(
						'Authentication session expired. Please sign in again.'
					)
					setStatus('error')
					redirectTimer = setTimeout(() => router.push('/login'), 3000)
					return
				}

				setStatus('activating')

				// 5. Call backend activation endpoint with authentication
				const response = await fetch(
					`${API_BASE_URL}/api/v1/tenants/activate`,
					{
						method: 'POST',
						headers: {
							'Content-Type': 'application/json',
							Authorization: `Bearer ${session.access_token}`
						},
						body: JSON.stringify({ authUserId: user.id })
					}
				)

				if (!response.ok) {
					let errorMessage = `HTTP ${response.status}: ${response.statusText}`
					let jsonError: unknown
					let textError: unknown

					// FIX: Clone BEFORE consuming the response body
					const responseClone = response.clone()

					try {
						const errorData = await response.json()
						errorMessage = errorData.message || errorMessage
					} catch (error) {
						jsonError = error
						try {
							// Use the cloned response for text fallback
							const textContent = await responseClone.text()
							errorMessage = textContent.substring(0, 200) || errorMessage
						} catch (error) {
							textError = error
						}
					}

					if (jsonError || textError) {
						logger.warn('Failed to parse error response', {
							jsonError,
							textError
						})
					}

					throw new Error(errorMessage)
				}

				// Since response.ok is already true, treat as success
				setStatus('success')
				// Redirect to tenant dashboard after 2 seconds
				dashboardTimer = setTimeout(() => router.push('/tenant'), 2000)
			} catch (error) {
				logger.error('Tenant activation error', {}, error)
				setErrorMessage(
					error instanceof Error
						? error.message
						: 'An unexpected error occurred'
				)
				setStatus('error')
			}
		}

		activateTenant()

		// Cleanup function to clear timers on unmount
		return () => {
			if (redirectTimer) clearTimeout(redirectTimer)
			if (dashboardTimer) clearTimeout(dashboardTimer)
		}
	}, [router])

	return (
		<div className="flex min-h-screen items-center justify-center bg-muted/50">
			<div
				className="w-full max-w-md space-y-8 rounded-lg border bg-card p-8 shadow-sm"
				role="status"
				aria-live="polite"
			>
				<div className="text-center">
					<h1 className="text-2xl font-semibold tracking-tight">
						Setting Up Your Account
					</h1>
					<p className="mt-2 text-sm text-muted-foreground">
						{status === 'loading' && 'Verifying your invitation...'}
						{status === 'activating' && 'Activating your account...'}
						{status === 'success' &&
							'All set! Redirecting to your dashboard...'}
						{status === 'error' && 'Something went wrong'}
					</p>
				</div>

				<div className="flex justify-center py-8">
					{status === 'loading' && (
						<Loader2 className="h-16 w-16 animate-spin text-primary" />
					)}
					{status === 'activating' && (
						<Loader2 className="h-16 w-16 animate-spin text-primary" />
					)}
					{status === 'success' && (
						<CheckCircle2 className="h-16 w-16 text-green-500" />
					)}
					{status === 'error' && (
						<XCircle className="h-16 w-16 text-destructive" />
					)}
				</div>

				{status === 'success' && (
					<div className="rounded-md bg-green-50 p-4">
						<p className="text-sm text-green-800">
							Welcome! Your account has been activated successfully.
						</p>
					</div>
				)}

				{status === 'error' && (
					<div className="space-y-4">
						<div className="rounded-md bg-destructive/10 p-4">
							<p className="text-sm text-destructive">{errorMessage}</p>
						</div>
						<div className="text-center text-sm text-muted-foreground">
							<p>Need help? Contact your property manager.</p>
						</div>
					</div>
				)}

				{(status === 'loading' || status === 'activating') && (
					<div className="space-y-2 text-center text-sm text-muted-foreground">
						<p>Please wait while we set up your account...</p>
						<p className="text-xs">This usually takes just a few seconds.</p>
					</div>
				)}
			</div>
		</div>
	)
>>>>>>> aa914498
}<|MERGE_RESOLUTION|>--- conflicted
+++ resolved
@@ -16,132 +16,6 @@
  * Activates tenant record and redirects to dashboard
  */
 export default function TenantOnboardingPage() {
-<<<<<<< HEAD
-  const [status, setStatus] = useState<Status>('loading')
-  const [errorMessage, setErrorMessage] = useState<string>('')
-  const router = useRouter()
-
-  useEffect(() => {
-    const activateTenant = async () => {
-      try {
-        // 1. Create Supabase browser client
-        const supabase = createBrowserClient(
-          process.env.NEXT_PUBLIC_SUPABASE_URL!,
-          process.env.NEXT_PUBLIC_SUPABASE_PUBLISHABLE_KEY!
-        )
-
-        // 2. Get current auth user (security best practice: use getUser() not getSession())
-        const {
-          data: { user },
-          error: authError
-        } = await supabase.auth.getUser()
-
-        if (authError || !user) {
-          logger.error('Auth error during tenant onboarding', { error: authError })
-          setErrorMessage('Not authenticated. Please check your invitation email.')
-          setStatus('error')
-          setTimeout(() => router.push('/login'), 3000)
-          return
-        }
-
-        setStatus('activating')
-
-        // 3. Call backend activation endpoint
-        const response = await fetch(
-          `${process.env.NEXT_PUBLIC_API_URL}/api/v1/tenants/activate`,
-          {
-            method: 'POST',
-            headers: {
-              'Content-Type': 'application/json'
-            },
-            body: JSON.stringify({ authUserId: user.id })
-          }
-        )
-
-        if (!response.ok) {
-          const errorData = await response.json()
-          throw new Error(errorData.message || 'Activation failed')
-        }
-
-        const data = await response.json()
-
-        if (data.success) {
-          setStatus('success')
-          // Redirect to tenant dashboard after 2 seconds
-          setTimeout(() => router.push('/tenant'), 2000)
-        } else {
-          setErrorMessage(data.message || 'Failed to activate tenant')
-          setStatus('error')
-        }
-      } catch (error) {
-        logger.error('Tenant activation error', {}, error)
-        setErrorMessage(
-          error instanceof Error ? error.message : 'An unexpected error occurred'
-        )
-        setStatus('error')
-      }
-    }
-
-    activateTenant()
-  }, [router])
-
-  return (
-    <div className="flex min-h-screen items-center justify-center bg-muted/50">
-      <div className="w-full max-w-md space-y-8 rounded-lg border bg-card p-8 shadow-sm">
-        <div className="text-center">
-          <h1 className="text-2xl font-semibold tracking-tight">
-            Setting Up Your Account
-          </h1>
-          <p className="mt-2 text-sm text-muted-foreground">
-            {status === 'loading' && 'Verifying your invitation...'}
-            {status === 'activating' && 'Activating your account...'}
-            {status === 'success' && 'All set! Redirecting to your dashboard...'}
-            {status === 'error' && 'Something went wrong'}
-          </p>
-        </div>
-
-        <div className="flex justify-center py-8">
-          {status === 'loading' && (
-            <Loader2 className="h-16 w-16 animate-spin text-primary" />
-          )}
-          {status === 'activating' && (
-            <Loader2 className="h-16 w-16 animate-spin text-primary" />
-          )}
-          {status === 'success' && (
-            <CheckCircle2 className="h-16 w-16 text-green-500" />
-          )}
-          {status === 'error' && <XCircle className="h-16 w-16 text-destructive" />}
-        </div>
-
-        {status === 'success' && (
-          <div className="rounded-md bg-green-50 p-4">
-            <p className="text-sm text-green-800">
-              Welcome! Your account has been activated successfully.
-            </p>
-          </div>
-        )}
-
-        {status === 'error' && (
-          <div className="space-y-4">
-            <div className="rounded-md bg-destructive/10 p-4">
-              <p className="text-sm text-destructive">{errorMessage}</p>
-            </div>
-            <div className="text-center text-sm text-muted-foreground">
-              <p>Need help? Contact your property manager.</p>
-            </div>
-          </div>
-        )}
-
-        {(status === 'loading' || status === 'activating') && (
-          <div className="space-y-2 text-center text-sm text-muted-foreground">
-            <p>Please wait while we set up your account...</p>
-            <p className="text-xs">This usually takes just a few seconds.</p>
-          </div>
-        )}
-      </div>
-    </div>
-  )
-=======
 	const [status, setStatus] = useState<Status>('loading')
 	const [errorMessage, setErrorMessage] = useState<string>('')
 	const router = useRouter()
@@ -328,5 +202,4 @@
 			</div>
 		</div>
 	)
->>>>>>> aa914498
 }