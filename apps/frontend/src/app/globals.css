@import 'tailwindcss';
@import 'tw-animate-css';

@source "../../../apps*.{ts,tsx}";
@source "../../../components*.{ts,tsx}";
@source "..*.{ts,tsx}";

@custom-variant dark (&:where(.dark, .dark *));

@theme {
	--font-sans: var(--font-spline), system-ui, -apple-system, BlinkMacSystemFont, sans-serif;
	--font-display: var(--font-spline);
	--font-mono: var(--font-mono), ui-monospace, monospace;
	--text-display-2xl: 4.5rem;
	--text-display-xl: 3.75rem;
	--text-display-lg: 3rem;
	--text-display-md: 2.25rem;
	--text-display-sm: 1.875rem;
	--text-xs: 0.75rem;
	--text-sm: 0.875rem;
	--text-base: 0.95rem;
	--text-lg: 1rem;
	--text-xl: 1.125rem;
	--text-2xl: 1.5rem;
	--text-3xl: 1.875rem;
	--text-4xl: 2.25rem;
	--text-5xl: 3rem;
	--text-responsive-display-2xl: clamp(2.5rem, 6vw, 4.5rem);
	--text-responsive-display-xl: clamp(2.25rem, 5vw, 3.75rem);
	--text-responsive-display-lg: clamp(1.875rem, 4vw, 3rem);
	--text-responsive-display-md: clamp(1.5rem, 3vw, 2.25rem);
	--text-responsive-display-sm: clamp(1.25rem, 2.5vw, 1.875rem);
	--text-responsive-h1: clamp(1.375rem, 3vw, 1.625rem);
	--text-responsive-h2: clamp(1.125rem, 2.5vw, 1.375rem);
	--text-responsive-h3: clamp(0.9375rem, 2vw, 1.0625rem);
	--text-responsive-h4: clamp(0.8125rem, 1.5vw, 0.9375rem);
	--text-responsive-body: clamp(0.8125rem, 1.5vw, 0.8125rem);
	--text-responsive-caption: clamp(0.5625rem, 0.8vw, 0.625rem);
	--leading-display-2xl: 1.1;
	--leading-display-xl: 1.15;
	--leading-display-lg: 1.2;
	--leading-title-1: 1.182;
	--leading-title-2: 1.294;
	--leading-title-3: 1.333;
	--leading-subheadline: 1.273;
	--leading-none: 1;
	--leading-tight: 1.25;
	--leading-snug: 1.375;
	--leading-normal: 1.5;
	--leading-relaxed: 1.625;
	--leading-loose: 2;
	--tracking-display-2xl: -0.025em;
	--tracking-display-xl: -0.02em;
	--tracking-display-lg: -0.015em;
	--tracking-display-md: -0.01em;
	--tracking-display-sm: -0.005em;
	--tracking-caption: 0.01em;
	--color-slate-50: oklch(0.984 0.003 247.858);
	--color-slate-100: oklch(0.968 0.007 247.896);
	--color-slate-200: oklch(0.929 0.013 255.508);
	--color-slate-300: oklch(0.869 0.022 252.894);
	--color-slate-400: oklch(0.704 0.04 256.788);
	--color-slate-500: oklch(0.554 0.046 258.34);
	--color-slate-600: oklch(0.446 0.043 257.734);
	--color-slate-700: oklch(0.373 0.044 257.75);
	--color-slate-800: oklch(0.279 0.041 260.031);
	--color-slate-900: oklch(0.208 0.042 265.755);
	--color-slate-950: oklch(0.129 0.042 264.695);
	--color-label-primary: oklch(0 0 0 / 85%);
	--color-label-secondary: oklch(0 0 0 / 50%);
	--color-label-tertiary: oklch(0 0 0 / 35%);
	--color-label-quaternary: oklch(0 0 0 / 20%);
	--color-label-on-dark: oklch(1 0 0 / 90%);
	--color-label-on-dark-secondary: oklch(1 0 0 / 60%);
	--color-fill-primary: oklch(0 0 0 / 6%);
	--color-fill-secondary: oklch(0 0 0 / 10%);
	--color-fill-tertiary: oklch(0 0 0 / 14%);
	--color-fill-quaternary: oklch(0 0 0 / 18%);
	--color-fill-muted: oklch(0 0 0 / 4%);
	--color-separator: oklch(0.31 0 0 / 29%);
	--color-background: oklch(0.985 0.002 240);
	--color-foreground: oklch(0.2 0.02 245);
	--color-muted: oklch(0.94 0.01 240);
	--color-muted-foreground: oklch(0.48 0.015 245);
	--color-popover: oklch(1 0 0);
	--color-popover-foreground: oklch(0.2 0.02 240);
	--color-card: oklch(0.99 0.003 240);
	--color-card-foreground: oklch(0.2 0.02 245);
	--color-border: oklch(0.88 0.01 245);
	--color-border-secondary: oklch(0.8 0.01 245);
	--color-input: oklch(0.9 0.01 245);
	--color-ring: oklch(0.5 0.2 257);
	--color-primary: oklch(0.54 0.23 257);
	--color-primary-foreground: oklch(0.98 0.01 255);
	--color-secondary: oklch(0.96 0.01 240);
	--color-secondary-foreground: oklch(0.2 0 0);
	--color-accent: oklch(0.94 0.005 240);
	--color-accent-foreground: oklch(0.24 0.02 240);
	--color-accent-main: oklch(0.65 0.23 260);
	--color-accent-85: oklch(0.65 0.23 260 / 85%);
	--color-destructive: oklch(0.577 0.245 25);
	--color-destructive-foreground: oklch(0.98 0.01 90);
	--color-success: oklch(0.66 0.2 160);
	--color-success-foreground: oklch(0.2 0.02 160);
	--color-warning: oklch(0.75 0.18 85);
	--color-warning-foreground: oklch(0.25 0.03 85);
	--color-info: oklch(0.62 0.19 240);
	--color-info-foreground: oklch(0.18 0.02 240);
	--color-sidebar: var(--color-background);
	--color-sidebar-foreground: var(--color-foreground);
	--color-sidebar-primary: var(--color-primary);
	--color-sidebar-primary-foreground: var(--color-primary-foreground);
	--color-sidebar-accent: var(--color-accent);
	--color-sidebar-accent-foreground: var(--color-accent-foreground);
	--color-sidebar-border: var(--color-border);
	--color-sidebar-ring: var(--color-ring);
	--color-chart-1: oklch(0.63 0.22 259);
	--color-chart-2: oklch(0.7 0.18 180);
	--color-chart-3: oklch(0.72 0.16 85);
	--color-chart-4: oklch(0.65 0.18 20);
	--color-chart-5: oklch(0.58 0.2 320);
	--spacing: 0.25rem;
	--spacing-0: 0rem;
	--spacing-px: 1px;
	--spacing-0_5: 0.125rem;
	--spacing-1: 0.25rem;
	--spacing-1_5: 0.375rem;
	--spacing-2: 0.5rem;
	--spacing-2_5: 0.625rem;
	--spacing-3: 0.75rem;
	--spacing-3_5: 0.875rem;
	--spacing-4: 1rem;
	--spacing-5: 1.25rem;
	--spacing-6: 1.5rem;
	--spacing-7: 1.75rem;
	--spacing-8: 2rem;
	--spacing-9: 2.25rem;
	--spacing-10: 2.5rem;
	--spacing-11: 2.75rem;
	--spacing-12: 3rem;
	--spacing-14: 3.5rem;
	--spacing-16: 4rem;
	--spacing-20: 5rem;
	--spacing-24: 6rem;
	--spacing-28: 7rem;
	--spacing-32: 8rem;
	--spacing-35: 8.75rem;
	--spacing-36: 9rem;
	--spacing-40: 10rem;
	--spacing-44: 11rem;
	--spacing-48: 12rem;
	--spacing-52: 13rem;
	--spacing-56: 14rem;
	--spacing-60: 15rem;
	--spacing-64: 16rem;
	--spacing-72: 18rem;
	--spacing-80: 20rem;
	--spacing-96: 24rem;
	--spacing-container-inline: clamp(1.5rem, 4vw, 3rem);
	--spacing-responsive-xs: clamp(0.25rem, 1vw, 0.5rem);
	--spacing-responsive-sm: clamp(0.375rem, 1.5vw, 0.75rem);
	--spacing-responsive-md: clamp(0.5rem, 2vw, 1rem);
	--spacing-responsive-lg: clamp(0.75rem, 3vw, 1.5rem);
	--spacing-responsive-xl: clamp(1rem, 4vw, 2rem);
	--radius: 0.5rem;
	--radius-sm: 4px;
	--radius-md: 8px;
	--radius-lg: 12px;
	--radius-xl: 16px;
	--radius-2xl: 24px;
	--radius-full: 9999px;
	--shadow-sm: 0 1px 2px 0 oklch(0.15 0.02 250 / 0.05);
	--shadow-md: 0 4px 6px -1px oklch(0.15 0.02 250 / 0.1), 0 2px 4px -2px oklch(0.15 0.02 250 / 0.1);
	--shadow-lg: 0 10px 15px -3px oklch(0.15 0.02 250 / 0.1), 0 4px 6px -4px oklch(0.15 0.02 250 / 0.1);
	--shadow-xl: 0 20px 25px -5px oklch(0.15 0.02 250 / 0.1), 0 8px 10px -6px oklch(0.15 0.02 250 / 0.1);
	--shadow-2xl: 0 25px 50px -12px oklch(0.15 0.02 250 / 0.25);
	--duration-75: 75ms;
	--duration-100: 100ms;
	--duration-150: 150ms;
	--duration-200: 200ms;
	--duration-300: 300ms;
	--duration-500: 500ms;
	--duration-700: 700ms;
	--duration-1000: 1000ms;
	--duration-standard: 250ms;
	--duration-medium: 350ms;
	--ease-linear: linear;
	--ease-in: cubic-bezier(0.4, 0, 1, 1);
	--ease-out: cubic-bezier(0, 0, 0.2, 1);
	--ease-in-out: cubic-bezier(0.4, 0, 0.2, 1);
	--ease-smooth: cubic-bezier(0.45, 0.05, 0.29, 0.99);
	--ease-out-smooth: cubic-bezier(0.16, 1, 0.3, 1);
	--ease-in-smooth: cubic-bezier(0.7, 0, 0.84, 0);
	--ease-out-expo: cubic-bezier(0.19, 1, 0.22, 1);
	--width-full: 100%;
	--max-width-2xl: 42rem;
	--max-width-3xl: 48rem;
	--z-index-toast: 9999;
	--z-index-modal: 1300;
	--z-index-modal-backdrop: 1200;
}

@layer base {
	:root {
		--font-family: var(--font-sans);
		--font-weight-thin: 100;
		--font-weight-extralight: 200;
		--font-weight-light: 300;
		--font-weight-normal: 400;
		--font-weight-medium: 500;
		--font-weight-semibold: 600;
		--font-weight-bold: 700;
		--font-weight-extrabold: 800;
		--font-weight-black: 900;
		--icon-xs: 0.75rem;
		--icon-sm: 0.875rem;
		--icon-md: 1rem;
		--icon-lg: 1.25rem;
		--icon-xl: 1.5rem;
		--icon-2xl: 2rem;
		--touch-target-min: 2.75rem;
		--touch-target-padding: clamp(0.75rem, 2vw, 1rem);
		--touch-target-gap: clamp(0.5rem, 1.5vw, 0.75rem);
		--section-spacing-responsive: clamp(2rem, 8vh, 6rem);
		--glass-material: oklch(1 0 0 / 0.8);
		--glass-border: oklch(0.9 0.005 240 / 0.5);
		--glass-shadow: 0 20px 60px oklch(0.15 0.02 250 / 0.25);
		--glass-blur: 10px;
		--focus-ring-color: var(--color-ring);
		--scale-hover: 1.05;
		--scale-tap: 0.95;
		--translate-hover-x: 4px;
		--translate-hover-y: -1px;
		--translate-slide-y: 20px;
		--transition-card: all 500ms var(--ease-out);
		--transition-hover: all 200ms var(--ease-out);
		--transition-quick: all 150ms var(--ease-out);
		--transition-color: color 180ms var(--ease-out), background 200ms var(--ease-out);
		--transform-lift: translateY(-2px);
		--transform-scale-hover: scale(1.02);
		--hover-border-color: color-mix(in oklch, var(--color-primary) 15%, transparent);
		--sidebar-transition: width 200ms ease-linear;
		--sidebar-width-icon: 3rem;
		--sidebar-width: 16rem;
		--feature-card-hover-bg: color-mix(in oklch, var(--color-card) 95%, transparent);
		--feature-card-icon-hover: scale(1.05);
		--navbar-btn-hover-bg: color-mix(in oklch, var(--color-primary) 5%, transparent);
		--navbar-btn-hover-text: var(--color-primary);
		--lightbox-nav-bg: oklch(0 0 0 / 0.5);
		--lightbox-nav-hover-bg: oklch(0 0 0 / 0.7);
		--portal-feature-hover: scale(1.05) rotate(1deg);
		--portal-feature-transition: all 300ms cubic-bezier(0.4, 0, 0.2, 1);
		--layout-section-padding-y: var(--spacing-20);
		--layout-section-padding-y-compact: var(--spacing-12);
		--layout-section-padding-y-spacious: var(--spacing-24);
		--layout-section-padding-y-hero: var(--spacing-32);
		--layout-container-padding-x: clamp(1.5rem, 4vw, 3rem);
		--layout-container-padding-x-narrow: clamp(1rem, 2vw, 1.5rem);
		--layout-container-padding-x-wide: clamp(2rem, 6vw, 4rem);
		--layout-container-max-width: 80rem;
		--layout-content-padding: var(--spacing-8);
		--layout-content-padding-compact: var(--spacing-4);
		--layout-content-padding-spacious: var(--spacing-12);
		--layout-content-padding-hero: var(--spacing-16);
		--layout-gap-section: var(--spacing-16);
		--layout-gap-group: var(--spacing-8);
		--layout-gap-items: var(--spacing-4);
		--layout-stack-loose: var(--spacing-12);
		--layout-stack-default: var(--spacing-6);
		--layout-grid-cols-1: repeat(1, minmax(0, 1fr));
		--layout-grid-cols-2: repeat(2, minmax(0, 1fr));
		--layout-grid-cols-3: repeat(3, minmax(0, 1fr));
		--layout-grid-cols-5: repeat(5, minmax(0, 1fr));
		--layout-stack-tight: var(--spacing-3);
		--layout-navbar-height: var(--spacing-16);
		--layout-navbar-spacing: var(--spacing-32);
	}

	html {
		tab-size: 4;
		font-feature-settings: normal;
		font-variation-settings: normal;
		-webkit-tap-highlight-color: transparent;
		scroll-behavior: smooth;
	}

	html,
	body {
		height: 100%;
		font-family: var(--font-sans);
		line-height: 1.47058823529412;
		-webkit-font-smoothing: antialiased;
		-moz-osx-font-smoothing: grayscale;
		text-rendering: optimizeLegibility;
		font-feature-settings: 'kern';
		-webkit-font-feature-settings: 'kern';
		-moz-font-feature-settings: 'kern';
		font-kerning: auto;
	}

	body {
		color: var(--color-foreground);
		background-color: var(--color-background);
		font-feature-settings:
			'rlig' 1,
			'calt' 1;
	}

	h1,
	h2,
	h3,
	h4,
	h5,
	h6 {
		font-weight: var(--font-weight-semibold);
		line-height: var(--leading-tight);
		letter-spacing: -0.025em;
		color: var(--color-foreground);
	}

	h1 {
		font-size: var(--text-display-sm);
		line-height: var(--leading-tight);
	}
	h2 {
		font-size: var(--text-title-1);
		line-height: var(--leading-title-1);
	}
	h3 {
		font-size: var(--text-title-2);
		line-height: var(--leading-title-2);
	}
	h4 {
		font-size: var(--text-title-3);
		line-height: var(--leading-title-3);
	}
	h5 {
		font-size: var(--text-lg);
		line-height: var(--leading-tight);
	}
	h6 {
		font-size: var(--text-base);
		line-height: var(--leading-normal);
	}

	p {
		margin-bottom: 1rem;
		line-height: var(--leading-relaxed);
	}

	a:not([role='button']):not(.button):not([class*='button']) {
		color: var(--color-primary);
		text-decoration: underline;
		text-decoration-color: transparent;
		text-underline-offset: 0.125em;
		transition: all var(--duration-200) var(--ease-out);
	}

	a:not([role='button']):not(.button):not([class*='button']):hover {
		text-decoration-color: currentColor;
		color: color-mix(in oklch, var(--color-primary) 80%, transparent);
	}

	ul,
	ol {
		margin: 1rem 0;
		padding-left: 1.5rem;
	}

	li {
		margin-bottom: 0.25rem;
	}

	code {
		font-family:
			ui-monospace, SFMono-Regular, 'SF Mono', Monaco, Consolas,
			'Liberation Mono', 'Courier New', monospace;
		font-size: 0.875em;
		padding: 0.125rem 0.25rem;
		border-radius: var(--radius-sm);
		background-color: var(--color-muted);
		color: var(--color-foreground);
	}

	pre {
		font-family:
			ui-monospace, SFMono-Regular, 'SF Mono', Monaco, Consolas,
			'Liberation Mono', 'Courier New', monospace;
		font-size: 0.875rem;
		line-height: 1.5;
		padding: 1rem;
		border-radius: var(--radius-md);
		background-color: var(--color-muted);
		overflow-x: auto;
		border: 1px solid var(--color-border);
	}

	pre code {
		background: none;
		padding: 0;
		border-radius: 0;
		font-size: inherit;
	}

	input,
	button,
	textarea,
	select {
		font: inherit;
		color: inherit;
	}

	button {
		background-color: transparent;
		background-image: none;
		cursor: pointer;
	}

	[disabled] {
		cursor: not-allowed;
		opacity: 0.5;
	}

	*:focus {
		outline: none;
	}

	*:focus-visible {
		outline: 2px solid var(--color-ring);
		outline-offset: 2px;
		box-shadow: 0 0 0 4px color-mix(in oklch, var(--color-ring) 20%, transparent);
	}

	::selection {
		background-color: color-mix(in oklch, var(--color-primary) 20%, transparent);
		color: var(--color-foreground);
	}

	::placeholder {
		color: var(--color-muted-foreground);
		opacity: 1;
	}



	table {
		border-collapse: collapse;
		border-spacing: 0;
		width: 100%;
		text-align: left;
	}

	th,
	td {
		padding: 0.75rem 1rem;
		border-bottom: 1px solid var(--color-border);
	}

	th {
		font-weight: var(--font-weight-semibold);
		background-color: var(--color-muted);
	}

	hr {
		height: 0;
		color: inherit;
		border-top: 1px solid var(--color-border);
	}

	::-webkit-scrollbar {
		width: 8px;
		height: 8px;
	}

	::-webkit-scrollbar-track {
		background: var(--color-muted);
	}

	::-webkit-scrollbar-thumb {
		background: color-mix(in oklch, var(--color-muted-foreground) 30%, transparent);
		border-radius: var(--radius-full);
	}

	::-webkit-scrollbar-thumb:hover {
		background: color-mix(in oklch, var(--color-muted-foreground) 50%, transparent);
	}

	:where(.dark, .dark *) {
		--color-background: oklch(0.14 0.02 250);
		--color-foreground: oklch(0.96 0.01 240);
		--color-muted: oklch(0.22 0.02 255);
		--color-muted-foreground: oklch(0.74 0.02 250);
		--color-popover: oklch(0.12 0.015 250);
		--color-popover-foreground: oklch(0.96 0.01 240);
		--color-card: oklch(0.16 0.02 255);
		--color-card-foreground: oklch(0.96 0.01 240);
		--color-border: oklch(0.3 0.015 255);
		--color-border-secondary: oklch(0.36 0.015 255);
		--color-input: oklch(0.3 0.01 255);
		--color-ring: oklch(0.72 0.22 259);
		--color-primary: oklch(0.72 0.22 259);
		--color-primary-foreground: oklch(0.18 0.01 250);
		--color-secondary: oklch(0.28 0.01 250);
		--color-secondary-foreground: oklch(0.9 0.01 250);
		--color-accent: oklch(0.32 0.015 250);
		--color-accent-foreground: oklch(0.92 0.01 245);
		--color-accent-main: oklch(0.7 0.23 259);
		--color-accent-85: oklch(0.7 0.23 259 / 85%);
		--color-destructive: oklch(0.5 0.24 29);
		--color-destructive-foreground: oklch(0.95 0.02 80);
		--color-success: oklch(0.68 0.2 150);
		--color-success-foreground: oklch(0.18 0.02 150);
		--color-warning: oklch(0.72 0.18 80);
		--color-warning-foreground: oklch(0.22 0.02 80);
		--color-info: oklch(0.66 0.18 250);
		--color-info-foreground: oklch(0.2 0.02 250);
	}
}




@utility hero-highlight {
	position: relative;
	display: inline-block;
	color: var(--color-primary);
	font-weight: var(--font-weight-semibold);
}


.hero-highlight::after {
	content: '';
	position: absolute;
	left: 0;
	right: 0;
	bottom: -0.25rem;
	height: 0.275rem;
	border-radius: 999px;
	background: color-mix(in oklch, var(--color-primary) 70%, transparent);
	opacity: 0.65;
}


@utility status-active {
	color: var(--color-success);
	background-color: color-mix(in oklch, var(--color-success) 10%, transparent);
	border-color: color-mix(in oklch, var(--color-success) 20%, transparent);
}

@utility status-pending {
	color: var(--color-warning);
	background-color: color-mix(in oklch, var(--color-warning) 10%, transparent);
	border-color: color-mix(in oklch, var(--color-warning) 20%, transparent);
}

@utility status-inactive {
	color: var(--color-muted-foreground);
	background-color: var(--color-muted);
	border-color: var(--color-border);
}

@utility status-overdue {
	color: var(--color-destructive);
	background-color: color-mix(in oklch, var(--color-destructive) 10%, transparent);
	border-color: color-mix(in oklch, var(--color-destructive) 20%, transparent);
}

@utility status-complete {
	color: var(--color-success);
	background-color: color-mix(in oklch, var(--color-success) 10%, transparent);
}

@utility status-error {
	color: var(--color-destructive);
	background-color: color-mix(in oklch, var(--color-destructive) 10%, transparent);
}


@utility activity-payment {
	color: var(--color-success);
	background-color: color-mix(in oklch, var(--color-success) 10%, transparent);
}

@utility activity-maintenance {
	color: var(--color-info);
	background-color: color-mix(in oklch, var(--color-info) 10%, transparent);
}

@utility activity-lease {
	color: var(--color-primary);
	background-color: color-mix(in oklch, var(--color-primary) 10%, transparent);
}

@utility activity-property {
	color: var(--color-primary);
	background-color: color-mix(in oklch, var(--color-primary) 10%, transparent);
}

@utility activity-tenant {
	color: var(--color-warning);
	background-color: color-mix(in oklch, var(--color-warning) 10%, transparent);
}


@utility animate-fade-in {
	animation: fade-in 300ms ease-in-out;
}

@utility animate-slide-up {
	animation: slide-up 300ms ease-out;
}

@utility animate-slide-down {
	animation: slide-down 300ms ease-out;
}

@utility animate-scale {
	animation: scale-in 200ms ease-out;
}


@utility dashboard-widget-card {
	position: relative;
	overflow: hidden;
	border-radius: var(--radius-xl);
	border: 1px solid var(--color-border);
	background: var(--color-card);
	box-shadow: var(--shadow-sm);
	transition: border-color 0.15s ease-out;
}

.dashboard-widget-card:hover,
.dashboard-widget-card:focus-visible,
.dashboard-widget-card:focus-within {
	border-color: var(--color-ring);
}


@utility stat-card-professional {
	background: var(--color-card);
	border: 1px solid var(--color-border);
	border-radius: var(--radius-xl);
	box-shadow: var(--shadow-sm);
	transition: border-color 0.15s ease-out;
	position: relative;
	overflow: hidden;
}

.stat-card-professional:hover {
	border-color: var(--color-ring);
}


@utility status-badge {
	display: inline-flex;
	align-items: center;
	gap: 0.375rem;
	padding: 0.25rem 0.75rem;
	border-radius: var(--radius-full);
	font-size: var(--text-xs);
	font-weight: var(--font-weight-bold);
	text-transform: uppercase;
	letter-spacing: 0.05em;
	transition: var(--transition-quick);
}

@utility status-badge-success {
	background: color-mix(in oklch, var(--color-success) 10%, transparent);
	color: var(--color-success);
	border: 1px solid color-mix(in oklch, var(--color-success) 20%, transparent);
}

@utility status-badge-warning {
	background: color-mix(in oklch, var(--color-warning) 10%, transparent);
	color: var(--color-warning);
	border: 1px solid color-mix(in oklch, var(--color-warning) 20%, transparent);
}

@utility status-badge-destructive {
	background: color-mix(in oklch, var(--color-destructive) 10%, transparent);
	color: var(--color-destructive);
	border: 1px solid color-mix(in oklch, var(--color-destructive) 20%, transparent);
}


@utility icon-bg-success {
	background: color-mix(in oklch, var(--color-success) 10%, transparent);
	color: var(--color-success);
}

@utility icon-bg-warning {
	background: color-mix(in oklch, var(--color-warning) 10%, transparent);
	color: var(--color-warning);
}

@utility icon-bg-info {
	background: color-mix(in oklch, var(--color-info) 10%, transparent);
	color: var(--color-info);
}

@utility icon-bg-primary {
	background: color-mix(in oklch, var(--color-primary) 10%, transparent);
	color: var(--color-primary);
}

@utility text-responsive-display-2xl {
	font-size: var(--text-responsive-display-2xl);
	line-height: var(--leading-display-2xl);
}

@utility text-responsive-display-xl {
	font-size: var(--text-responsive-display-xl);
	line-height: var(--leading-display-xl);
}

@utility text-responsive-display-lg {
	font-size: var(--text-responsive-display-lg);
	line-height: var(--leading-display-lg);
}

@utility text-responsive-h1 {
	font-size: var(--text-responsive-h1);
	line-height: var(--leading-tight);
}

@utility text-responsive-h2 {
	font-size: var(--text-responsive-h2);
	line-height: var(--leading-title-1);
}

@utility text-responsive-body {
	font-size: var(--text-responsive-body);
	line-height: var(--leading-normal);
}


@utility touch-target {
	min-height: var(--touch-target-min);
	min-width: var(--touch-target-min);
	padding: var(--touch-target-padding);
}

@utility touch-friendly {
	gap: var(--touch-target-gap);
}


@utility section-spacing {
	padding-block: var(--layout-section-padding-y);
}

@utility section-spacing-compact {
	padding-block: var(--layout-section-padding-y-compact);
}

@utility section-spacing-spacious {
	padding-block: var(--layout-section-padding-y-spacious);
}


@utility page-offset-navbar {
	padding-top: var(--layout-navbar-spacing);
}

@utility page-container {
	max-width: var(--layout-container-max-width);
	margin-inline: auto;
	padding-inline: var(--layout-container-padding-x);
}

@utility section-gap {
	gap: var(--layout-gap-section);
}


@utility mobile-stack {
	display: flex;
	flex-direction: column;
	gap: var(--spacing-responsive-sm);
}

@utility mobile-container {
	padding: var(--container-padding-responsive);
	max-width: 100%;
	margin: 0 auto;
}

@utility mobile-section {
	padding: var(--section-spacing-responsive) 0;
}


@utility grid-responsive-auto-fit {
	display: grid;
	grid-template-columns: repeat(auto-fit, minmax(280px, 1fr));
	gap: var(--spacing-responsive-md);
}


@media (hover: hover) and (pointer: fine) {
	.hover-lift:hover {
		transform: translateY(-2px);
		box-shadow: var(--shadow-md);
	}

	.hover-scale:hover {
		transform: scale(1.02);
	}
}


@media (prefers-reduced-motion: reduce) {
	*,
	*::before,
	*::after {
		animation-duration: 0.01ms !important;
		animation-iteration-count: 1 !important;
		transition-duration: 0.01ms !important;
		scroll-behavior: auto !important;
	}
}


@media (prefers-contrast: high) {
	.high-contrast {
		filter: contrast(1.25);
	}
}

<<<<<<< HEAD
=======
/* =============================================================================
   TYPOGRAPHY UTILITIES (ShadCN/UI Pattern)
   Based on: https://ui.shadcn.com/docs/components/typography
   ============================================================================= */

>>>>>>> 9160ea9e
@utility text-muted {
	@apply text-sm text-muted-foreground;
}

@utility text-caption {
	@apply text-xs text-muted-foreground;
}

<<<<<<< HEAD
=======
/* Typography: Headings */
@utility typography-h1 {
	@apply scroll-m-20 text-4xl font-extrabold tracking-tight text-balance;
}

@utility typography-h2 {
	@apply scroll-m-20 border-b pb-2 text-3xl font-semibold tracking-tight first:mt-0;
}

@utility typography-h3 {
	@apply scroll-m-20 text-2xl font-semibold tracking-tight;
}

@utility typography-h4 {
	@apply scroll-m-20 text-xl font-semibold tracking-tight;
}

/* Typography: Body Text */
@utility typography-p {
	@apply leading-7 not-first:mt-6;
}

@utility typography-lead {
	@apply text-xl text-muted-foreground;
}

@utility typography-large {
	@apply text-lg font-semibold;
}

@utility typography-small {
	@apply text-sm font-medium leading-none;
}

/* Typography: Blockquote */
@utility typography-blockquote {
	@apply mt-6 border-l-2 pl-6 italic;
}

/* Typography: Lists */
@utility typography-list {
	@apply my-6 ml-6 list-disc [&>li]:mt-2;
}

/* Typography: Inline Code */
@utility typography-inline-code {
	@apply relative rounded bg-muted px-[0.3rem] py-[0.2rem] font-mono text-sm font-semibold;
}

/* Typography: Table (wrapper for overflow) */
@utility typography-table-wrapper {
	@apply my-6 w-full overflow-y-auto;
}

>>>>>>> 9160ea9e

@utility flex-center {
	@apply flex items-center justify-center;
}

@utility flex-between {
	@apply flex items-center justify-between;
}

@utility flex-start {
	@apply flex items-center;
}

@utility flex-col-center {
	@apply flex flex-col items-center justify-center;
}


@utility card-standard {
	@apply rounded-lg border border-border bg-card shadow-sm;
}

@utility card-elevated {
	@apply rounded-xl border border-border bg-card shadow-md;
}

@utility card-bordered {
	@apply rounded-2xl border border-border bg-card/50 backdrop-blur-sm;
}

@utility card-glass {
	@apply rounded-2xl border border-border/20 bg-background/60 backdrop-blur-lg shadow-2xl;
}


@utility icon-container-sm {
	@apply size-8 rounded-lg flex-center;
}

@utility icon-container-md {
	@apply size-10 rounded-xl flex-center;
}

@utility icon-container-lg {
	@apply size-16 rounded-full flex-center;
}

@utility icon-container-primary {
	@apply bg-primary/10 text-primary border border-primary/20;
}


@utility content-section {
	@apply space-y-4 p-6;
}

@utility content-padded {
	@apply p-8;
}

@utility content-compact {
	@apply space-y-2 p-4;
}


@utility gap-standard {
	@apply gap-2;
}

@utility gap-comfortable {
	@apply gap-4;
}


@utility interactive-item {
	@apply transition-colors hover:bg-accent/50 rounded-lg p-2 cursor-pointer;
}

@utility clickable-card {
	@apply transition-all hover:border-primary/50 hover:shadow-md cursor-pointer;
}


@media (max-width: 768px) {
	.mobile-full-width {
		width: 100vw;
		margin-left: calc(-50vw + 50%);
	}

	.mobile-centered {
		text-align: center;
	}

	.mobile-padded {
		padding: var(--container-padding-mobile);
	}

	.mobile-spaced {
		margin: var(--section-spacing-mobile) 0;
	}


	.btn,
	button,
	[role="button"] {
		min-height: var(--touch-target-min);
		min-width: var(--touch-target-min);
		padding: var(--touch-target-padding);
	}


	.form-input,
	input,
	select,
	textarea {
		min-height: var(--touch-target-min);
		padding: var(--touch-target-padding);
	}


	.mobile-stack > * + * {
		margin-block-start: var(--spacing-responsive-sm);
	}


	.mobile-nav-item {
		padding: var(--touch-target-padding);
		min-height: var(--touch-target-min);
	}
}

@keyframes mobile-fade-in {
	from {
		opacity: 0;
		transform: translateY(10px);
	}

	to {
		opacity: 1;
		transform: translateY(0);
	}
}

@utility testimonial-card {
	@apply relative bg-card border border-border rounded-2xl p-8 h-full hover:border-primary/40 transition-all duration-300 hover:shadow-xl hover:shadow-primary/5;
}


@utility showcase-card {
	@apply relative bg-card/50 border border-border/40 rounded p-6 text-center backdrop-blur-sm hover:bg-card/90 hover:border-primary/40 transition-all duration-500 hover:shadow-2xl hover:shadow-primary/10 overflow-hidden hover:-translate-y-1 hover:scale-[1.02];
}




@utility trust-indicator-badge {
	@apply inline-flex items-center gap-2 rounded-full border border-primary/20 bg-primary/5 px-4 py-2 text-sm font-medium text-primary backdrop-blur-sm;
}

@utility accordion-item {
	@apply rounded-2xl border border-border/50 bg-background/60 px-5 transition-colors hover:border-primary/30;
}

@utility portal-feature-grid {
	@apply grid gap-6 grid-cols-2 lg:grid-cols-5;
}

@utility billing-info-card {
	@apply bg-background/70 rounded-lg p-4 border border-primary/20;
}

@utility trust-signal-item {
	@apply flex items-center gap-3;
}

@utility glowing-effect-blur {
	@apply absolute inset-0 rounded-[inherit] blur-xl;
}


@utility mobile-dropdown-link {
	@apply block px-4 py-2 text-sm text-foreground/70 hover:text-foreground hover:bg-muted/50 rounded-lg transition-all duration-200;
}

@utility property-grid {
	@apply grid gap-4 sm:gap-6;
	grid-template-columns: 1fr;
}


@media (min-width: 640px) {
	.property-grid {
		grid-template-columns: repeat(2, minmax(0, 1fr));
	}
}

@media (min-width: 1024px) {
	.property-grid {
		grid-template-columns: repeat(3, minmax(0, 1fr));
	}
}


@media (min-width: 1536px) {
	.property-grid {
		grid-template-columns: repeat(4, minmax(0, 1fr));
	}
}


@utility touch-card {
	min-height: 44px;
	touch-action: manipulation;
}


@utility touch-button {
	min-height: 44px;
	min-width: 44px;
	touch-action: manipulation;
}


@utility touch-interactive {
	min-height: 44px;
	touch-action: manipulation;
	padding-block: 0.75rem;
	padding-inline: 1rem;
}


@utility animate-card-in {
	@apply animate-in fade-in slide-in-from-bottom-4 duration-500;
}


@utility animate-chart-bar {
	animation: chart-bar-grow 500ms ease-out forwards;
}

@keyframes chart-bar-grow {
	from {
		transform: scaleY(0);
		transform-origin: bottom;
	}
	to {
		transform: scaleY(1);
		transform-origin: bottom;
	}
}


@utility animate-trend-up {
	@apply animate-in slide-in-from-bottom-1 duration-300;
}

@utility animate-trend-down {
	@apply animate-in slide-in-from-top-1 duration-300;
}


@utility animate-number {
	animation: number-fade 400ms ease-out;
}

@keyframes number-fade {
	from {
		opacity: 0;
		transform: translateY(4px);
	}
	to {
		opacity: 1;
		transform: translateY(0);
	}
}


@utility hover-smooth {
	@apply transition-all duration-300 ease-out;
}


@utility hover-lift-shadow {
	@apply transition-all duration-300 ease-out hover:shadow-lg hover:-translate-y-0.5;
}


@utility icon-hover-scale {
	@apply transition-transform duration-200 hover:scale-105;
}


@utility skeleton-pulse {
	@apply animate-pulse bg-muted;
}


@utility skeleton-stagger {
	@apply animate-in fade-in duration-300;
}


@utility animate-progress {
	animation: progress-fill 1000ms ease-out forwards;
}

@keyframes progress-fill {
	from {
		width: 0%;
	}
	to {
		width: var(--progress-value, 100%);
	}
}


@utility animate-metric {
	@apply animate-in fade-in slide-in-from-bottom-2 duration-500;
}


@utility animate-content {
	@apply animate-in fade-in duration-300;
}




@utility focus-card {
	@apply focus-visible:outline-none focus-visible:ring-2 focus-visible:ring-ring focus-visible:ring-offset-2;
	@apply focus-visible:border-primary/30 focus-visible:shadow-lg;
}


@utility focus-interactive {
	@apply focus-visible:outline-none focus-visible:ring-2 focus-visible:ring-ring focus-visible:ring-offset-1;
}


@utility skip-link {
	@apply sr-only focus:not-sr-only focus:absolute focus:top-4 focus:left-4 focus:z-50;
	@apply focus:bg-background focus:text-foreground focus:px-4 focus:py-2 focus:rounded-md;
	@apply focus:ring-2 focus:ring-ring focus:ring-offset-2;
}<|MERGE_RESOLUTION|>--- conflicted
+++ resolved
@@ -827,14 +827,6 @@
 	}
 }
 
-<<<<<<< HEAD
-=======
-/* =============================================================================
-   TYPOGRAPHY UTILITIES (ShadCN/UI Pattern)
-   Based on: https://ui.shadcn.com/docs/components/typography
-   ============================================================================= */
-
->>>>>>> 9160ea9e
 @utility text-muted {
 	@apply text-sm text-muted-foreground;
 }
@@ -843,8 +835,6 @@
 	@apply text-xs text-muted-foreground;
 }
 
-<<<<<<< HEAD
-=======
 /* Typography: Headings */
 @utility typography-h1 {
 	@apply scroll-m-20 text-4xl font-extrabold tracking-tight text-balance;
@@ -898,8 +888,6 @@
 @utility typography-table-wrapper {
 	@apply my-6 w-full overflow-y-auto;
 }
-
->>>>>>> 9160ea9e
 
 @utility flex-center {
 	@apply flex items-center justify-center;
