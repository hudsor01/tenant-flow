@import 'tailwindcss';
@import 'tw-animate-css';
@import url('https://api.fonts.cofo.sasjs.io/css?family=SF+Pro+Display:100,200,300,400,500,600,700,800,900&display=swap');

@plugin "@tailwindcss/forms";
@plugin "@tailwindcss/typography";
@plugin "@tailwindcss/aspect-ratio";
@plugin "@tailwindcss/container-queries";

@custom-variant dark (&: where(.dark, .dark *));

@layer theme, base, components, utilities;

@theme {
	/* Typography System Variables */
	--font-family:
		'Roboto Flex', 'Roboto Flex', -premium-system, BlinkMacSystemFont, sans-serif;

	/* Typography Scales */
	--font-large-title: 26px;
	--font-title-1: 22px;
	--font-title-2: 17px;
	--font-title-3: 15px;
	--font-headline: 13px;
	--font-body: 13px;
	--font-callout: 12px;
	--font-subheadline: 11px;
	--font-footnote: 10px;
	--font-caption-1: 10px;
	--font-caption-2: 9px;

	/* Line Heights */
	--line-height-large-title: 1.231;
	--line-height-title-1: 1.182;
	--line-height-title-2: 1.294;
	--line-height-title-3: 1.333;
	--line-height-headline: 1.231;
	--line-height-body: 1.231;
	--line-height-callout: 1.25;
	--line-height-subheadline: 1.273;
	--line-height-footnote: 1.3;
	--line-height-caption: 1.3;

	/* Letter Spacing */
	--tracking-large-title: 0px;
	--tracking-title: 0px;
	--tracking-headline: 0px;
	--tracking-body: 0px;
	--tracking-subheadline: 0px;
	--tracking-footnote: 0px;
	--tracking-caption: 0px;

	/* Label Colors (Text Hierarchy) */
<<<<<<< HEAD
	--color-label-primary: #000000D9;
	--color-label-secondary: #00000080;
	--color-label-tertiary: #00000040;
	--color-label-quaternary: #0000001A;
	--color-label-quinary: #0000000D;
	--color-label-seximal: #00000008;

	/* Fill Colors (Background Hierarchy) */
	--color-fill-primary: #0000001A;
	--color-fill-secondary: #00000014;
	--color-fill-tertiary: #0000000D;
	--color-fill-quaternary: #00000008;
	--color-fill-quinary: #00000005;

	/* Gray System */
	--color-gray-primary: #000000;
	--color-gray-secondary: #8E8E93;
	--color-gray-tertiary: #FFFFFF;

	/* Separator */
	--color-separator: #3C3C434A;

	/* Accent Color Tokens */
	--color-accent-main: #0D6FFF;
	--color-accent-10: #0D6FFF1A;
	--color-accent-15: #0D6FFF26;
	--color-accent-25: #0D6FFF40;
	--color-accent-50: #0D6FFF80;
	--color-accent-85: #0D6FFFD9;

	/* System Color Tokens */
	--color-system-red: #FF383C;
	--color-system-red-10: #FF383C1A;
	--color-system-red-15: #FF383C26;
	--color-system-red-25: #FF383C40;
	--color-system-red-50: #FF383C80;
	--color-system-red-85: #FF383CD9;
	--color-system-green: #34C759;
	--color-system-green-10: #34C7591A;
	--color-system-green-15: #34C75926;
	--color-system-green-25: #34C75940;
	--color-system-green-50: #34C75980;
	--color-system-green-85: #34C759D9;
	--color-system-blue: #0088FF;
	--color-system-blue-10: #0088FF1A;
	--color-system-blue-15: #0088FF26;
	--color-system-blue-25: #0088FF40;
	--color-system-blue-50: #0088FF80;
	--color-system-blue-85: #0088FFD9;
	--color-system-orange: #FF8D28;
	--color-system-orange-10: #FF8D281A;
	--color-system-orange-15: #FF8D2826;
	--color-system-orange-25: #FF8D2840;
	--color-system-orange-50: #FF8D2880;
	--color-system-orange-85: #FF8D28D9;
	--color-system-yellow: #FFCC00;
	--color-system-yellow-10: #FFCC001A;
	--color-system-yellow-15: #FFCC0026;
	--color-system-yellow-25: #FFCC0040;
	--color-system-yellow-50: #FFCC0080;
	--color-system-yellow-85: #FFCC00D9;
	--color-system-purple: #CB30E0;
	--color-system-purple-10: #CB30E01A;
	--color-system-purple-15: #CB30E026;
	--color-system-purple-25: #CB30E040;
	--color-system-purple-50: #CB30E080;
	--color-system-purple-85: #CB30E0D9;
	--color-system-mint: #00C8B3;
	--color-system-mint-10: #00C8B31A;
	--color-system-mint-15: #00C8B326;
	--color-system-mint-25: #00C8B340;
	--color-system-mint-50: #00C8B380;
	--color-system-mint-85: #00C8B3D9;

	/* Focus Ring */
	--focus-ring-color: var(--color-accent-main);
=======
	--color-label-primary: oklch(0 0 0 / 85%);
	--color-label-secondary: oklch(0 0 0 / 50%);
	--color-label-tertiary: oklch(0 0 0 / 25%);
	--color-label-quaternary: oklch(0 0 0 / 10%);
	--color-label-quinary: oklch(0 0 0 / 5%);
	--color-label-seximal: oklch(0 0 0 / 3%);

	/* Fill Colors (Background Hierarchy) */
	--color-fill-primary: oklch(0 0 0 / 10%);
	--color-fill-secondary: oklch(0 0 0 / 8%);
	--color-fill-tertiary: oklch(0 0 0 / 5%);
	--color-fill-quaternary: oklch(0 0 0 / 3%);
	--color-fill-quinary: oklch(0 0 0 / 2%);

	/* Gray System */
	--color-gray-primary: oklch(0 0 0);
	--color-gray-secondary: oklch(0.62 0 0);
	--color-gray-tertiary: oklch(1 0 0);

	/* Separator */
	--color-separator: oklch(0.31 0 0 / 29%);

	/* Accent Color Tokens */
	--color-accent-main: oklch(0.623 0.214 259.815);
	--color-accent-10: oklch(0.623 0.214 259.815 / 10%);
	--color-accent-15: oklch(0.623 0.214 259.815 / 15%);
	--color-accent-25: oklch(0.623 0.214 259.815 / 25%);
	--color-accent-50: oklch(0.623 0.214 259.815 / 50%);
	--color-accent-85: oklch(0.623 0.214 259.815 / 85%);

	/* System Color Tokens */
	--color-system-red: oklch(0.534 0.183 27.353);
	--color-system-red-10: oklch(0.534 0.183 27.353 / 10%);
	--color-system-red-15: oklch(0.534 0.183 27.353 / 15%);
	--color-system-red-25: oklch(0.534 0.183 27.353 / 25%);
	--color-system-red-50: oklch(0.534 0.183 27.353 / 50%);
	--color-system-red-85: oklch(0.534 0.183 27.353 / 85%);
	--color-system-green: oklch(0.648 0.159 145.382);
	--color-system-green-10: oklch(0.648 0.159 145.382 / 10%);
	--color-system-green-15: oklch(0.648 0.159 145.382 / 15%);
	--color-system-green-25: oklch(0.648 0.159 145.382 / 25%);
	--color-system-green-50: oklch(0.648 0.159 145.382 / 50%);
	--color-system-green-85: oklch(0.648 0.159 145.382 / 85%);
	--color-system-blue: oklch(0.607 0.213 258.623);
	--color-system-blue-10: oklch(0.607 0.213 258.623 / 10%);
	--color-system-blue-15: oklch(0.607 0.213 258.623 / 15%);
	--color-system-blue-25: oklch(0.607 0.213 258.623 / 25%);
	--color-system-blue-50: oklch(0.607 0.213 258.623 / 50%);
	--color-system-blue-85: oklch(0.607 0.213 258.623 / 85%);
	--color-system-orange: oklch(0.646 0.222 41.116);
	--color-system-orange-10: oklch(0.646 0.222 41.116 / 10%);
	--color-system-orange-15: oklch(0.646 0.222 41.116 / 15%);
	--color-system-orange-25: oklch(0.646 0.222 41.116 / 25%);
	--color-system-orange-50: oklch(0.646 0.222 41.116 / 50%);
	--color-system-orange-85: oklch(0.646 0.222 41.116 / 85%);
	--color-system-yellow: oklch(0.826 0.211 85.342);
	--color-system-yellow-10: oklch(0.826 0.211 85.342 / 10%);
	--color-system-yellow-15: oklch(0.826 0.211 85.342 / 15%);
	--color-system-yellow-25: oklch(0.826 0.211 85.342 / 25%);
	--color-system-yellow-50: oklch(0.826 0.211 85.342 / 50%);
	--color-system-yellow-85: oklch(0.826 0.211 85.342 / 85%);
	--color-system-mint: oklch(0.699 0.136 180.472);
	--color-system-mint-10: oklch(0.699 0.136 180.472 / 10%);
	--color-system-mint-15: oklch(0.699 0.136 180.472 / 15%);
	--color-system-mint-25: oklch(0.699 0.136 180.472 / 25%);
	--color-system-mint-50: oklch(0.699 0.136 180.472 / 50%);
	--color-system-mint-85: oklch(0.699 0.136 180.472 / 85%);

	/* Primary Brand Color Variants (Design Tokens) */
	--color-primary-brand: oklch(0.623 0.214 259.815);
	--color-primary-brand-10: oklch(0.623 0.214 259.815 / 10%);
	--color-primary-brand-15: oklch(0.623 0.214 259.815 / 15%);
	--color-primary-brand-25: oklch(0.623 0.214 259.815 / 25%);
	--color-primary-brand-40: oklch(0.623 0.214 259.815 / 40%);
	--color-primary-brand-50: oklch(0.623 0.214 259.815 / 50%);
	--color-primary-brand-85: oklch(0.623 0.214 259.815 / 85%);

	/* Semantic Colors for UI States */
	--color-info: var(--color-system-blue);
	--color-info-background: var(--color-system-blue-10);
	--color-info-border: var(--color-system-blue-25);
	--color-info-foreground: var(--color-system-blue-85);

	--color-success: var(--color-system-green);
	--color-success-background: var(--color-system-green-10);
	--color-success-border: var(--color-system-green-25);
	--color-success-foreground: var(--color-system-green-85);

	--color-warning: var(--color-system-yellow);
	--color-warning-background: var(--color-system-yellow-10);
	--color-warning-border: var(--color-system-yellow-25);
	--color-warning-foreground: var(--color-system-yellow-85);

	--color-error: var(--color-system-red);
	--color-error-background: var(--color-system-red-10);
	--color-error-border: var(--color-system-red-25);
	--color-error-foreground: var(--color-system-red-85);

	/* Brand Colors */
	--color-brand-meta-primary: #0064E1;
	--color-brand-meta-secondary: #0073EE;
	--color-brand-meta-tertiary: #0082FB;
	--color-brand-meta-quaternary: #0064E0;
	--color-brand-meta-accent: #0081FB;
	--color-brand-stripe: #635BFF;

	/* Background Secondary for gradients */
	--color-background-secondary: oklch(1 0 0 / 10%);

	/* Focus Ring */
	--focus-ring-color: oklch(0.623 0.214 259.815);
>>>>>>> 8d12caf0
	--focus-ring-width: 4px;
	--focus-ring-offset: 2px;

	/* Shadow System */
	--shadow-small:
		0px 0px 8px 1px rgba(0, 0, 0, 0.2), -1px -1px 2px rgba(26, 26, 26, 1),
		1px 1px 2px rgba(26, 26, 26, 1),
		2px 2px 0.25px -1.5px rgba(255, 255, 255, 0.7),
		0px 0px 2px rgba(0, 0, 0, 0.1);
	--shadow-medium:
		0px 0px 25px rgba(0, 0, 0, 0.16), 0px 0px 8px 1px rgba(0, 0, 0, 0.2),
		-1px -1px 2px rgba(26, 26, 26, 1), 1px 1px 2px rgba(26, 26, 26, 1),
		2px 2px 0.25px -1.5px rgba(255, 255, 255, 0.7),
		0px 0px 2px rgba(0, 0, 0, 0.1);
	--shadow-large:
		0px 8px 32px rgba(0, 0, 0, 0.24), 0px 2px 8px rgba(0, 0, 0, 0.16),
		0px 0px 2px rgba(0, 0, 0, 0.1);

	/* Button States */
	--button-primary-idle: linear-gradient(
		135deg,
<<<<<<< HEAD
		var(--color-accent-50) 0%,
		var(--color-accent-50) 50%,
		var(--color-accent-main) 100%
	);
	--button-primary-hover: linear-gradient(
		135deg,
		var(--color-accent-85) 0%,
		var(--color-accent-85) 50%,
		var(--color-accent-main) 100%
=======
		oklch(0.623 0.214 259.815 / 50%) 0%,
		oklch(0.623 0.214 259.815 / 50%) 50%,
		oklch(0.623 0.214 259.815) 100%
	);
	--button-primary-hover: linear-gradient(
		135deg,
		oklch(0.623 0.214 259.815 / 85%) 0%,
		oklch(0.623 0.214 259.815 / 85%) 50%,
		oklch(0.623 0.214 259.815) 100%
>>>>>>> 8d12caf0
	);
	--button-secondary-idle: rgba(0, 0, 0, 0.05);
	--button-secondary-hover: rgba(0, 0, 0, 0.1);

	/* Glass Materials */
	--glass-material: linear-gradient(
		135deg,
		oklch(1 0 0 / 70%) 0%,
		oklch(0.985 0 0) 100%
	);
	--glass-border: 0.5px solid rgba(0, 0, 0, 0.1);
	--glass-shadow:
		0px 0px 25px rgba(0, 0, 0, 0.16), 0px 0px 8px 1px rgba(0, 0, 0, 0.2),
		-1px -1px 2px oklch(0.2 0 0), 1px 1px 2px oklch(0.2 0 0),
		2px 2px 0.25px -1.5px rgba(255, 255, 255, 0.7),
		0px 0px 2px rgba(0, 0, 0, 0.1);

	/* Corner Radii */
	--radius-small: 8px;
	--radius-medium: 12px;
	--radius-large: 16px;
	--radius-xlarge: 20px;
	--radius-xxlarge: 28px;

	/* Animation Durations */
	--duration-quick: 200ms;
	--duration-standard: 300ms;
	--duration-slow: 500ms;

	/* Ease Functions */
	--ease-smooth: cubic-bezier(0.42, 0, 0.58, 1);
	--ease-out-smooth: cubic-bezier(0, 0, 0.58, 1);
	--ease-in-smooth: cubic-bezier(0.42, 0, 1, 1);
	--radius: 0.5rem;
	--radius-sm: 0.25rem;
	--radius-md: 0.375rem;
	--radius-lg: 0.5rem;
	--radius-xl: 0.75rem;
	--radius-2xl: 1rem;
	--radius-3xl: 1.5rem;
	--radius-full: 9999px;
	--spacing-0: 0;
	--spacing-px: 1px;
	--spacing-0_5: 0.125rem;
	--spacing-1: 0.25rem;
	--spacing-1_5: 0.375rem;
	--spacing-2: 0.5rem;
	--spacing-2_5: 0.625rem;
	--spacing-3: 0.75rem;
	--spacing-3_5: 0.875rem;
	--spacing-4: 1rem;
	--spacing-5: 1.25rem;
	--spacing-6: 1.5rem;
	--spacing-7: 1.75rem;
	--spacing-8: 2rem;
	--spacing-9: 2.25rem;
	--spacing-10: 2.5rem;
	--spacing-11: 2.75rem;
	--spacing-12: 3rem;
	--spacing-14: 3.5rem;
	--spacing-16: 4rem;
	--spacing-20: 5rem;
	--spacing-24: 6rem;
	--spacing-28: 7rem;
	--spacing-32: 8rem;
	--spacing-36: 9rem;
	--spacing-40: 10rem;
	--spacing-44: 11rem;
	--spacing-48: 12rem;
	--spacing-52: 13rem;
	--spacing-56: 14rem;
	--spacing-60: 15rem;
	--spacing-64: 16rem;
	--spacing-72: 18rem;
	--spacing-80: 20rem;
	--spacing-96: 24rem;
	--font-size-xs: 0.75rem;
	--font-size-sm: 0.875rem;
	--font-size-base: 1rem;
	--font-size-lg: 1.125rem;
	--font-size-xl: 1.25rem;
	--font-size-2xl: 1.5rem;
	--font-size-3xl: 1.875rem;
	--font-size-4xl: 2.25rem;
	--font-size-5xl: 3rem;
	--font-size-6xl: 3.75rem;
	--font-size-7xl: 4.5rem;
	--font-size-8xl: 6rem;
	--font-size-9xl: 8rem;
	--line-height-none: 1;
	--line-height-tight: 1.25;
	--line-height-snug: 1.375;
	--line-height-normal: 1.5;
	--line-height-relaxed: 1.625;
	--line-height-loose: 2;
	--font-weight-thin: 100;
	--font-weight-extralight: 200;
	--font-weight-light: 300;
	--font-weight-normal: 400;
	--font-weight-medium: 500;
	--font-weight-semibold: 600;
	--font-weight-bold: 700;
	--font-weight-extrabold: 800;
	--font-weight-black: 900;
	--duration-75: 75ms;
	--duration-100: 100ms;
	--duration-150: 150ms;
	--duration-200: 200ms;
	--duration-300: 300ms;
	--duration-500: 500ms;
	--duration-700: 700ms;
	--duration-1000: 1000ms;
	--ease-linear: linear;
	--ease-in: cubic-bezier(0.4, 0, 1, 1);
	--ease-out: cubic-bezier(0, 0, 0.2, 1);
	--ease-in-out: cubic-bezier(0.4, 0, 0.2, 1);
	--shadow-xs: 0 1px 2px 0 rgb(0 0 0 / 0.05);
	--shadow-sm: 0 1px 3px 0 rgb(0 0 / 0.1), 0 1px 2px -1px rgb(0 0 / 0.1);
	--shadow-md: 0 4px 6px -1px rgb(0 0 / 0.1), 0 2px 4px -2px rgb(0 0 0 / 0.1);
	--shadow-lg:
		0 10px 15px -3px rgb(0 0 0 / 0.1), 0 4px 6px -4px rgb(0 0 0 / 0.1);
	--shadow-xl:
		0 20px 25px -5px rgb(0 0 0 / 0.1), 0 8px 10px -6px rgb(0 0 / 0.1);
	--shadow-2xl: 0 25px 50px -12px rgb(0 0 0 / 0.25);
	--shadow-inner: inset 0 2px 4px 0 rgb(0 0 / 0.05);
	--shadow-none: 0 0 transparent;
	--shadow-premium-sm:
		0 2px 8px rgba(0, 0, 0, 0.04), 0 1px 3px rgba(0, 0, 0, 0.08);
	--shadow-premium-md:
		0 8px 32px rgba(0, 0, 0, 0.12), 0 2px 8px rgba(0, 0, 0, 0.08);
	--shadow-premium-lg:
		0 24px 64px rgba(0, 0, 0, 0.15), 0 8px 24px rgba(0, 0, 0, 0.1);
	--shadow-premium-xl:
		0 40px 80px rgba(0, 0, 0, 0.2), 0 16px 32px rgba(0, 0, 0.15);
	--glass-bg: rgba(255, 255, 255, 0.1);
	--glass-border: rgba(255, 255, 255, 0.2);
	--glass-blur: 12px;
	--gradient-primary: linear-gradient(
		135deg,
		oklch(0.623 0.214 259.815) 0%,
		oklch(0.623 0.214 259.815 / 80%) 100%
	);
	--gradient-secondary: linear-gradient(
		135deg,
		oklch(0.2 0.01 210) 0%,
		oklch(0.2 0.01 258) 100%
	);
	--gradient-rainbow: linear-gradient(135deg, oklch(0.619 0.196 286.032) 0%, oklch(0.519 0.181 327.802) 100%);
	--gradient-sunset: linear-gradient(135deg, oklch(0.763 0.153 322.734) 0%, oklch(0.615 0.19 14.194) 100%);
	--gradient-ocean: linear-gradient(135deg, oklch(0.741 0.153 217.508) 0%, oklch(0.827 0.214 194.769) 100%);
	--container-xs: 20rem;
	--container-sm: 24rem;
	--container-md: 28rem;
	--container-lg: 32rem;
	--container-xl: 36rem;
	--container-2xl: 42rem;
	--container-3xl: 48rem;
	--container-4xl: 56rem;
	--container-5xl: 64rem;
	--container-6xl: 72rem;
	--container-7xl: 80rem;
	--container-full: 100%;
	--z-0: 0;
	--z-10: 10;
	--z-20: 20;
	--z-30: 30;
	--z-40: 40;
	--z-50: 50;
	--z-auto: auto;
	--z-dropdown: 1000;
	--z-sticky: 1020;
	--z-fixed: 1030;
	--z-modal-backdrop: 1040;
	--z-modal: 1050;
	--z-popover: 1060;
	--z-tooltip: 1070;
	--z-toast: 1080;
	--z-maximum: 2147483647;
}

@theme dark {
	/* Dark Mode Label Colors */
<<<<<<< HEAD
	--color-label-primary: #FFFFFF;
	--color-label-secondary: #FFFFFF8C;
	--color-label-tertiary: #FFFFFF40;
	--color-label-quaternary: #FFFFFF1A;
	--color-label-quinary: #FFFFFF0D;
	--color-label-seximal: #FFFFFF08;

	/* Dark Mode Fill Colors */
	--color-fill-primary: #FFFFFF1A;
	--color-fill-secondary: #FFFFFF14;
	--color-fill-tertiary: #FFFFFF0D;
	--color-fill-quaternary: #FFFFFF08;
	--color-fill-quinary: #FFFFFF05;

	/* Dark Mode Gray System */
	--color-gray-primary: #000000;
	--color-gray-secondary: #98989D;
	--color-gray-tertiary: #FFFFFF;

	--color-background: 222 84% 4%;
	--color-foreground: 210 40% 98%;
	--color-card: 222 84% 4%;
	--color-card-foreground: 210 40% 98%;
	--color-popover: 22 84% 4%;
	--color-popover-foreground: 210 40% 98%;
	--color-primary: 217 91% 60%;
	--color-primary-foreground: 222 84% 4%;
	--color-secondary: 217 32% 17%;
	--color-secondary-foreground: 210 40% 98%;
	--color-muted: 217 32% 17%;
	--color-muted-foreground: 215 20% 65%;
	--color-accent: 217 32% 17%;
	--color-accent-foreground: 210 40% 98%;
	--color-destructive: 0 62% 30%;
	--color-destructive-foreground: 210 40% 98%;
	--color-success: 142 76% 36%;
	--color-success-foreground: 210 40% 98%;
	--color-warning: 38 92% 50%;
	--color-warning-foreground: 222 84% 4%;
	--color-border: 217 32% 17%;
	--color-input: 217 32% 17%;
	--color-ring: 217 91% 60%;
	--glass-bg: rgba(0, 0, 0.1);
	--glass-border: rgba(255, 255, 255, 0.1);
=======
	--color-label-primary: oklch(1 0 0);
	--color-label-secondary: oklch(1 0 0 / 55%);
	--color-label-tertiary: oklch(1 0 0 / 25%);
	--color-label-quaternary: oklch(1 0 0 / 10%);
	--color-label-quinary: oklch(1 0 0 / 5%);
	--color-label-seximal: oklch(1 0 0 / 3%);

	/* Dark Mode Fill Colors */
	--color-fill-primary: oklch(1 0 0 / 10%);
	--color-fill-secondary: oklch(1 0 0 / 8%);
	--color-fill-tertiary: oklch(1 0 0 / 5%);
	--color-fill-quaternary: oklch(1 0 0 / 3%);
	--color-fill-quinary: oklch(1 0 0 / 2%);

	/* Dark Mode Gray System */
	--color-gray-primary: oklch(0 0 0);
	--color-gray-secondary: oklch(0.65 0 0);
	--color-gray-tertiary: oklch(1 0 0);
>>>>>>> 8d12caf0
}

@layer base {
	*,
	*::before,
	*::after {
		box-sizing: border-box;
		border-width: 0;
		border-style: solid;
		border-color: oklch(var(--border));
	}

	html {
		tab-size: 4;
		font-feature-settings: normal;
		font-variation-settings: normal;
		-webkit-tap-highlight-color: transparent;
		scroll-behavior: smooth;
	}

	html,
	body {
		height: 100%;
		font-family:
			'Roboto Flex',
			'Roboto Flex',
			-premium-system,
			BlinkMacSystemFont,
			'Inter',
			'Segoe UI',
			system-ui,
			ui-sans-serif,
			sans-serif;
		line-height: 1.47058823529412;
		-webkit-font-smoothing: antialiased;
		-moz-osx-font-smoothing: grayscale;
		text-rendering: optimizeLegibility;
		font-feature-settings: 'kern';
		-webkit-font-feature-settings: 'kern';
		-moz-font-feature-settings: 'kern';
		font-kerning: auto;
	}

	body {
		color: oklch(var(--foreground));
		background-color: oklch(var(--background));
		font-feature-settings:
			'rlig' 1,
			'calt' 1;
	}

	h1,
	h2,
	h3,
	h4,
	h5,
	h6 {
		font-weight: var(--font-weight-semibold);
		line-height: var(--line-height-tight);
		letter-spacing: -0.025em;
		color: oklch(var(--foreground));
	}

	h1 {
		font-size: var(--font-size-4xl);
	}
	h2 {
		font-size: var(--font-size-3xl);
	}
	h3 {
		font-size: var(--font-size-2xl);
	}
	h4 {
		font-size: var(--font-size-xl);
	}
	h5 {
		font-size: var(--font-size-lg);
	}
	h6 {
		font-size: var(--font-size-base);
	}

	p {
		margin-bottom: 1rem;
		line-height: var(--line-height-relaxed);
	}

	a {
		color: oklch(var(--primary));
		text-decoration: underline;
		text-decoration-color: transparent;
		text-underline-offset: 0.125em;
		transition: all var(--duration-200) var(--ease-out);
	}

	a:hover {
		text-decoration-color: currentColor;
		color: oklch(var(--primary) / 80%);
	}

	ul,
	ol {
		margin: 1rem 0;
		padding-left: 1.5rem;
	}

	li {
		margin-bottom: 0.25rem;
	}

	code {
		font-family:
			ui-monospace, SFMono-Regular, 'SF Mono', Monaco, Consolas,
			'Liberation Mono', 'Courier New', monospace;
		font-size: 0.875em;
		padding: 0.125rem 0.25rem;
		border-radius: var(--radius-sm);
		background-color: oklch(var(--muted));
		color: oklch(var(--foreground));
	}

	pre {
		font-family:
			ui-monospace, SFMono-Regular, 'SF Mono', Monaco, Consolas,
			'Liberation Mono', 'Courier New', monospace;
		font-size: 0.875rem;
		line-height: 1.5;
		padding: 1rem;
		border-radius: var(--radius-md);
		background-color: oklch(var(--muted));
		overflow-x: auto;
		border: 1px solid oklch(var(--border));
	}

	pre code {
		background: none;
		padding: 0;
		border-radius: 0;
		font-size: inherit;
	}

	input,
	button,
	textarea,
	select {
		font: inherit;
		color: inherit;
	}

	button {
		background-color: transparent;
		background-image: none;
		cursor: pointer;
	}

	[disabled] {
		cursor: not-allowed;
		opacity: 0.5;
	}

	*:focus {
		outline: none;
	}

	*:focus-visible {
		outline: 2px solid oklch(var(--ring));
		outline-offset: 2px;
	}

	::selection {
		background-color: oklch(var(--primary) / 20%);
		color: oklch(var(--foreground));
	}

	::placeholder {
		color: oklch(var(--muted-foreground));
		opacity: 1;
	}

	img,
	video {
		max-width: 100%;
		height: auto;
	}

	table {
		border-collapse: collapse;
		border-spacing: 0;
		width: 100%;
		text-align: left;
	}

	th,
	td {
		padding: 0.75rem 1rem;
		border-bottom: 1px solid oklch(var(--border));
	}

	th {
		font-weight: var(--font-weight-semibold);
		background-color: oklch(var(--muted));
	}

	hr {
		height: 0;
		color: inherit;
		border-top: 1px solid oklch(var(--border));
	}

	::-webkit-scrollbar {
		width: 8px;
		height: 8px;
	}

	::-webkit-scrollbar-track {
		background: oklch(var(--muted));
	}

	::-webkit-scrollbar-thumb {
		background: oklch(var(--muted-foreground) / 30%);
		border-radius: var(--radius-full);
	}

	::-webkit-scrollbar-thumb:hover {
		background: oklch(var(--muted-foreground) / 50%);
	}
}

@layer components {
	/* Typography Classes using Design Tokens */
	.text-page-title {
		font-size: var(--font-large-title);
		line-height: var(--line-height-large-title);
		letter-spacing: var(--tracking-large-title);
		font-weight: var(--font-weight-bold);
		font-family: var(--font-family);
	}

	.text-section-title {
		font-size: var(--font-title-1);
		line-height: var(--line-height-title-1);
		letter-spacing: var(--tracking-title);
		font-weight: var(--font-weight-bold);
		font-family: var(--font-family);
	}

	.text-heading {
		font-size: var(--font-title-2);
		line-height: var(--line-height-title-2);
		letter-spacing: var(--tracking-title);
		font-weight: var(--font-weight-semibold);
		font-family: var(--font-family);
	}

	.text-subheading {
		font-size: var(--font-title-3);
		line-height: var(--line-height-title-3);
		letter-spacing: var(--tracking-headline);
		font-weight: var(--font-weight-medium);
		font-family: var(--font-family);
	}

	.text-body {
		font-size: var(--font-body);
		line-height: var(--line-height-body);
		letter-spacing: var(--tracking-body);
		font-weight: var(--font-weight-normal);
		font-family: var(--font-family);
	}

	.text-callout {
		font-size: var(--font-callout);
		line-height: var(--line-height-callout);
		letter-spacing: var(--tracking-body);
		font-weight: var(--font-weight-normal);
		font-family: var(--font-family);
	}

	.text-caption {
		font-size: var(--font-caption-1);
		line-height: var(--line-height-caption);
		letter-spacing: var(--tracking-caption);
		font-weight: var(--font-weight-normal);
		font-family: var(--font-family);
	}

	/* Gradient Classes using CSS Variables */
	.text-gradient {
		background: var(--gradient-primary);
		-webkit-background-clip: text;
		-webkit-text-fill-color: transparent;
		background-clip: text;
	}

	.gradient-background {
		background: var(--gradient-primary);
	}

	.gradient-secondary {
		background: var(--gradient-secondary);
	}

	.gradient-surface {
		background: linear-gradient(
			135deg,
<<<<<<< HEAD
			hsl(var(--color-background)) 0%,
			hsl(var(--color-muted)) 100%
=======
			oklch(var(--background)) 0%,
			oklch(var(--muted)) 100%
>>>>>>> 8d12caf0
		);
	}

	/* Card Variants */
	.card-elevated {
		box-shadow: var(--shadow-medium);
		background: var(--glass-material);
		border: var(--glass-border);
		backdrop-filter: blur(var(--glass-blur));
		-webkit-backdrop-filter: blur(var(--glass-blur));
	}

	/* Buttons */
	.btn {
		display: inline-flex;
		align-items: center;
		justify-content: center;
		gap: 0.5rem;
		border-radius: var(--radius);
		font-size: var(--font-size-sm);
		font-weight: var(--font-weight-medium);
		line-height: var(--line-height-none);
		text-decoration: none;
		transition: all var(--duration-200) var(--ease-out);
		cursor: pointer;
		user-select: none;
		white-space: nowrap;
		position: relative;
		overflow: hidden;
		outline: none;
		border: 1px solid transparent;
	}

	.btn:focus-visible {
		outline: 2px solid oklch(var(--ring));
		outline-offset: 2px;
	}

	.btn:disabled {
		pointer-events: none;
		opacity: 0.5;
	}

	.btn-sm {
		height: 2rem;
		padding: 0.75rem;
		font-size: var(--font-size-xs);
	}

	.btn-md {
		height: 2.5rem;
		padding: 0 1rem;
		font-size: var(--font-size-sm);
	}

	.btn-lg {
		height: 3rem;
		padding: 0 1.5rem;
		font-size: var(--font-size-base);
	}

	.btn-xl {
		height: 3.5rem;
		padding: 0 2rem;
		font-size: var(--font-size-lg);
	}

	.btn-primary {
		background-color: oklch(var(--primary));
		color: oklch(var(--primary-foreground));
		border-color: oklch(var(--primary));
		box-shadow: var(--shadow-premium-sm);
	}

	.btn-primary:hover {
		background-color: oklch(var(--primary) / 90%);
		box-shadow: var(--shadow-premium-md);
		transform: translateY(-1px);
	}

	.btn-primary:active {
		transform: translateY(0);
		box-shadow: var(--shadow-premium-sm);
	}

	.btn-secondary {
		background-color: oklch(var(--secondary));
		color: oklch(var(--secondary-foreground));
		border-color: oklch(var(--border));
	}

	.btn-secondary:hover {
		background-color: oklch(var(--secondary) / 80%);
		transform: translateY(-1px);
		box-shadow: var(--shadow-premium-sm);
	}

	.btn-outline {
		background-color: transparent;
		color: oklch(var(--primary));
		border-color: oklch(var(--primary));
	}

	.btn-outline:hover {
		background-color: oklch(var(--primary));
		color: oklch(var(--primary-foreground));
		transform: translateY(-1px);
		box-shadow: var(--shadow-premium-sm);
	}

	.btn-ghost {
		background-color: transparent;
		color: oklch(var(--foreground));
		border-color: transparent;
	}

	.btn-ghost:hover {
		background-color: oklch(var(--accent));
		color: oklch(var(--accent-foreground));
	}

	.btn-link {
		background-color: transparent;
		color: oklch(var(--primary));
		border-color: transparent;
		text-decoration: underline;
		text-underline-offset: 4px;
	}

	.btn-link:hover {
		text-decoration: none;
	}

	.card {
		border-radius: var(--radius-lg);
		border: 1px solid oklch(var(--border));
		background-color: oklch(var(--card));
		color: oklch(var(--card-foreground));
		box-shadow: var(--shadow-premium-sm);
		transition: all var(--duration-200) var(--ease-out);
	}

	.card:hover {
		box-shadow: var(--shadow-premium-md);
		transform: translateY(-2px);
	}

	.card-header {
		padding: 1.5rem 1.5rem 0;
	}

	.card-content {
		padding: 1.5rem;
	}

	.card-footer {
		padding: 0 1.5rem 1.5rem;
		display: flex;
		align-items: center;
		gap: 1rem;
	}

	.form-group {
		display: flex;
		flex-direction: column;
		gap: 0.5rem;
		margin-bottom: 1rem;
	}

	.form-label {
		font-size: var(--font-size-sm);
		font-weight: var(--font-weight-medium);
		color: oklch(var(--foreground));
		margin-bottom: 0.25rem;
	}

	.form-input {
		display: flex;
		width: 100%;
		border-radius: var(--radius);
		border: 1px solid oklch(var(--input));
		background-color: oklch(var(--background));
		padding: 0.5rem 0.75rem;
		font-size: var(--font-size-sm);
		line-height: var(--line-height-normal);
		color: oklch(var(--foreground));
		transition: all var(--duration-200) var(--ease-out);
		outline: none;
	}

	.form-input:focus {
		border-color: oklch(var(--ring));
		box-shadow: 0 0 0 2px oklch(var(--ring) / 20%);
	}

	.form-input:disabled {
		cursor: not-allowed;
		opacity: 0.5;
	}

	.form-input::placeholder {
		color: oklch(var(--muted-foreground));
	}

	.form-textarea {
		min-height: 6rem;
		resize: vertical;
	}

	.form-select {
		padding-right: 2rem;
		background-image: url("data:image/svg+xml,%3csvg xmlns='http://www.w3.org/2000/svg' fill='none' viewBox='0 0 20 20'%3e%3cpath stroke='%236b7280' stroke-linecap='round' stroke-linejoin='round' stroke-width='1.5' d='m6 8 4 4 4-4'/%3e%3c/svg%3e");
		background-position: right 0.5rem center;
		background-repeat: no-repeat;
		background-size: 1.5rem 1.5rem;
		-webkit-appearance: none;
		-moz-appearance: none;
		appearance: none;
	}

	.badge {
		display: inline-flex;
		align-items: center;
		border-radius: var(--radius-full);
		border: 1px solid transparent;
		font-size: var(--font-size-xs);
		font-weight: var(--font-weight-semibold);
		line-height: var(--line-height-none);
		padding: 0.25rem 0.625rem;
		text-transform: uppercase;
		letter-spacing: 0.025em;
		transition: all var(--duration-200) var(--ease-out);
	}

	.badge-default {
		background-color: oklch(var(--primary));
		color: oklch(var(--primary-foreground));
	}

	.badge-secondary {
		background-color: oklch(var(--secondary));
		color: oklch(var(--secondary-foreground));
	}

	.badge-outline {
		background-color: transparent;
		color: oklch(var(--foreground));
		border-color: oklch(var(--border));
	}

	.badge-success {
		background-color: oklch(var(--success));
		color: oklch(var(--success-foreground));
	}

	.badge-warning {
		background-color: oklch(var(--warning));
		color: oklch(var(--warning-foreground));
	}

	.badge-destructive {
		background-color: oklch(var(--destructive));
		color: oklch(var(--destructive-foreground));
	}

	.alert {
		position: relative;
		width: 100%;
		border-radius: var(--radius-lg);
		border: 1px solid oklch(var(--border));
		padding: 1rem;
		background-color: oklch(var(--background));
		color: oklch(var(--foreground));
	}

	.alert-title {
		margin-bottom: 0.25rem;
		font-weight: var(--font-weight-medium);
		line-height: var(--line-height-tight);
		letter-spacing: -0.025em;
	}

	.alert-description {
		font-size: var(--font-size-sm);
		line-height: var(--line-height-relaxed);
		color: oklch(var(--muted-foreground));
	}

	.alert-success {
		border-color: oklch(var(--success) / 50%);
		background-color: oklch(var(--success) / 10%);
	}

	.alert-warning {
		border-color: oklch(var(--warning) / 50%);
		background-color: oklch(var(--warning) / 10%);
	}

	.alert-destructive {
		border-color: oklch(var(--destructive) / 50%);
		background-color: oklch(var(--destructive) / 10%);
	}

	.skeleton {
		background-color: oklch(var(--muted));
		border-radius: var(--radius);
		animation: skeleton-pulse 2s cubic-bezier(0.4, 0, 0.6, 1) infinite;
	}

	.avatar {
		position: relative;
		display: inline-flex;
		align-items: center;
		justify-content: center;
		vertical-align: middle;
		flex-shrink: 0;
		width: 2.5rem;
		height: 2.5rem;
		border-radius: var(--radius-full);
		overflow: hidden;
		background-color: oklch(var(--muted));
		color: oklch(var(--muted-foreground));
		font-weight: var(--font-weight-medium);
		font-size: var(--font-size-sm);
	}

	.avatar-sm {
		width: 2rem;
		height: 2rem;
		font-size: var(--font-size-xs);
	}

	.avatar-lg {
		width: 3rem;
		height: 3rem;
		font-size: var(--font-size-base);
	}

	.avatar-xl {
		width: 4rem;
		height: 4rem;
		font-size: var(--font-size-lg);
	}

	.avatar img {
		aspect-ratio: 1;
		width: 100%;
		height: 100%;
		object-fit: cover;
	}

	.separator {
		flex-shrink: 0;
		background-color: oklch(var(--border));
	}

	.separator-horizontal {
		height: 1px;
		width: 100%;
	}

	.separator-vertical {
		width: 1px;
		height: 100%;
	}

	.progress {
		position: relative;
		height: 1rem;
		width: 100%;
		overflow: hidden;
		border-radius: var(--radius-full);
		background-color: oklch(var(--secondary));
	}

	.progress-indicator {
		height: 100%;
		width: 100%;
		flex: 1;
		background-color: oklch(var(--primary));
		transition: all var(--duration-500) var(--ease-out);
		border-radius: var(--radius-full);
	}

	.toast {
		position: relative;
		display: flex;
		width: 100%;
		align-items: center;
		justify-content: space-between;
		overflow: hidden;
		border-radius: var(--radius-md);
		border: 1px solid oklch(var(--border));
		padding: 1rem;
		background-color: oklch(var(--background));
		color: oklch(var(--foreground));
		box-shadow: var(--shadow-premium-lg);
		pointer-events: auto;
	}

	.toast-success {
		border-color: oklch(var(--success));
	}

	.toast-warning {
		border-color: oklch(var(--warning));
	}

	.toast-destructive {
		border-color: oklch(var(--destructive));
	}

	.nav {
		display: flex;
		align-items: center;
		gap: 1rem;
	}

	.nav-link {
		display: inline-flex;
		align-items: center;
		gap: 0.5rem;
		padding: 0.5rem 0.75rem;
		border-radius: var(--radius);
		font-size: var(--font-size-sm);
		font-weight: var(--font-weight-medium);
		color: oklch(var(--muted-foreground));
		text-decoration: none;
		transition: all var(--duration-200) var(--ease-out);
	}

	.nav-link:hover {
		color: oklch(var(--foreground));
		background-color: oklch(var(--accent));
	}

	.nav-link.active {
		color: oklch(var(--foreground));
		background-color: oklch(var(--accent));
	}

	.table {
		width: 100%;
		caption-side: bottom;
		border-collapse: collapse;
		border-spacing: 0;
		font-size: var(--font-size-sm);
	}

	.table th {
		height: 3rem;
		padding: 0 1rem;
		text-align: left;
		font-weight: var(--font-weight-medium);
		color: oklch(var(--muted-foreground));
		border-bottom: 1px solid oklch(var(--border));
		background-color: oklch(var(--muted) / 50%);
	}

	.table td {
		padding: 1rem;
		vertical-align: middle;
		border-bottom: 1px solid oklch(var(--border));
	}

	.table tbody tr:hover {
		background-color: oklch(var(--muted) / 50%);
	}

	.tabs-list {
		display: inline-flex;
		align-items: center;
		justify-content: center;
		border-radius: var(--radius);
		background-color: oklch(var(--muted));
		padding: 0.25rem;
		color: oklch(var(--muted-foreground));
	}

	.tabs-trigger {
		display: inline-flex;
		align-items: center;
		justify-content: center;
		white-space: nowrap;
		border-radius: calc(var(--radius) - 2px);
		padding: 0.375rem 0.75rem;
		font-size: var(--font-size-sm);
		font-weight: var(--font-weight-medium);
		transition: all var(--duration-200) var(--ease-out);
		cursor: pointer;
		outline: none;
		border: none;
		background: transparent;
		color: inherit;
	}

	.tabs-trigger:hover {
		color: oklch(var(--foreground));
	}

	.tabs-trigger[data-state='active'] {
		background-color: oklch(var(--background));
		color: oklch(var(--foreground));
		box-shadow: var(--shadow-xs);
	}

	.tabs-content {
		margin-top: 0.5rem;
		border-radius: calc(var(--radius) - 2px);
		outline: none;
	}
}

@layer utilities {
	.glass {
		background: var(--glass-bg);
		backdrop-filter: blur(var(--glass-blur));
		-webkit-backdrop-filter: blur(var(--glass-blur));
		border: 1px solid var(--glass-border);
	}

	.glass-strong {
		background: rgba(255, 255, 255, 0.15);
		backdrop-filter: blur(20px);
		-webkit-backdrop-filter: blur(20px);
		border: 1px solid rgba(255, 255, 255, 0.3);
	}

	.gradient-text {
		background: var(--gradient-primary);
		background-clip: text;
		-webkit-background-clip: text;
		-webkit-text-fill-color: transparent;
		background-size: 200% 200%;
		animation: gradient-shift 3s ease infinite;
	}

	.gradient-text-rainbow {
		background: var(--gradient-rainbow);
		background-clip: text;
		-webkit-background-clip: text;
		-webkit-text-fill-color: transparent;
		background-size: 200% 200%;
		animation: gradient-shift 3s ease infinite;
	}

	.shadow-premium {
		box-shadow: var(--shadow-premium-md);
	}

	.shadow-premium-lg {
		box-shadow: var(--shadow-premium-lg);
	}

	.shadow-premium-xl {
		box-shadow: var(--shadow-premium-xl);
	}

	.hover-lift {
		transition: all var(--duration-200) var(--ease-out);
	}

	.hover-lift:hover {
		transform: translateY(-2px);
		box-shadow: var(--shadow-premium-md);
	}

	.hover-scale {
		transition: transform var(--duration-200) var(--ease-out);
	}

	.hover-scale:hover {
		transform: scale(1.05);
	}

	.hover-glow {
		transition: all var(--duration-300) var(--ease-out);
	}

	.hover-glow:hover {
		box-shadow: 0 0 20px oklch(var(--primary) / 50%);
	}

	.text-glow {
		text-shadow: 0 0 10px oklch(var(--primary) / 50%);
	}

	.text-shadow {
		text-shadow: 0 2px 4px rgba(0, 0, 0, 0.1);
	}

	.border-glow {
		border: 1px solid oklch(var(--primary) / 50%);
		box-shadow: 0 0 10px oklch(var(--primary) / 20%);
	}

	.border-gradient {
		border: 2px solid transparent;
		background:
			linear-gradient(
					oklch(var(--background)),
					oklch(var(--background))
				)
				padding-box,
			var(--gradient-primary) border-box;
	}

	.container {
		width: 100%;
		margin-left: auto;
		margin-right: auto;
		padding-left: 1rem;
		padding-right: 1rem;
	}

	@media (min-width: 640px) {
		.container {
			max-width: 640px;
		}
	}

	@media (min-width: 768px) {
		.container {
			max-width: 768px;
		}
	}

	@media (min-width: 1024px) {
		.container {
			max-width: 1024px;
		}
	}

	@media (min-width: 1280px) {
		.container {
			max-width: 1280px;
		}
	}

	@media (min-width: 1536px) {
		.container {
			max-width: 1536px;
		}
	}

	.flex-center {
		display: flex;
		align-items: center;
		justify-content: center;
	}

	.flex-between {
		display: flex;
		align-items: center;
		justify-content: space-between;
	}

	.flex-start {
		display: flex;
		align-items: center;
		justify-content: flex-start;
	}

	.flex-end {
		display: flex;
		align-items: center;
		justify-content: flex-end;
	}

	.grid-center {
		display: grid;
		place-items: center;
	}

	.absolute-center {
		position: absolute;
		top: 50%;
		left: 50%;
		transform: translate(-50%, -50%);
	}

	.fixed-center {
		position: fixed;
		top: 50%;
		left: 50%;
		transform: translate(-50%, -50%);
	}

	.aspect-square {
		aspect-ratio: 1 / 1;
	}

	.aspect-video {
		aspect-ratio: 16 / 9;
	}

	.aspect-photo {
		aspect-ratio: 4 / 3;
	}

	.aspect-golden {
		aspect-ratio: 1.618 / 1;
	}

	.loading {
		pointer-events: none;
		opacity: 0.7;
	}

	.loading::after {
		content: '';
		position: absolute;
		top: 50%;
		left: 50%;
		width: 1rem;
		height: 1rem;
		margin-top: -0.5rem;
		margin-left: -0.5rem;
		border: 2px solid oklch(var(--muted-foreground));
		border-top-color: oklch(var(--primary));
		border-radius: var(--radius-full);
		animation: spin 1s linear infinite;
	}

	.animate-spin {
		animation: spin 1s linear infinite;
	}

	.animate-ping {
		animation: ping 1s cubic-bezier(0, 0, 0.2, 1) infinite;
	}

	.animate-pulse {
		animation: pulse 2s cubic-bezier(0.4, 0, 0.6, 1) infinite;
	}

	.animate-bounce {
		animation: bounce 1s infinite;
	}

	.animate-fade-in {
		animation: fade-in var(--duration-500) var(--ease-out);
	}

	.animate-slide-up {
		animation: slide-up var(--duration-300) var(--ease-out);
	}

	.animate-slide-down {
		animation: slide-down var(--duration-300) var(--ease-out);
	}

	.animate-slide-left {
		animation: slide-left var(--duration-300) var(--ease-out);
	}

	.animate-slide-right {
		animation: slide-right var(--duration-300) var(--ease-out);
	}

	.animate-scale-in {
		animation: scale-in var(--duration-200) var(--ease-out);
	}

	.animate-scale-out {
		animation: scale-out var(--duration-200) var(--ease-out);
	}

	.transition-none {
		transition-property: none;
	}

	.transition-all {
		transition-property: all;
		transition-timing-function: cubic-bezier(0.4, 0, 0.2, 1);
		transition-duration: 150ms;
	}

	.transition-colors {
		transition-property:
			color, background-color, border-color, text-decoration-color, fill, stroke;
		transition-timing-function: cubic-bezier(0.4, 0, 0.2, 1);
		transition-duration: 150ms;
	}

	.transition-transform {
		transition-property: transform;
		transition-timing-function: cubic-bezier(0.4, 0, 0.2, 1);
		transition-duration: 150ms;
	}
}
@media print {
	.print-hidden {
		display: none !important;
	}

	.print-visible {
		display: block !important;
	}
}

.sr-only {
	position: absolute;
	width: 1px;
	height: 1px;
	padding: 0;
	margin: -1px;
	overflow: hidden;
	clip: rect(0, 0, 0, 0);
	white-space: nowrap;
	border: 0;
}

.focus-within-ring:focus-within {
	outline: 2px solid oklch(var(--ring));
	outline-offset: 2px;
}

.focus-ring:focus {
	outline: 2px solid oklch(var(--ring));
	outline-offset: 2px;
}

.backdrop-blur-sm {
	backdrop-filter: blur(4px);
	-webkit-backdrop-filter: blur(4px);
}

.backdrop-blur {
	backdrop-filter: blur(8px);
	-webkit-backdrop-filter: blur(8px);
}

.backdrop-blur-md {
	backdrop-filter: blur(12px);
	-webkit-backdrop-filter: blur(12px);
}

.backdrop-blur-lg {
	backdrop-filter: blur(16px);
	-webkit-backdrop-filter: blur(16px);
}

.backdrop-blur-xl {
	backdrop-filter: blur(24px);
	-webkit-backdrop-filter: blur(24px);
}

.backdrop-blur-2xl {
	backdrop-filter: blur(40px);
	-webkit-backdrop-filter: blur(40px);
}

.backdrop-blur-3xl {
	backdrop-filter: blur(64px);
	-webkit-backdrop-filter: blur(64px);
}

@keyframes spin {
	to {
		transform: rotate(360deg);
	}
}

@keyframes ping {
	75%,
	100% {
		transform: scale(2);
		opacity: 0;
	}
}

@keyframes pulse {
	50% {
		opacity: 0.5;
	}
}

@keyframes bounce {
	0%,
	100% {
		transform: translateY(-25%);
		animation-timing-function: cubic-bezier(0.8, 0, 1, 1);
	}
	50% {
		transform: none;
		animation-timing-function: cubic-bezier(0, 0, 0.2, 1);
	}
}

@keyframes fade-in {
	from {
		opacity: 0;
	}
	to {
		opacity: 1;
	}
}

@keyframes slide-up {
	from {
		opacity: 0;
		transform: translateY(1rem);
	}
	to {
		opacity: 1;
		transform: translateY(0);
	}
}

@keyframes slide-down {
	from {
		opacity: 0;
		transform: translateY(-1rem);
	}
	to {
		opacity: 1;
		transform: translateY(0);
	}
}

@keyframes slide-left {
	from {
		opacity: 0;
		transform: translateX(1rem);
	}
	to {
		opacity: 1;
		transform: translateX(0);
	}
}

@keyframes slide-right {
	from {
		opacity: 0;
		transform: translateX(-1rem);
	}
	to {
		opacity: 1;
		transform: translateX(0);
	}
}

@keyframes scale-in {
	from {
		opacity: 0;
		transform: scale(0.9);
	}
	to {
		opacity: 1;
		transform: scale(1);
	}
}

@keyframes scale-out {
	from {
		opacity: 1;
		transform: scale(1);
	}
	to {
		opacity: 0;
		transform: scale(0.9);
	}
}

@keyframes skeleton-pulse {
	0%,
	100% {
		opacity: 1;
	}
	50% {
		opacity: 0.5;
	}
}

@keyframes gradient-shift {
	0%,
	100% {
		background-position: 0% 50%;
	}
	50% {
		background-position: 100% 50%;
	}
}

@media (min-width: 640px) {
	:root {
		--container-padding: 1.5rem;
	}
}

@media (min-width: 768px) {
	:root {
		--container-padding: 2rem;
	}
}

@media (min-width: 1024px) {
	:root {
		--container-padding: 2.5rem;
	}
}

@media (min-width: 1280px) {
	:root {
		--container-padding: 3rem;
	}
}

@media (min-width: 1536px) {
	:root {
		--container-padding: 4rem;
	}
}

@media (prefers-reduced-motion: reduce) {
	*,
	*::before,
	*::after {
		animation-duration: 0.01ms !important;
		animation-iteration-count: 1 !important;
		transition-duration: 0.01ms !important;
	}
}

/* Removed prefers-contrast media query - colors defined in main :root and .dark blocks */

/* Removed prefers-color-scheme media query - colors defined in main .dark block */

.btn-cta {
	background: var(--gradient-primary);
	color: oklch(var(--primary-foreground));
	border: none;
	font-weight: var(--font-weight-semibold);
	text-transform: uppercase;
	letter-spacing: 0.05em;
	box-shadow: var(--shadow-premium-md);
	position: relative;
	overflow: hidden;
}

.btn-cta::before {
	content: '';
	position: absolute;
	top: 0;
	left: -100%;
	width: 100%;
	height: 100%;
	background: linear-gradient(
		90deg,
		transparent,
		rgba(255, 255, 255, 0.2),
		transparent
	);
	transition: left var(--duration-700) var(--ease-out);
}

.btn-cta:hover::before {
	left: 100%;
}

.btn-cta:hover {
	transform: translateY(-2px);
	box-shadow: var(--shadow-premium-lg);
}

.form-input-floating {
	position: relative;
	padding-top: 1.5rem;
	padding-bottom: 0.5rem;
}

.form-label-floating {
	position: absolute;
	left: 0.75rem;
	top: 1rem;
	font-size: var(--font-size-sm);
	color: oklch(var(--muted-foreground));
	pointer-events: none;
	transition: all var(--duration-200) var(--ease-out);
	transform-origin: left top;
}

.form-input-floating:focus + .form-label-floating,
.form-input-floating:not(:placeholder-shown) + .form-label-floating {
	transform: translateY(-0.75rem) scale(0.875);
	color: oklch(var(--primary));
}

.card-premium {
	background: var(--glass-bg);
	backdrop-filter: blur(var(--glass-blur));
	-webkit-backdrop-filter: blur(var(--glass-blur));
	border: 1px solid var(--glass-border);
	box-shadow: var(--shadow-premium-lg);
}

.card-hero {
	background: var(--gradient-primary);
	color: oklch(var(--primary-foreground));
	border: none;
	box-shadow: var(--shadow-premium-xl);
	position: relative;
	overflow: hidden;
}

.card-hero::before {
	content: '';
	position: absolute;
	top: -50%;
	left: -50%;
	width: 200%;
	height: 20%;
	background: radial-gradient(
		circle,
		rgba(255, 255, 255, 0.1) 0%,
		transparent 70%
	);
	animation: rotate 20s linear infinite;
}

@keyframes rotate {
	to {
		transform: rotate(360deg);
	}
}

.nav-elegant {
	background: var(--glass-bg);
	backdrop-filter: blur(var(--glass-blur));
	-webkit-backdrop-filter: blur(var(--glass-blur));
	border: 1px solid var(--glass-border);
	border-radius: var(--radius-full);
	padding: 0.5rem;
	box-shadow: var(--shadow-premium-md);
}

.nav-link-elegant {
	border-radius: var(--radius-full);
	padding: 0.75rem 1.5rem;
	font-weight: var(--font-weight-medium);
	transition: all var(--duration-300) var(--ease-out);
	position: relative;
	overflow: hidden;
}

.nav-link-elegant::before {
	content: '';
	position: absolute;
	top: 0;
	left: -100%;
	width: 10%;
	height: 100%;
	background: oklch(var(--primary) / 10%);
	transition: left var(--duration-300) var(--ease-out);
	border-radius: inherit;
}

.nav-link-elegant:hover::before,
.nav-link-elegant.active::before {
	left: 0;
}

.table-elegant {
	background: var(--glass-bg);
	backdrop-filter: blur(var(--glass-blur));
	-webkit-backdrop-filter: blur(var(--glass-blur));
	border: 1px solid var(--glass-border);
	border-radius: var(--radius-lg);
	overflow: hidden;
	box-shadow: var(--shadow-premium-sm);
}

.table-elegant th:first-child {
	border-top-left-radius: var(--radius-lg);
}

.table-elegant th:last-child {
	border-top-right-radius: var(--radius-lg);
}

.table-elegant tbody tr:last-child td:first-child {
	border-bottom-left-radius: var(--radius-lg);
}

.table-elegant tbody tr:last-child td:last-child {
	border-bottom-right-radius: var(--radius-lg);
}

.table-elegant tbody tr:hover {
	background: oklch(var(--primary) / 5%);
	transform: scale(1.01);
	transition: all var(--duration-200) var(--ease-out);
}

.modal-backdrop {
	background: rgba(0, 0, 0, 0.5);
	backdrop-filter: blur(8px);
	-webkit-backdrop-filter: blur(8px);
	animation: fade-in var(--duration-300) var(--ease-out);
}

.modal-content {
	background: var(--glass-bg);
	backdrop-filter: blur(var(--glass-blur));
	-webkit-backdrop-filter: blur(var(--glass-blur));
	border: 1px solid var(--glass-border);
	border-radius: var(--radius-2xl);
	box-shadow: var(--shadow-premium-xl);
	animation: modal-appear var(--duration-300) var(--ease-out);
}

@keyframes modal-appear {
	from {
		opacity: 0;
		transform: scale(0.9) translateY(-1rem);
	}
	to {
		opacity: 1;
		transform: scale(1) translateY(0);
	}
}

.tooltip {
	background: rgba(0, 0, 0, 0.9);
	color: oklch(1 0 0);
	font-size: var(--font-size-xs);
	padding: 0.5rem 0.75rem;
	border-radius: var(--radius);
	box-shadow: var(--shadow-premium-lg);
	backdrop-filter: blur(8px);
	-webkit-backdrop-filter: blur(8px);
	animation: tooltip-appear var(--duration-200) var(--ease-out);
}

@keyframes tooltip-appear {
	from {
		opacity: 0;
		transform: scale(0.8);
	}
	to {
		opacity: 1;
		transform: scale(1);
	}
}

.shimmer {
	background: linear-gradient(
		90deg,
		oklch(var(--muted)) 25%,
		oklch(var(--accent)) 50%,
		oklch(var(--muted)) 75%
	);
	background-size: 200% 100%;
	animation: shimmer 2s infinite;
}

@keyframes shimmer {
	0% {
		background-position: -200% 0;
	}
	100% {
		background-position: 200% 0;
	}
}

.scroll-smooth {
	scroll-behavior: smooth;
}

.scroll-snap-x {
	scroll-snap-type: x mandatory;
}

.scroll-snap-y {
	scroll-snap-type: y mandatory;
}

.scroll-snap-start {
	scroll-snap-align: start;
}

.scroll-snap-center {
	scroll-snap-align: center;
}

.scroll-snap-end {
	scroll-snap-align: end;
}

.gpu-accelerate {
	transform: translateZ(0);
	will-change: transform;
}

.optimize-rendering {
	contain: layout style paint;
}

.critical-path {
	font-display: swap;
	content-visibility: auto;
	contain-intrinsic-size: 0 100px;
}

.focus-visible {
	outline: 2px solid oklch(var(--ring));
	outline-offset: 2px;
	border-radius: var(--radius);
}

@media (forced-colors: active) {
	.btn {
		forced-color-adjust: none;
		border: 1px solid ButtonText;
	}

	.card {
		forced-color-adjust: none;
		border: 1px solid CanvasText;
	}
}

@media (prefers-reduced-motion: reduce) {
	.respect-motion-preferences * {
		animation-duration: 0.01ms !important;
		animation-iteration-count: 1 !important;
		transition-duration: 0.01ms !important;
		scroll-behavior: auto !important;
	}
}

@media (prefers-color-scheme: light) {
	:root:not(.dark) {
		color-scheme: light;
	}
}

@media (prefers-color-scheme: dark) {
	:root:not(.light) {
		color-scheme: dark;
	}
}

@media print {
	/* Print colors use standard CSS values directly in styles */

	.print-hidden {
		display: none !important;
	}

	.shadow-premium,
	.shadow-premium-lg,
	.shadow-premium-xl,
	.card,
	.btn {
		box-shadow: none !important;
	}

	.glass,
	.glass-strong {
		background: oklch(1 0 0) !important;
		backdrop-filter: none !important;
		-webkit-backdrop-filter: none !important;
	}

	a::after {
		content: ' (' attr(href) ')';
		font-size: 0.8em;
		color: oklch(0.5 0 0);
	}
}

@supports not (backdrop-filter: blur(10px)) {
	.glass,
	.glass-strong,
	.modal-content,
	.nav-elegant {
		background: oklch(var(--card));
		border: 1px solid oklch(var(--border));
	}
}

/* Removed HSL fallback colors - using OKLCH format throughout */

@supports not (container-type: inline-size) {
	.container-queries {
	}
}

.custom-scrollbar::-webkit-scrollbar {
	width: 12px;
	height: 12px;
}

.custom-scrollbar::-webkit-scrollbar-track {
	background: oklch(var(--muted));
	border-radius: var(--radius-full);
}

.custom-scrollbar::-webkit-scrollbar-thumb {
	background: oklch(var(--muted-foreground) / 30%);
	border-radius: var(--radius-full);
	border: 2px solid oklch(var(--muted));
}

.custom-scrollbar::-webkit-scrollbar-thumb:hover {
	background: oklch(var(--muted-foreground) / 50%);
}

.custom-scrollbar::-webkit-scrollbar-corner {
	background: oklch(var(--muted));
}

.custom-scrollbar {
	scrollbar-width: thin;
	scrollbar-color: oklch(var(--muted-foreground) / 30%)
		oklch(var(--muted));
}

::selection {
	background: oklch(var(--primary) / 20%);
	color: oklch(var(--foreground));
	text-shadow: none;
}

::-moz-selection {
	background: oklch(var(--primary) / 20%);
	color: oklch(var(--foreground));
	text-shadow: none;
}

.prefetch-dns {
}

.preload-font {
}

.performance-mark {
}

@theme inline {
	--radius-sm: calc(var(--radius) - 4px);
	--radius-md: calc(var(--radius) - 2px);
	--radius-lg: var(--radius);
	--radius-xl: calc(var(--radius) + 4px);
	--color-background: var(--background);
	--color-foreground: var(--foreground);
	--color-card: var(--card);
	--color-card-foreground: var(--card-foreground);
	--color-popover: var(--popover);
	--color-popover-foreground: var(--popover-foreground);
	--color-primary: var(--primary);
	--color-primary-foreground: var(--primary-foreground);
	--color-secondary: var(--secondary);
	--color-secondary-foreground: var(--secondary-foreground);
	--color-muted: var(--muted);
	--color-muted-foreground: var(--muted-foreground);
	--color-accent: var(--accent);
	--color-accent-foreground: var(--accent-foreground);
	--color-destructive: var(--destructive);
	--color-border: var(--border);
	--color-input: var(--input);
	--color-ring: var(--ring);
	--color-chart-1: var(--chart-1);
	--color-chart-2: var(--chart-2);
	--color-chart-3: var(--chart-3);
	--color-chart-4: var(--chart-4);
	--color-chart-5: var(--chart-5);
	--color-sidebar: var(--sidebar);
	--color-sidebar-foreground: var(--sidebar-foreground);
	--color-sidebar-primary: var(--sidebar-primary);
	--color-sidebar-primary-foreground: var(--sidebar-primary-foreground);
	--color-sidebar-accent: var(--sidebar-accent);
	--color-sidebar-accent-foreground: var(--sidebar-accent-foreground);
	--color-sidebar-border: var(--sidebar-border);
	--color-sidebar-ring: var(--sidebar-ring);

	/* Chart-specific color aliases */
	--color-other: var(--chart-3);
	--color-transport: var(--chart-4);
}

:root {
	/* Design System Integration */
	--radius: var(--radius-large);
<<<<<<< HEAD
	--background: #fafafa;
	--foreground: #000000d9;
	--card: #ffffff;
	--card-foreground: #000000d9;
	--popover: #ffffff;
	--popover-foreground: #000000d9;
	--primary: var(--color-accent-main);
	--primary-foreground: #ffffff;
	--secondary: #f2f2f7;
	--secondary-foreground: #000000d9;
	--muted: #f2f2f7;
	--muted-foreground: #00000080;
	--accent: #e5e5ea;
	--accent-foreground: #000000d9;
	--destructive: var(--color-system-red);
	--border: #e5e5ea;
	--input: #e5e5ea;
	--ring: var(--color-accent-main);
	--chart-1: #ff9500;
	--chart-2: var(--color-system-green);
	--chart-3: var(--color-system-blue);
	--chart-4: #af52de;
	--chart-5: #ff2d92;
	--sidebar: #f2f2f7;
	--sidebar-foreground: #000000d9;
	--sidebar-primary: var(--color-accent-main);
	--sidebar-primary-foreground: #ffffff;
	--sidebar-accent: #e5e5ea;
	--sidebar-accent-foreground: #000000d9;
	--sidebar-border: #e5e5ea;
	--sidebar-ring: var(--color-accent-main);
=======
	--background: oklch(0.98 0 0);
	--foreground: oklch(0.145 0 0 / 85%);
	--card: oklch(1 0 0);
	--card-foreground: oklch(0.145 0 0 / 85%);
	--popover: oklch(1 0 0);
	--popover-foreground: oklch(0.145 0 0 / 85%);
	--primary: oklch(0.623 0.214 259.815);
	--primary-foreground: oklch(1 0 0);
	--secondary: oklch(0.97 0 0);
	--secondary-foreground: oklch(0.145 0 0 / 85%);
	--muted: oklch(0.97 0 0);
	--muted-foreground: oklch(0.145 0 0 / 50%);
	--accent: oklch(0.94 0 0);
	--accent-foreground: oklch(0.145 0 0 / 85%);
	--destructive: oklch(0.534 0.183 27.353);
	--border: oklch(0.9 0 0);
	--input: oklch(0.9 0 0);
	--ring: oklch(0.623 0.214 259.815);
	--chart-1: oklch(0.646 0.222 41.116);
	--chart-2: oklch(0.648 0.159 145.382);
	--chart-3: oklch(0.607 0.213 258.623);
	--chart-4: oklch(0.625 0.205 315.115);
	--chart-5: oklch(0.604 0.247 329.748);
	--sidebar: oklch(0.97 0 0);
	--sidebar-foreground: oklch(0.145 0 0 / 85%);
	--sidebar-primary: oklch(0.623 0.214 259.815);
	--sidebar-primary-foreground: oklch(1 0 0);
	--sidebar-accent: oklch(0.9 0 0);
	--sidebar-accent-foreground: oklch(0.145 0 0 / 85%);
	--sidebar-border: oklch(0.9 0 0);
	--sidebar-ring: oklch(0.623 0.214 259.815);

	/* Custom Accent Colors */
	--color-accent-main: oklch(0.623 0.214 259.815);
	--color-accent-50: oklch(0.623 0.214 259.815 / 50%);
	--color-accent-85: oklch(0.623 0.214 259.815 / 85%);

	/* System Colors */
	--color-system-red: oklch(0.534 0.183 27.353);
	--color-system-green: oklch(0.648 0.159 145.382);
	--color-system-blue: oklch(0.607 0.213 258.623);
>>>>>>> 8d12caf0
}

.dark {
	/* Dark Mode Design System */
<<<<<<< HEAD
	--background: #000000;
	--foreground: #ffffffeb;
	--card: #1c1c1e;
	--card-foreground: #ffffffeb;
	--popover: #1c1c1e;
	--popover-foreground: #ffffffeb;
	--primary: var(--color-accent-main);
	--primary-foreground: #ffffff;
	--secondary: #2c2c2e;
	--secondary-foreground: #ffffffeb;
	--muted: #2c2c2e;
	--muted-foreground: #ffffff99;
	--accent: #3a3a3c;
	--accent-foreground: #ffffffeb;
	--destructive: var(--color-system-red);
	--border: #38383a;
	--input: #38383a;
	--ring: var(--color-accent-main);
	--chart-1: #ff9f0a;
	--chart-2: var(--color-system-green);
	--chart-3: var(--color-system-blue);
	--chart-4: #bf5af2;
	--chart-5: #ff375f;
	--sidebar: #1c1c1e;
	--sidebar-foreground: #ffffffeb;
	--sidebar-primary: var(--color-accent-main);
	--sidebar-primary-foreground: #ffffff;
	--sidebar-accent: #2c2c2e;
	--sidebar-accent-foreground: #ffffffeb;
	--sidebar-border: #38383a;
	--sidebar-ring: var(--color-accent-main);
=======
	--background: oklch(0 0 0);
	--foreground: oklch(1 0 0 / 92%);
	--card: oklch(0.205 0 0);
	--card-foreground: oklch(1 0 0 / 92%);
	--popover: oklch(0.205 0 0);
	--popover-foreground: oklch(1 0 0 / 92%);
	--primary: oklch(0.623 0.214 259.815);
	--primary-foreground: oklch(1 0 0);
	--secondary: oklch(0.269 0 0);
	--secondary-foreground: oklch(1 0 0 / 92%);
	--muted: oklch(0.269 0 0);
	--muted-foreground: oklch(1 0 0 / 60%);
	--accent: oklch(0.3 0 0);
	--accent-foreground: oklch(1 0 0 / 92%);
	--destructive: oklch(0.534 0.183 27.353);
	--border: oklch(0.29 0 0);
	--input: oklch(0.29 0 0);
	--ring: oklch(0.623 0.214 259.815);
	--chart-1: oklch(0.646 0.189 38.472);
	--chart-2: oklch(0.648 0.159 145.382);
	--chart-3: oklch(0.607 0.213 258.623);
	--chart-4: oklch(0.696 0.17 315.621);
	--chart-5: oklch(0.604 0.213 12.177);
	--sidebar: oklch(0.205 0 0);
	--sidebar-foreground: oklch(1 0 0 / 92%);
	--sidebar-primary: oklch(0.623 0.214 259.815);
	--sidebar-primary-foreground: oklch(1 0 0);
	--sidebar-accent: oklch(0.269 0 0);
	--sidebar-accent-foreground: oklch(1 0 0 / 92%);
	--sidebar-border: oklch(0.29 0 0);
	--sidebar-ring: oklch(0.623 0.214 259.815);

	/* Custom Accent Colors - Dark Mode */
	--color-accent-main: oklch(0.623 0.214 259.815);
	--color-accent-50: oklch(0.623 0.214 259.815 / 50%);
	--color-accent-85: oklch(0.623 0.214 259.815 / 85%);

	/* System Colors - Dark Mode */
	--color-system-red: oklch(0.534 0.183 27.353);
	--color-system-green: oklch(0.648 0.159 145.382);
	--color-system-blue: oklch(0.607 0.213 258.623);
>>>>>>> 8d12caf0
}

@layer base {
	* {
		@apply border-border outline-ring/50;
	}
	body {
		@apply bg-background text-foreground;
	}
}

@layer utilities {
	@keyframes highlight {
		from {
			background-size: 0% 100%;
		}
		to {
			background-size: 100% 100%;
		}
	}

	.animate-highlight {
		animation-name: highlight;
	}

	/* Typography Utilities */
	.font-large-title {
		font-family: var(--font-family);
		font-size: var(--font-large-title);
		line-height: var(--line-height-large-title);
		letter-spacing: var(--tracking-large-title);
		font-weight: 700;
	}

	.font-title-1 {
		font-family: var(--font-family);
		font-size: var(--font-title-1);
		line-height: var(--line-height-title-1);
		letter-spacing: var(--tracking-title);
		font-weight: 700;
	}

	.font-title-2 {
		font-family: var(--font-family);
		font-size: var(--font-title-2);
		line-height: var(--line-height-title-2);
		letter-spacing: var(--tracking-title);
		font-weight: 400;
	}

	.font-headline {
		font-family: var(--font-family);
		font-size: var(--font-headline);
		line-height: var(--line-height-headline);
		letter-spacing: var(--tracking-headline);
		font-weight: 700;
	}

	.font-body {
		font-family: var(--font-family);
		font-size: var(--font-body);
		line-height: var(--line-height-body);
		letter-spacing: var(--tracking-body);
		font-weight: 400;
	}

	.font-subheadline {
		font-family: var(--font-family);
		font-size: var(--font-subheadline);
		line-height: var(--line-height-subheadline);
		letter-spacing: var(--tracking-subheadline);
		font-weight: 400;
	}

	.font-footnote {
		font-family: var(--font-family);
		font-size: var(--font-footnote);
		line-height: var(--line-height-footnote);
		letter-spacing: var(--tracking-footnote);
		font-weight: 400;
	}

	.font-caption {
		font-family: var(--font-family);
		font-size: var(--font-caption-1);
		line-height: var(--line-height-caption);
		letter-spacing: var(--tracking-caption);
		font-weight: 400;
	}

	/* Glass Material */
	.glass {
		background: var(--glass-material);
		border: var(--glass-border);
		box-shadow: var(--glass-shadow);
		backdrop-filter: blur(20px);
	}

	/* Button States */
	.button-primary {
		background: var(--button-primary-idle);
		border: 1px solid rgba(0, 0, 0, 0.08);
		border-radius: var(--radius-large);
		backdrop-filter: blur(20px);
		transition: all var(--duration-standard) var(--ease-out);
	}

	.button-primary:hover {
		background: var(--button-primary-hover);
		transform: scale(1.05);
	}

	.button-secondary {
		background: var(--button-secondary-idle);
		border: 1px solid rgba(0, 0, 0, 0.08);
		border-radius: var(--radius-large);
		backdrop-filter: blur(20px);
		transition: all var(--duration-standard) var(--ease-out);
	}

	.button-secondary:hover {
		background: var(--button-secondary-hover);
		transform: scale(1.05);
	}

	/* Focus States */
	.focus-ring:focus {
		outline: var(--focus-ring-width) solid var(--focus-ring-color);
		outline-offset: var(--focus-ring-offset);
		border-radius: var(--radius-medium);
	}

	/* Shadows */
	.shadow-small {
		box-shadow: var(--shadow-small);
	}

	.shadow-medium {
		box-shadow: var(--shadow-medium);
	}

	.shadow-large {
		box-shadow: var(--shadow-large);
	}

	/* Premium Glass Card Effects - Design System Enhancement */
	.card-glass-premium {
		background: white;
		border: 2px solid var(--color-primary-brand-25);
		box-shadow: 0 20px 25px -5px rgba(0, 0, 0, 0.1), 0 10px 10px -5px rgba(0, 0, 0, 0.04);
		backdrop-filter: blur(var(--glass-blur));
		-webkit-backdrop-filter: blur(var(--glass-blur));
		border-radius: var(--radius-large);
		transition: all var(--duration-standard) var(--ease-out-smooth);
		transform: translateY(0);
		position: relative;
		overflow: hidden;
	}

	.card-glass-premium::before {
		content: '';
		position: absolute;
		top: 0;
		left: -100%;
		width: 100%;
		height: 100%;
		background: linear-gradient(
			90deg,
			transparent,
			var(--color-primary-brand-10),
			transparent
		);
		transition: left var(--duration-slow) var(--ease-out-smooth);
		pointer-events: none;
	}

	.card-glass-premium:hover {
		transform: translateY(-8px);
		box-shadow: 0 25px 50px -12px rgba(0, 0, 0, 0.25), 0 0 0 1px var(--color-primary-brand-25);
		border-color: var(--color-primary-brand-40);
		background: var(--color-primary-brand-10);
	}

	.card-glass-premium:hover::before {
		left: 100%;
	}

	/* Popular Card Enhancement */
	.card-glass-popular {
		background: var(--color-primary-brand-50);
		border: 3px solid var(--color-primary-brand-85);
		box-shadow: 0 25px 50px -12px rgba(0, 0, 0, 0.25), 0 0 0 1px var(--color-primary-brand-85);
		backdrop-filter: blur(var(--glass-blur));
		-webkit-backdrop-filter: blur(var(--glass-blur));
		border-radius: var(--radius-large);
		transition: all var(--duration-standard) var(--ease-out-smooth);
		transform: translateY(-var(--spacing-2));
		position: relative;
		overflow: hidden;
		color: white;
	}

	.card-glass-popular .text-muted-foreground {
		color: rgba(255, 255, 255, 0.8) !important;
	}

	.card-glass-popular .text-foreground {
		color: white !important;
	}

	.card-glass-popular::before {
		content: '';
		position: absolute;
		top: 0;
		left: -100%;
		width: 100%;
		height: 100%;
		background: linear-gradient(
			90deg,
			transparent,
			var(--color-primary-brand-15),
			transparent
		);
		transition: left var(--duration-slow) var(--ease-out-smooth);
		pointer-events: none;
	}

	.card-glass-popular:hover {
		transform: translateY(-var(--spacing-3));
		box-shadow: 0 35px 60px -12px rgba(0, 0, 0, 0.35), 0 0 0 1px var(--color-primary-brand-85);
		border-color: var(--color-primary-brand-85);
		background: var(--color-primary-brand-40);
	}

	.card-glass-popular:hover::before {
		left: 100%;
	}

	/* Button Micro-interactions */
	.btn-premium-hover {
		transition: all var(--duration-quick) var(--ease-out-smooth);
		transform: scale(1);
	}

	.btn-premium-hover:hover {
		transform: scale(1.02);
		box-shadow: var(--shadow-medium);
	}

	.btn-premium-hover:active {
		transform: scale(0.98);
	}

	/* Feature Icon Animations */
	.feature-icon-hover {
		transition: all var(--duration-quick) var(--ease-out-smooth);
		transform: scale(1);
	}

	.feature-icon-hover:hover {
		transform: scale(1.1);
		color: var(--color-primary-brand);
	}
}<|MERGE_RESOLUTION|>--- conflicted
+++ resolved
@@ -14,7 +14,8 @@
 @theme {
 	/* Typography System Variables */
 	--font-family:
-		'Roboto Flex', 'Roboto Flex', -premium-system, BlinkMacSystemFont, sans-serif;
+		'Roboto Flex', 'Roboto Flex', -premium-system, BlinkMacSystemFont,
+		sans-serif;
 
 	/* Typography Scales */
 	--font-large-title: 26px;
@@ -51,84 +52,6 @@
 	--tracking-caption: 0px;
 
 	/* Label Colors (Text Hierarchy) */
-<<<<<<< HEAD
-	--color-label-primary: #000000D9;
-	--color-label-secondary: #00000080;
-	--color-label-tertiary: #00000040;
-	--color-label-quaternary: #0000001A;
-	--color-label-quinary: #0000000D;
-	--color-label-seximal: #00000008;
-
-	/* Fill Colors (Background Hierarchy) */
-	--color-fill-primary: #0000001A;
-	--color-fill-secondary: #00000014;
-	--color-fill-tertiary: #0000000D;
-	--color-fill-quaternary: #00000008;
-	--color-fill-quinary: #00000005;
-
-	/* Gray System */
-	--color-gray-primary: #000000;
-	--color-gray-secondary: #8E8E93;
-	--color-gray-tertiary: #FFFFFF;
-
-	/* Separator */
-	--color-separator: #3C3C434A;
-
-	/* Accent Color Tokens */
-	--color-accent-main: #0D6FFF;
-	--color-accent-10: #0D6FFF1A;
-	--color-accent-15: #0D6FFF26;
-	--color-accent-25: #0D6FFF40;
-	--color-accent-50: #0D6FFF80;
-	--color-accent-85: #0D6FFFD9;
-
-	/* System Color Tokens */
-	--color-system-red: #FF383C;
-	--color-system-red-10: #FF383C1A;
-	--color-system-red-15: #FF383C26;
-	--color-system-red-25: #FF383C40;
-	--color-system-red-50: #FF383C80;
-	--color-system-red-85: #FF383CD9;
-	--color-system-green: #34C759;
-	--color-system-green-10: #34C7591A;
-	--color-system-green-15: #34C75926;
-	--color-system-green-25: #34C75940;
-	--color-system-green-50: #34C75980;
-	--color-system-green-85: #34C759D9;
-	--color-system-blue: #0088FF;
-	--color-system-blue-10: #0088FF1A;
-	--color-system-blue-15: #0088FF26;
-	--color-system-blue-25: #0088FF40;
-	--color-system-blue-50: #0088FF80;
-	--color-system-blue-85: #0088FFD9;
-	--color-system-orange: #FF8D28;
-	--color-system-orange-10: #FF8D281A;
-	--color-system-orange-15: #FF8D2826;
-	--color-system-orange-25: #FF8D2840;
-	--color-system-orange-50: #FF8D2880;
-	--color-system-orange-85: #FF8D28D9;
-	--color-system-yellow: #FFCC00;
-	--color-system-yellow-10: #FFCC001A;
-	--color-system-yellow-15: #FFCC0026;
-	--color-system-yellow-25: #FFCC0040;
-	--color-system-yellow-50: #FFCC0080;
-	--color-system-yellow-85: #FFCC00D9;
-	--color-system-purple: #CB30E0;
-	--color-system-purple-10: #CB30E01A;
-	--color-system-purple-15: #CB30E026;
-	--color-system-purple-25: #CB30E040;
-	--color-system-purple-50: #CB30E080;
-	--color-system-purple-85: #CB30E0D9;
-	--color-system-mint: #00C8B3;
-	--color-system-mint-10: #00C8B31A;
-	--color-system-mint-15: #00C8B326;
-	--color-system-mint-25: #00C8B340;
-	--color-system-mint-50: #00C8B380;
-	--color-system-mint-85: #00C8B3D9;
-
-	/* Focus Ring */
-	--focus-ring-color: var(--color-accent-main);
-=======
 	--color-label-primary: oklch(0 0 0 / 85%);
 	--color-label-secondary: oklch(0 0 0 / 50%);
 	--color-label-tertiary: oklch(0 0 0 / 25%);
@@ -228,19 +151,18 @@
 	--color-error-foreground: var(--color-system-red-85);
 
 	/* Brand Colors */
-	--color-brand-meta-primary: #0064E1;
-	--color-brand-meta-secondary: #0073EE;
-	--color-brand-meta-tertiary: #0082FB;
-	--color-brand-meta-quaternary: #0064E0;
-	--color-brand-meta-accent: #0081FB;
-	--color-brand-stripe: #635BFF;
+	--color-brand-meta-primary: #0064e1;
+	--color-brand-meta-secondary: #0073ee;
+	--color-brand-meta-tertiary: #0082fb;
+	--color-brand-meta-quaternary: #0064e0;
+	--color-brand-meta-accent: #0081fb;
+	--color-brand-stripe: #635bff;
 
 	/* Background Secondary for gradients */
 	--color-background-secondary: oklch(1 0 0 / 10%);
 
 	/* Focus Ring */
 	--focus-ring-color: oklch(0.623 0.214 259.815);
->>>>>>> 8d12caf0
 	--focus-ring-width: 4px;
 	--focus-ring-offset: 2px;
 
@@ -262,17 +184,6 @@
 	/* Button States */
 	--button-primary-idle: linear-gradient(
 		135deg,
-<<<<<<< HEAD
-		var(--color-accent-50) 0%,
-		var(--color-accent-50) 50%,
-		var(--color-accent-main) 100%
-	);
-	--button-primary-hover: linear-gradient(
-		135deg,
-		var(--color-accent-85) 0%,
-		var(--color-accent-85) 50%,
-		var(--color-accent-main) 100%
-=======
 		oklch(0.623 0.214 259.815 / 50%) 0%,
 		oklch(0.623 0.214 259.815 / 50%) 50%,
 		oklch(0.623 0.214 259.815) 100%
@@ -282,7 +193,6 @@
 		oklch(0.623 0.214 259.815 / 85%) 0%,
 		oklch(0.623 0.214 259.815 / 85%) 50%,
 		oklch(0.623 0.214 259.815) 100%
->>>>>>> 8d12caf0
 	);
 	--button-secondary-idle: rgba(0, 0, 0, 0.05);
 	--button-secondary-hover: rgba(0, 0, 0, 0.1);
@@ -430,9 +340,21 @@
 		oklch(0.2 0.01 210) 0%,
 		oklch(0.2 0.01 258) 100%
 	);
-	--gradient-rainbow: linear-gradient(135deg, oklch(0.619 0.196 286.032) 0%, oklch(0.519 0.181 327.802) 100%);
-	--gradient-sunset: linear-gradient(135deg, oklch(0.763 0.153 322.734) 0%, oklch(0.615 0.19 14.194) 100%);
-	--gradient-ocean: linear-gradient(135deg, oklch(0.741 0.153 217.508) 0%, oklch(0.827 0.214 194.769) 100%);
+	--gradient-rainbow: linear-gradient(
+		135deg,
+		oklch(0.619 0.196 286.032) 0%,
+		oklch(0.519 0.181 327.802) 100%
+	);
+	--gradient-sunset: linear-gradient(
+		135deg,
+		oklch(0.763 0.153 322.734) 0%,
+		oklch(0.615 0.19 14.194) 100%
+	);
+	--gradient-ocean: linear-gradient(
+		135deg,
+		oklch(0.741 0.153 217.508) 0%,
+		oklch(0.827 0.214 194.769) 100%
+	);
 	--container-xs: 20rem;
 	--container-sm: 24rem;
 	--container-md: 28rem;
@@ -465,52 +387,6 @@
 
 @theme dark {
 	/* Dark Mode Label Colors */
-<<<<<<< HEAD
-	--color-label-primary: #FFFFFF;
-	--color-label-secondary: #FFFFFF8C;
-	--color-label-tertiary: #FFFFFF40;
-	--color-label-quaternary: #FFFFFF1A;
-	--color-label-quinary: #FFFFFF0D;
-	--color-label-seximal: #FFFFFF08;
-
-	/* Dark Mode Fill Colors */
-	--color-fill-primary: #FFFFFF1A;
-	--color-fill-secondary: #FFFFFF14;
-	--color-fill-tertiary: #FFFFFF0D;
-	--color-fill-quaternary: #FFFFFF08;
-	--color-fill-quinary: #FFFFFF05;
-
-	/* Dark Mode Gray System */
-	--color-gray-primary: #000000;
-	--color-gray-secondary: #98989D;
-	--color-gray-tertiary: #FFFFFF;
-
-	--color-background: 222 84% 4%;
-	--color-foreground: 210 40% 98%;
-	--color-card: 222 84% 4%;
-	--color-card-foreground: 210 40% 98%;
-	--color-popover: 22 84% 4%;
-	--color-popover-foreground: 210 40% 98%;
-	--color-primary: 217 91% 60%;
-	--color-primary-foreground: 222 84% 4%;
-	--color-secondary: 217 32% 17%;
-	--color-secondary-foreground: 210 40% 98%;
-	--color-muted: 217 32% 17%;
-	--color-muted-foreground: 215 20% 65%;
-	--color-accent: 217 32% 17%;
-	--color-accent-foreground: 210 40% 98%;
-	--color-destructive: 0 62% 30%;
-	--color-destructive-foreground: 210 40% 98%;
-	--color-success: 142 76% 36%;
-	--color-success-foreground: 210 40% 98%;
-	--color-warning: 38 92% 50%;
-	--color-warning-foreground: 222 84% 4%;
-	--color-border: 217 32% 17%;
-	--color-input: 217 32% 17%;
-	--color-ring: 217 91% 60%;
-	--glass-bg: rgba(0, 0, 0.1);
-	--glass-border: rgba(255, 255, 255, 0.1);
-=======
 	--color-label-primary: oklch(1 0 0);
 	--color-label-secondary: oklch(1 0 0 / 55%);
 	--color-label-tertiary: oklch(1 0 0 / 25%);
@@ -529,7 +405,6 @@
 	--color-gray-primary: oklch(0 0 0);
 	--color-gray-secondary: oklch(0.65 0 0);
 	--color-gray-tertiary: oklch(1 0 0);
->>>>>>> 8d12caf0
 }
 
 @layer base {
@@ -835,13 +710,8 @@
 	.gradient-surface {
 		background: linear-gradient(
 			135deg,
-<<<<<<< HEAD
-			hsl(var(--color-background)) 0%,
-			hsl(var(--color-muted)) 100%
-=======
 			oklch(var(--background)) 0%,
 			oklch(var(--muted)) 100%
->>>>>>> 8d12caf0
 		);
 	}
 
@@ -1441,10 +1311,7 @@
 	.border-gradient {
 		border: 2px solid transparent;
 		background:
-			linear-gradient(
-					oklch(var(--background)),
-					oklch(var(--background))
-				)
+			linear-gradient(oklch(var(--background)), oklch(var(--background)))
 				padding-box,
 			var(--gradient-primary) border-box;
 	}
@@ -2258,8 +2125,7 @@
 
 .custom-scrollbar {
 	scrollbar-width: thin;
-	scrollbar-color: oklch(var(--muted-foreground) / 30%)
-		oklch(var(--muted));
+	scrollbar-color: oklch(var(--muted-foreground) / 30%) oklch(var(--muted));
 }
 
 ::selection {
@@ -2328,39 +2194,6 @@
 :root {
 	/* Design System Integration */
 	--radius: var(--radius-large);
-<<<<<<< HEAD
-	--background: #fafafa;
-	--foreground: #000000d9;
-	--card: #ffffff;
-	--card-foreground: #000000d9;
-	--popover: #ffffff;
-	--popover-foreground: #000000d9;
-	--primary: var(--color-accent-main);
-	--primary-foreground: #ffffff;
-	--secondary: #f2f2f7;
-	--secondary-foreground: #000000d9;
-	--muted: #f2f2f7;
-	--muted-foreground: #00000080;
-	--accent: #e5e5ea;
-	--accent-foreground: #000000d9;
-	--destructive: var(--color-system-red);
-	--border: #e5e5ea;
-	--input: #e5e5ea;
-	--ring: var(--color-accent-main);
-	--chart-1: #ff9500;
-	--chart-2: var(--color-system-green);
-	--chart-3: var(--color-system-blue);
-	--chart-4: #af52de;
-	--chart-5: #ff2d92;
-	--sidebar: #f2f2f7;
-	--sidebar-foreground: #000000d9;
-	--sidebar-primary: var(--color-accent-main);
-	--sidebar-primary-foreground: #ffffff;
-	--sidebar-accent: #e5e5ea;
-	--sidebar-accent-foreground: #000000d9;
-	--sidebar-border: #e5e5ea;
-	--sidebar-ring: var(--color-accent-main);
-=======
 	--background: oklch(0.98 0 0);
 	--foreground: oklch(0.145 0 0 / 85%);
 	--card: oklch(1 0 0);
@@ -2402,44 +2235,10 @@
 	--color-system-red: oklch(0.534 0.183 27.353);
 	--color-system-green: oklch(0.648 0.159 145.382);
 	--color-system-blue: oklch(0.607 0.213 258.623);
->>>>>>> 8d12caf0
 }
 
 .dark {
 	/* Dark Mode Design System */
-<<<<<<< HEAD
-	--background: #000000;
-	--foreground: #ffffffeb;
-	--card: #1c1c1e;
-	--card-foreground: #ffffffeb;
-	--popover: #1c1c1e;
-	--popover-foreground: #ffffffeb;
-	--primary: var(--color-accent-main);
-	--primary-foreground: #ffffff;
-	--secondary: #2c2c2e;
-	--secondary-foreground: #ffffffeb;
-	--muted: #2c2c2e;
-	--muted-foreground: #ffffff99;
-	--accent: #3a3a3c;
-	--accent-foreground: #ffffffeb;
-	--destructive: var(--color-system-red);
-	--border: #38383a;
-	--input: #38383a;
-	--ring: var(--color-accent-main);
-	--chart-1: #ff9f0a;
-	--chart-2: var(--color-system-green);
-	--chart-3: var(--color-system-blue);
-	--chart-4: #bf5af2;
-	--chart-5: #ff375f;
-	--sidebar: #1c1c1e;
-	--sidebar-foreground: #ffffffeb;
-	--sidebar-primary: var(--color-accent-main);
-	--sidebar-primary-foreground: #ffffff;
-	--sidebar-accent: #2c2c2e;
-	--sidebar-accent-foreground: #ffffffeb;
-	--sidebar-border: #38383a;
-	--sidebar-ring: var(--color-accent-main);
-=======
 	--background: oklch(0 0 0);
 	--foreground: oklch(1 0 0 / 92%);
 	--card: oklch(0.205 0 0);
@@ -2481,7 +2280,6 @@
 	--color-system-red: oklch(0.534 0.183 27.353);
 	--color-system-green: oklch(0.648 0.159 145.382);
 	--color-system-blue: oklch(0.607 0.213 258.623);
->>>>>>> 8d12caf0
 }
 
 @layer base {
@@ -2631,7 +2429,9 @@
 	.card-glass-premium {
 		background: white;
 		border: 2px solid var(--color-primary-brand-25);
-		box-shadow: 0 20px 25px -5px rgba(0, 0, 0, 0.1), 0 10px 10px -5px rgba(0, 0, 0, 0.04);
+		box-shadow:
+			0 20px 25px -5px rgba(0, 0, 0, 0.1),
+			0 10px 10px -5px rgba(0, 0, 0, 0.04);
 		backdrop-filter: blur(var(--glass-blur));
 		-webkit-backdrop-filter: blur(var(--glass-blur));
 		border-radius: var(--radius-large);
@@ -2660,7 +2460,9 @@
 
 	.card-glass-premium:hover {
 		transform: translateY(-8px);
-		box-shadow: 0 25px 50px -12px rgba(0, 0, 0, 0.25), 0 0 0 1px var(--color-primary-brand-25);
+		box-shadow:
+			0 25px 50px -12px rgba(0, 0, 0, 0.25),
+			0 0 0 1px var(--color-primary-brand-25);
 		border-color: var(--color-primary-brand-40);
 		background: var(--color-primary-brand-10);
 	}
@@ -2673,7 +2475,9 @@
 	.card-glass-popular {
 		background: var(--color-primary-brand-50);
 		border: 3px solid var(--color-primary-brand-85);
-		box-shadow: 0 25px 50px -12px rgba(0, 0, 0, 0.25), 0 0 0 1px var(--color-primary-brand-85);
+		box-shadow:
+			0 25px 50px -12px rgba(0, 0, 0, 0.25),
+			0 0 0 1px var(--color-primary-brand-85);
 		backdrop-filter: blur(var(--glass-blur));
 		-webkit-backdrop-filter: blur(var(--glass-blur));
 		border-radius: var(--radius-large);
@@ -2711,7 +2515,9 @@
 
 	.card-glass-popular:hover {
 		transform: translateY(-var(--spacing-3));
-		box-shadow: 0 35px 60px -12px rgba(0, 0, 0, 0.35), 0 0 0 1px var(--color-primary-brand-85);
+		box-shadow:
+			0 35px 60px -12px rgba(0, 0, 0, 0.35),
+			0 0 0 1px var(--color-primary-brand-85);
 		border-color: var(--color-primary-brand-85);
 		background: var(--color-primary-brand-40);
 	}
