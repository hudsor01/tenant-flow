import { TenantSidebar } from '#components/dashboard/tenant-sidebar'
import { ServerSidebarProvider } from '#components/ui/server-sidebar-provider'
import { TenantDashboardLayoutClient } from '../tenant-dashboard-layout-client'
import type { ReactNode } from 'react'
import { TenantMobileNavWrapper } from './tenant-layout-client'
<<<<<<< HEAD
import '../../(owner)/dashboard.css'
=======
>>>>>>> 1209daa5

/**
 * Tenant Portal Layout
 *
 * Route protection is handled by proxy.ts using Supabase getClaims().
 * This layout is purely presentational - no auth guards needed.
 *
 * Responsive behavior:
<<<<<<< HEAD
 * - Desktop (md+): Shows sidebar navigation with full-width content
=======
 * - Desktop (md+): Shows sidebar navigation
>>>>>>> 1209daa5
 * - Mobile (<md): Hides sidebar, shows bottom navigation bar
 */
export default function TenantLayout({
children,
modal
}: {
children: ReactNode
modal?: ReactNode
}) {
	return (
<<<<<<< HEAD
<ServerSidebarProvider
			style={{
				'--sidebar-width': 'calc(var(--spacing) * 72)',
				'--header-height': 'calc(var(--spacing) * 12)'
			} as React.CSSProperties}
		>
			<TenantSidebar />
			<TenantDashboardLayoutClient>{children}</TenantDashboardLayoutClient>

			{/* Mobile Bottom Navigation - Visible on mobile only */}
			<TenantMobileNavWrapper />

=======
		<div
			className="min-h-screen bg-muted/50 p-(--layout-gap-items) pb-20 md:pb-4 overflow-x-hidden"
			data-testid="tenant-layout-root"
		>
			<SidebarProvider
				style={
					{
						'--sidebar-width': 'calc(var(--spacing) * 72)',
						'--header-height': 'calc(var(--spacing) * 12)'
					} as React.CSSProperties
				}
			>
				<div className="flex flex-col gap-(--layout-gap-items) md:flex-row md:gap-4 md:h-[calc(100vh-2rem)]">
					{/* Sidebar - Hidden on mobile, visible on md+ */}
					<div
						className="hidden w-70 flex-col gap-4 md:flex"
						data-testid="tenant-layout-sidebar"
					>
						<TenantSidebar variant="inset" />
					</div>

					{/* Main Column */}
					<div
						className="flex flex-1 flex-col gap-(--layout-gap-items) md:gap-4"
						data-testid="tenant-layout-main"
					>
						<SidebarInset>
							<SiteHeader />
							<div className="flex flex-1 flex-col rounded-xl border border-muted/200 bg-white p-4 md:p-6">
								<div className="@container/main flex flex-1 flex-col gap-2">
									{children}
								</div>
							</div>
						</SidebarInset>
					</div>
				</div>
			</SidebarProvider>

			{/* Mobile Bottom Navigation - Visible on mobile only */}
			<TenantMobileNavWrapper />

>>>>>>> 1209daa5
			{modal}
		</ServerSidebarProvider>
	)
}<|MERGE_RESOLUTION|>--- conflicted
+++ resolved
@@ -3,10 +3,7 @@
 import { TenantDashboardLayoutClient } from '../tenant-dashboard-layout-client'
 import type { ReactNode } from 'react'
 import { TenantMobileNavWrapper } from './tenant-layout-client'
-<<<<<<< HEAD
 import '../../(owner)/dashboard.css'
-=======
->>>>>>> 1209daa5
 
 /**
  * Tenant Portal Layout
@@ -15,23 +12,18 @@
  * This layout is purely presentational - no auth guards needed.
  *
  * Responsive behavior:
-<<<<<<< HEAD
  * - Desktop (md+): Shows sidebar navigation with full-width content
-=======
- * - Desktop (md+): Shows sidebar navigation
->>>>>>> 1209daa5
  * - Mobile (<md): Hides sidebar, shows bottom navigation bar
  */
 export default function TenantLayout({
-children,
-modal
+	children,
+	modal
 }: {
-children: ReactNode
-modal?: ReactNode
+	children: ReactNode
+	modal?: ReactNode
 }) {
 	return (
-<<<<<<< HEAD
-<ServerSidebarProvider
+		<ServerSidebarProvider
 			style={{
 				'--sidebar-width': 'calc(var(--spacing) * 72)',
 				'--header-height': 'calc(var(--spacing) * 12)'
@@ -43,49 +35,6 @@
 			{/* Mobile Bottom Navigation - Visible on mobile only */}
 			<TenantMobileNavWrapper />
 
-=======
-		<div
-			className="min-h-screen bg-muted/50 p-(--layout-gap-items) pb-20 md:pb-4 overflow-x-hidden"
-			data-testid="tenant-layout-root"
-		>
-			<SidebarProvider
-				style={
-					{
-						'--sidebar-width': 'calc(var(--spacing) * 72)',
-						'--header-height': 'calc(var(--spacing) * 12)'
-					} as React.CSSProperties
-				}
-			>
-				<div className="flex flex-col gap-(--layout-gap-items) md:flex-row md:gap-4 md:h-[calc(100vh-2rem)]">
-					{/* Sidebar - Hidden on mobile, visible on md+ */}
-					<div
-						className="hidden w-70 flex-col gap-4 md:flex"
-						data-testid="tenant-layout-sidebar"
-					>
-						<TenantSidebar variant="inset" />
-					</div>
-
-					{/* Main Column */}
-					<div
-						className="flex flex-1 flex-col gap-(--layout-gap-items) md:gap-4"
-						data-testid="tenant-layout-main"
-					>
-						<SidebarInset>
-							<SiteHeader />
-							<div className="flex flex-1 flex-col rounded-xl border border-muted/200 bg-white p-4 md:p-6">
-								<div className="@container/main flex flex-1 flex-col gap-2">
-									{children}
-								</div>
-							</div>
-						</SidebarInset>
-					</div>
-				</div>
-			</SidebarProvider>
-
-			{/* Mobile Bottom Navigation - Visible on mobile only */}
-			<TenantMobileNavWrapper />
-
->>>>>>> 1209daa5
 			{modal}
 		</ServerSidebarProvider>
 	)
