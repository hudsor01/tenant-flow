--- conflicted
+++ resolved
@@ -63,51 +63,6 @@
 
 /* === DARK MODE THEME (CSS Variables Approach) === */
 @layer theme {
-<<<<<<< HEAD
-  /* Aliases for third‑party components (Magic UI) */
-  :root {
-    --primary: var(--color-primary);
-    --primary-foreground: var(--color-primary-foreground);
-    --secondary: var(--color-secondary);
-    --secondary-foreground: var(--color-secondary-foreground);
-    --accent: var(--color-accent);
-    --accent-foreground: var(--color-accent-foreground);
-  }
-
-  .dark {
-    --color-background: #0f172a;
-    --color-foreground: #f8fafc;
-    --color-card: #0f172a;
-    --color-card-foreground: #f8fafc;
-    --color-popover: #0f172a;
-    --color-popover-foreground: #f8fafc;
-    
-    --color-primary: #3b82f6;
-    --color-primary-foreground: #1e293b;
-    --color-secondary: #1e293b;
-    --color-secondary-foreground: #f8fafc;
-    
-    --color-muted: #1e293b;
-    --color-muted-foreground: #94a3b8;
-    --color-accent: #1e293b;
-    --color-accent-foreground: #f8fafc;
-    
-    --color-destructive: #7f1d1d;
-    --color-destructive-foreground: #f8fafc;
-    
-    --color-border: #1e293b;
-    --color-input: #1e293b;
-    --color-ring: #60a5fa;
-
-    /* Maintain aliases in dark mode */
-    --primary: var(--color-primary);
-    --primary-foreground: var(--color-primary-foreground);
-    --secondary: var(--color-secondary);
-    --secondary-foreground: var(--color-secondary-foreground);
-    --accent: var(--color-accent);
-    --accent-foreground: var(--color-accent-foreground);
-  }
-=======
 	.dark {
 		/* Dark Mode: Sophisticated Authority - Command & Control */
 		--color-background: #0a0f1c;
@@ -141,7 +96,6 @@
 		--color-ring: #2b6cb0;
 
 	}
->>>>>>> 390e272a
 }
 
 /* === SIGNATURE MASCULINE GRADIENTS === */
@@ -173,140 +127,10 @@
   --gradient-btn-primary-dark-hover: linear-gradient(135deg, #3182ce 0%, #2b6cb0 100%);
 }
 
-<<<<<<< HEAD
-/* === COMPONENT LAYER (Only Evidence-Based) === */
-@layer components {
-  /* Authority aliases mapped to existing design system utilities */
-  .text-gradient-authority { @apply text-gradient-primary; }
-  .gradient-authority { 
-    background: linear-gradient(135deg, var(--color-primary), color-mix(in srgb, var(--color-primary) 70%, #60a5fa));
-  }
-  .card-elevated-authority { @apply card-elevated-gradient; }
-  .btn-gradient-primary {
-    background: linear-gradient(135deg, var(--color-primary), color-mix(in srgb, var(--color-primary) 70%, #60a5fa));
-    color: var(--color-primary-foreground);
-  }
-  
-  /* EVIDENCE: /stripe/pricing/page.tsx:10 */
-  .surface-glow {
-    position: relative;
-    background: linear-gradient(135deg, rgba(255,255,255,0.1) 0%, rgba(255,255,255,0.05) 100%);
-    backdrop-filter: blur(10px);
-    border: 1px solid rgba(255,255,255,0.1);
-  }
-  
-  /* EVIDENCE: stripe-pricing-section.tsx:350,364 */
-  .button-primary {
-    background-color: var(--color-primary);
-    color: var(--color-primary-foreground);
-    padding: 0.75rem 1.5rem;
-    border-radius: var(--radius-lg);
-    font-weight: 500;
-    transition: background-color 0.2s;
-  }
-  
-  .button-primary:hover {
-    background-color: color-mix(in srgb, var(--color-primary) 90%, black);
-  }
-  
-  .button-secondary {
-    background-color: var(--color-secondary);
-    color: var(--color-secondary-foreground);
-    padding: 0.75rem 1.5rem;
-    border-radius: var(--radius-lg);
-    transition: background-color 0.2s;
-  }
-  
-  .button-secondary:hover {
-    background-color: color-mix(in srgb, var(--color-secondary) 80%, black);
-  }
-  
-  .button-lg {
-    padding: 1rem 2rem;
-    font-size: 1.125rem;
-  }
-  
-  /* EVIDENCE: stripe-pricing-section.tsx badge usage */
-  .badge {
-    display: inline-flex;
-    align-items: center;
-    padding: 0.25rem 0.75rem;
-    border-radius: 9999px;
-    font-size: 0.875rem;
-    font-weight: 500;
-  }
-  
-  .badge-success {
-    background-color: #dcfce7;
-    color: #15803d;
-  }
-  
-  .badge-info {
-    background-color: #dbeafe;
-    color: #1d4ed8;
-  }
-  
-  /* EVIDENCE: auth pages register/page.tsx:64,93 */
-  .card-elevated-gradient {
-    background: linear-gradient(145deg, rgba(255,255,255,0.9) 0%, rgba(248,250,252,0.9) 100%);
-    border: 1px solid rgba(226,232,240,0.5);
-  }
-  
-  .dark .card-elevated-gradient {
-    background: linear-gradient(145deg, rgba(30,41,59,0.9) 0%, rgba(15,23,42,0.9) 100%);
-    border: 1px solid rgba(71,85,105,0.3);
-  }
-
-  /* EVIDENCE: style-guide/page.tsx, saas-pricing-section.tsx */
-  .card-glass {
-    background: rgba(255, 255, 255, 0.05);
-    backdrop-filter: blur(16px) saturate(180%);
-    border: 1px solid rgba(255, 255, 255, 0.1);
-    border-radius: var(--radius-lg);
-  }
-  
-  .dark .card-glass {
-    background: rgba(0, 0, 0, 0.1);
-    border: 1px solid rgba(255, 255, 255, 0.05);
-  }
-
-  /* EVIDENCE: stripe-pricing-section.tsx:405 */
-  .button-ghost {
-    background-color: transparent;
-    color: var(--color-foreground);
-    padding: 0.75rem 1.5rem;
-    border-radius: var(--radius-lg);
-    border: 1px solid var(--color-border);
-    transition: all 0.2s;
-  }
-  
-  .button-ghost:hover {
-    background-color: var(--color-accent);
-    color: var(--color-accent-foreground);
-  }
-
-  /* EVIDENCE: Multiple gradient text usage across components */
-  .text-gradient-primary {
-    background: linear-gradient(135deg, var(--color-primary), color-mix(in srgb, var(--color-primary) 70%, #60a5fa));
-    background-clip: text;
-    -webkit-background-clip: text;
-    -webkit-text-fill-color: transparent;
-    color: transparent;
-  }
-
-  .text-gradient-dominance {
-    background: linear-gradient(135deg, #1e40af, #3b82f6, #60a5fa);
-    background-clip: text;
-    -webkit-background-clip: text;
-    -webkit-text-fill-color: transparent;
-    color: transparent;
-  }
-=======
 /* Authority Gradient Utilities - Tailwind v4 Syntax */
 @utility gradient-authority {
   background: theme('--gradient-authority');
 }
->>>>>>> 390e272a
 
 @utility gradient-authority-dark {
   background: theme('--gradient-authority-dark');
