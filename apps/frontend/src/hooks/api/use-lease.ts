--- conflicted
+++ resolved
@@ -15,16 +15,8 @@
 	CreateLeaseInput,
 	UpdateLeaseInput
 } from '@repo/shared/types/api-inputs'
-<<<<<<< HEAD
-import type {
-	Lease,
-	LeaseWithDetails,
-	MaintenanceRequest
-} from '@repo/shared/types/core'
-=======
 import type { Lease, MaintenanceRequest } from '@repo/shared/types/core'
 import type { LeaseWithDetails } from '@repo/shared/types/relations'
->>>>>>> b11061f4
 import { useMutation, useQuery, useQueryClient } from '@tanstack/react-query'
 import {
 	handleConflictError,
@@ -34,8 +26,6 @@
 } from '@repo/shared/utils/optimistic-locking'
 import { handleMutationError } from '#lib/mutation-error-handler'
 
-<<<<<<< HEAD
-=======
 type _TenantPortalLeaseUnit = {
 	id: string
 	unitNumber: string | null
@@ -57,7 +47,6 @@
 	}
 }
 
->>>>>>> b11061f4
 /**
  * Query keys for lease endpoints (hierarchical, typed)
  */
@@ -95,21 +84,15 @@
 }
 
 /**
- * Hook to fetch user's current active lease with property and unit details
- * Uses tenant portal endpoint which includes nested property/unit data
+ * Hook to fetch user's current active lease
  */
 export function useCurrentLease() {
 	return useQuery({
 		queryKey: [...leaseKeys.all, 'tenant-portal', 'active'],
-<<<<<<< HEAD
-		queryFn: async (): Promise<LeaseWithDetails | null> => {
-			return clientFetch<LeaseWithDetails | null>('/api/v1/tenant-portal/lease')
-=======
 		queryFn: async (): Promise<TenantPortalLease | null> => {
 			return clientFetch<TenantPortalLease | null>(
 				'/api/v1/tenant-portal/lease'
 			)
->>>>>>> b11061f4
 		},
 		staleTime: 60 * 1000,
 		retry: 2
