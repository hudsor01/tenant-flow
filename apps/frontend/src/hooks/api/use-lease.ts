--- conflicted
+++ resolved
@@ -89,28 +89,12 @@
  */
 export function useCurrentLease() {
 	return useQuery({
-<<<<<<< HEAD
-		queryKey: ['tenant-portal', 'my-lease'],
-		queryFn: async (): Promise<Lease | null> => {
-			try {
-				const lease = await clientFetch<Lease>('/api/v1/tenant-portal/my-lease')
-				return lease
-			} catch (error) {
-				// If tenant has no active lease, return null instead of throwing
-				logger.warn('No active lease found for tenant', { error })
-				return null
-			}
-		},
-		staleTime: 5 * 60 * 1000, // 5 minutes
-		retry: 1 // Reduce retries since 404 is expected for tenants without leases
-=======
 		queryKey: [...leaseKeys.all, 'tenant-portal', 'active'],
 		queryFn: async (): Promise<TenantPortalLease | null> => {
 			return clientFetch<TenantPortalLease | null>('/api/v1/tenant-portal/lease')
 		},
 		staleTime: 60 * 1000,
 		retry: 2
->>>>>>> dfb9565e
 	})
 }
 
