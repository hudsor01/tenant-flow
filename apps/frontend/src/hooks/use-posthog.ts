'use client'

import { usePostHog as usePostHogBase } from 'posthog-js/react'
import { useCallback } from 'react'
import type { User } from '@/types/auth'

// Custom event types for TenantFlow
export type TenantFlowEvent =
	// Authentication Events
	| 'user_signed_up'
	| 'user_signed_in'
	| 'user_signed_out'
	| 'user_login_failed'
	| 'user_signup_failed'
	| 'user_oauth_failed'
	| 'user_oauth_initiated'
	| 'password_reset_requested'
	| 'password_reset_completed'

	// Property Management Events
	| 'property_created'
	| 'property_updated'
	| 'property_deleted'
	| 'property_viewed'

	// Unit Management Events
	| 'unit_created'
	| 'unit_updated'
	| 'unit_deleted'
	| 'unit_viewed'

	// Tenant Management Events
	| 'tenant_created'
	| 'tenant_updated'
	| 'tenant_deleted'
	| 'tenant_viewed'
	| 'tenant_invited'

	// Lease Management Events
	| 'lease_created'
	| 'lease_updated'
	| 'lease_renewed'
	| 'lease_terminated'
	| 'lease_viewed'
	| 'lease_document_uploaded'

	// Maintenance Events
	| 'maintenance_request_created'
	| 'maintenance_request_updated'
	| 'maintenance_request_completed'
	| 'maintenance_request_viewed'

	// Payment Events
	| 'payment_initiated'
	| 'payment_completed'
	| 'payment_failed'
	| 'subscription_upgraded'
	| 'subscription_downgraded'
	| 'subscription_cancelled'

	// Feature Usage Events
	| 'dashboard_viewed'
	| 'report_generated'
	| 'document_uploaded'
	| 'notification_sent'
	| 'settings_updated'

	// Form Events
	| 'form_viewed'
	| 'form_submitted'
	| 'form_validation_failed'
	| 'form_submission_failed'

	// Error Events
	| 'error_occurred'
	| 'api_error'
	| 'validation_error'

	// Security Events
	| 'security_rate_limit_triggered'
	| 'security_alert_distributed_attack'
	| 'security_alert_credential_stuffing'
	| 'security_rate_limit_stats'

export interface EventProperties {
	[key: string]: unknown
	error_message?: string
	error_code?: string
	user_id?: string
	organization_id?: string
	property_id?: string
	unit_id?: string
	tenant_id?: string
	lease_id?: string
	amount?: number
	currency?: string
}

export function usePostHog() {
	// Get PostHog instance - may be null/undefined during build
	const posthog = usePostHogBase()

	// Track custom events with consistent naming
	const trackEvent = useCallback(
		(event: TenantFlowEvent, properties?: EventProperties) => {
<<<<<<< HEAD
			if (!posthog || !process.env.NEXT_PUBLIC_POSTHOG_KEY) return
=======
			// Safely check if posthog exists and has capture method
			if (!posthog?.capture) return
>>>>>>> 695fd54d

			// Add consistent metadata to all events
			const enrichedProperties = {
				...properties,
				app_version: process.env.NEXT_PUBLIC_APP_VERSION,
				environment: process.env.NEXT_PUBLIC_APP_ENV,
				timestamp: new Date().toISOString()
			}

			posthog.capture(event, enrichedProperties)
		},
		[posthog]
	)

	// Identify user with properties
	const identifyUser = useCallback(
		(user: User | null, organizationId?: string) => {
<<<<<<< HEAD
			if (!posthog || !user || !process.env.NEXT_PUBLIC_POSTHOG_KEY) return
=======
			if (!posthog?.identify || !user) return
>>>>>>> 695fd54d

			posthog.identify(user.id, {
				email: user.email,
				created_at: user.createdAt,
				organization_id: organizationId
			})
		},
		[posthog]
	)

	// Reset user identification on logout
	const resetUser = useCallback(() => {
<<<<<<< HEAD
		if (!posthog || !process.env.NEXT_PUBLIC_POSTHOG_KEY) return
=======
		if (!posthog?.reset) return
>>>>>>> 695fd54d
		posthog.reset()
	}, [posthog])

	// Track conversion goals
	const trackConversion = useCallback(
		(goalName: string, value?: number, properties?: EventProperties) => {
<<<<<<< HEAD
			if (!posthog || !process.env.NEXT_PUBLIC_POSTHOG_KEY) return
=======
			if (!posthog?.capture) return
>>>>>>> 695fd54d

			posthog.capture('conversion_goal', {
				goal_name: goalName,
				goal_value: value,
				...properties
			})
		},
		[posthog]
	)

	// Track errors with context
	const trackError = useCallback(
		(error: Error | unknown, context?: EventProperties) => {
<<<<<<< HEAD
			if (!posthog || !process.env.NEXT_PUBLIC_POSTHOG_KEY) return
=======
			if (!posthog?.capture) return
>>>>>>> 695fd54d

			const errorMessage =
				error instanceof Error ? error.message : String(error)
			const errorStack = error instanceof Error ? error.stack : undefined

			posthog.capture('error_occurred', {
				error_message: errorMessage,
				error_stack: errorStack,
				error_type:
					error instanceof Error ? error.name : 'UnknownError',
				...context
			})
		},
		[posthog]
	)

	// Check feature flag status
	const isFeatureEnabled = useCallback(
		(flagKey: string, fallback: boolean = false): boolean => {
<<<<<<< HEAD
			if (!posthog || !process.env.NEXT_PUBLIC_POSTHOG_KEY) return fallback
=======
			if (!posthog?.isFeatureEnabled) return fallback
>>>>>>> 695fd54d
			return posthog.isFeatureEnabled(flagKey) ?? fallback
		},
		[posthog]
	)

	// Get feature flag payload
	const getFeatureFlagPayload = useCallback(
		(flagKey: string) => {
<<<<<<< HEAD
			if (!posthog || !process.env.NEXT_PUBLIC_POSTHOG_KEY) return null
=======
			if (!posthog?.getFeatureFlagPayload) return null
>>>>>>> 695fd54d
			return posthog.getFeatureFlagPayload(flagKey)
		},
		[posthog]
	)

	// Track timing metrics
	const trackTiming = useCallback(
		(category: string, variable: string, time: number, label?: string) => {
<<<<<<< HEAD
			if (!posthog || !process.env.NEXT_PUBLIC_POSTHOG_KEY) return
=======
			if (!posthog?.capture) return
>>>>>>> 695fd54d

			posthog.capture('timing_metric', {
				timing_category: category,
				timing_variable: variable,
				timing_time: time,
				timing_label: label
			})
		},
		[posthog]
	)

	return {
		posthog,
		trackEvent,
		identifyUser,
		resetUser,
		trackConversion,
		trackError,
		isFeatureEnabled,
		getFeatureFlagPayload,
		trackTiming
	}
}<|MERGE_RESOLUTION|>--- conflicted
+++ resolved
@@ -103,12 +103,7 @@
 	// Track custom events with consistent naming
 	const trackEvent = useCallback(
 		(event: TenantFlowEvent, properties?: EventProperties) => {
-<<<<<<< HEAD
-			if (!posthog || !process.env.NEXT_PUBLIC_POSTHOG_KEY) return
-=======
-			// Safely check if posthog exists and has capture method
-			if (!posthog?.capture) return
->>>>>>> 695fd54d
+			if (!posthog || !process.env.NEXT_PUBLIC_POSTHOG_KEY) return
 
 			// Add consistent metadata to all events
 			const enrichedProperties = {
@@ -126,11 +121,8 @@
 	// Identify user with properties
 	const identifyUser = useCallback(
 		(user: User | null, organizationId?: string) => {
-<<<<<<< HEAD
+
 			if (!posthog || !user || !process.env.NEXT_PUBLIC_POSTHOG_KEY) return
-=======
-			if (!posthog?.identify || !user) return
->>>>>>> 695fd54d
 
 			posthog.identify(user.id, {
 				email: user.email,
@@ -143,22 +135,17 @@
 
 	// Reset user identification on logout
 	const resetUser = useCallback(() => {
-<<<<<<< HEAD
+
 		if (!posthog || !process.env.NEXT_PUBLIC_POSTHOG_KEY) return
-=======
-		if (!posthog?.reset) return
->>>>>>> 695fd54d
+
 		posthog.reset()
 	}, [posthog])
 
 	// Track conversion goals
 	const trackConversion = useCallback(
 		(goalName: string, value?: number, properties?: EventProperties) => {
-<<<<<<< HEAD
-			if (!posthog || !process.env.NEXT_PUBLIC_POSTHOG_KEY) return
-=======
-			if (!posthog?.capture) return
->>>>>>> 695fd54d
+
+			if (!posthog || !process.env.NEXT_PUBLIC_POSTHOG_KEY) return
 
 			posthog.capture('conversion_goal', {
 				goal_name: goalName,
@@ -172,11 +159,8 @@
 	// Track errors with context
 	const trackError = useCallback(
 		(error: Error | unknown, context?: EventProperties) => {
-<<<<<<< HEAD
-			if (!posthog || !process.env.NEXT_PUBLIC_POSTHOG_KEY) return
-=======
-			if (!posthog?.capture) return
->>>>>>> 695fd54d
+
+			if (!posthog || !process.env.NEXT_PUBLIC_POSTHOG_KEY) return
 
 			const errorMessage =
 				error instanceof Error ? error.message : String(error)
@@ -196,11 +180,10 @@
 	// Check feature flag status
 	const isFeatureEnabled = useCallback(
 		(flagKey: string, fallback: boolean = false): boolean => {
-<<<<<<< HEAD
 			if (!posthog || !process.env.NEXT_PUBLIC_POSTHOG_KEY) return fallback
-=======
-			if (!posthog?.isFeatureEnabled) return fallback
->>>>>>> 695fd54d
+
+
+
 			return posthog.isFeatureEnabled(flagKey) ?? fallback
 		},
 		[posthog]
@@ -209,11 +192,11 @@
 	// Get feature flag payload
 	const getFeatureFlagPayload = useCallback(
 		(flagKey: string) => {
-<<<<<<< HEAD
+
 			if (!posthog || !process.env.NEXT_PUBLIC_POSTHOG_KEY) return null
-=======
-			if (!posthog?.getFeatureFlagPayload) return null
->>>>>>> 695fd54d
+
+
+
 			return posthog.getFeatureFlagPayload(flagKey)
 		},
 		[posthog]
@@ -222,11 +205,11 @@
 	// Track timing metrics
 	const trackTiming = useCallback(
 		(category: string, variable: string, time: number, label?: string) => {
-<<<<<<< HEAD
-			if (!posthog || !process.env.NEXT_PUBLIC_POSTHOG_KEY) return
-=======
-			if (!posthog?.capture) return
->>>>>>> 695fd54d
+
+			if (!posthog || !process.env.NEXT_PUBLIC_POSTHOG_KEY) return
+
+
+
 
 			posthog.capture('timing_metric', {
 				timing_category: category,
