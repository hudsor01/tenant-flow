import { useQuery, useMutation, useQueryClient } from '@tanstack/react-query'
import { useEffect, useState, useTransition } from 'react'
import { api } from '@/lib/api/axios-client'
import { supabase } from '@/lib/clients'
import { toast } from 'sonner'
import { toastMessages } from '@/lib/toast-messages'
import { useRouter } from '@tanstack/react-router'
import { handleApiError } from '@/lib/utils'
import { handlePromise } from '@/utils/async-handlers'
<<<<<<< HEAD
import type { User } from '@repo/shared'
=======
import type { User, AppError } from '@tenantflow/shared'
>>>>>>> 7b3e0be0

// Backend returns a subset of User fields, map to full User type
interface BackendUser {
  id: string
  email: string
  name?: string
  role: 'ADMIN' | 'OWNER' | 'TENANT' | 'MANAGER'
  phone?: string
  avatarUrl?: string
  emailVerified: boolean
  createdAt: string
  updatedAt: string
}


// Simple inline user data transform since we removed the data-transforms utility
const transformUserData = (user: BackendUser | null): User | null => {
  if (!user) return null
  return {
    ...user,
    // Add missing fields with defaults
    supabaseId: '', // Will be populated by auth context
    stripeCustomerId: null,
    bio: null,
    name: user.name || null,
    phone: user.phone || null,
    avatarUrl: user.avatarUrl || null,
    // Parse dates
    createdAt: new Date(user.createdAt),
    updatedAt: new Date(user.updatedAt)
  }
}


// Auth queries using Supabase session
export function useMe() {
  const [hasSession, setHasSession] = useState(false)
  const [sessionCheckTimeout, setSessionCheckTimeout] = useState(false)
  const [, startTransition] = useTransition()
  const queryClient = useQueryClient()
  
  useEffect(() => {
    const checkSession = async () => {
      if (!supabase) {
        setSessionCheckTimeout(true)
        return
      }
      try {
        const { data: { session } } = await supabase.auth.getSession()
        setHasSession(!!session)
        setSessionCheckTimeout(true) // Mark as done regardless of session
      } catch (error) {
        console.warn('[useMe] Session check failed:', error)
        setHasSession(false)
        setSessionCheckTimeout(true) // Mark as done even on error
      }
    }
    
    handlePromise(checkSession(), 'Failed to check session')
    
    // Add timeout to prevent infinite loading - but make it shorter for public routes
    const timeout = setTimeout(() => {
      console.warn('[useMe] Session check timeout, assuming no session')
      setSessionCheckTimeout(true)
    }, 1000) // Reduced to 1 second timeout
    
    // Listen for auth changes and invalidate queries immediately
    const { data: { subscription } } = supabase?.auth.onAuthStateChange((event, session) => {
      setHasSession(!!session)
      
      if (event === 'SIGNED_IN' || event === 'TOKEN_REFRESHED' || event === 'USER_UPDATED') {
        startTransition(() => {
          void queryClient.invalidateQueries({ queryKey: ['auth', 'me'] })
        })
      }
    }) || { data: { subscription: null } }
    
    return () => {
      clearTimeout(timeout)
      subscription?.unsubscribe()
    }
  }, [queryClient])
  
  return useQuery({
    queryKey: ['auth', 'me'],
    queryFn: async () => {
      // Check if we're on a public route - if so, don't make API calls
      const isPublicRoute = typeof window !== 'undefined' && (
        window.location.pathname === '/' ||
        window.location.pathname.startsWith('/pricing') ||
        window.location.pathname.startsWith('/contact') ||
        window.location.pathname.startsWith('/auth/') ||
        window.location.pathname.startsWith('/about') ||
        window.location.pathname.startsWith('/terms') ||
        window.location.pathname.startsWith('/privacy') ||
        window.location.pathname.startsWith('/blog') ||
        window.location.pathname.startsWith('/tools')
      )
      
      // For public routes, return null immediately if no session
      if (isPublicRoute && !hasSession) {
        if (import.meta.env.DEV) {
          console.warn('[useMe] Public route with no session, returning null immediately')
        }
        return null
      }
      
      // If timeout reached and no session, return null immediately
      if (sessionCheckTimeout && !hasSession) {
        if (import.meta.env.DEV) {
          console.warn('[useMe] No session after timeout, returning null')
        }
        return null
      }
      
      try {
        const response = await api.auth.me()
        return response.data as User
      } catch (error) {
        console.warn('[useAuth] Auth API call failed:', error)
        // Return null for network errors to prevent infinite loading
        return null
      }
    },
    enabled: (hasSession || sessionCheckTimeout) && !(typeof window !== 'undefined' && window.location.pathname === '/' && !hasSession), // Don't run for homepage with no session
    retry: (failureCount, error) => {
      // Don't retry on authentication errors (4xx)
      if (error && typeof error === 'object' && 'response' in error) {
        const appError = error as AppError
        if (appError.statusCode && appError.statusCode >= 400 && appError.statusCode < 500) {
          return false
        }
      }
      return failureCount < 2 // Only retry twice for network errors
    },
    refetchOnWindowFocus: false,
    refetchOnReconnect: false,
    staleTime: 30 * 1000, // 30 seconds - shorter for better responsiveness
    gcTime: 5 * 60 * 1000, // 5 minutes cache
    refetchInterval: false,
    refetchIntervalInBackground: false,
    networkMode: 'online', // Always try to fetch when online
    placeholderData: null, // Always use null as placeholder to prevent loading state
  })
}

export function useValidateSession() {
  const [hasSession, setHasSession] = useState(false)
  
  useEffect(() => {
    const checkSession = async () => {
      if (!supabase) return
      const { data: { session } } = await supabase.auth.getSession()
      setHasSession(!!session)
    }
    
    handlePromise(checkSession(), 'Failed to check session')
    
    // Listen for auth changes
    const { data: { subscription } } = supabase?.auth.onAuthStateChange((_event, session) => {
      setHasSession(!!session)
    }) || { data: { subscription: null } }
    
    return () => {
      subscription?.unsubscribe()
    }
  }, [])
  
  return useQuery({
    queryKey: ['auth', 'validateSession'],
    queryFn: async () => {
      const response = await api.auth.me()
      return response.data as User
    },
    enabled: hasSession, // Only run when session exists
    refetchInterval: 5 * 60 * 1000, // 5 minutes
    refetchOnWindowFocus: false, // Prevent excessive validation
    refetchOnReconnect: false,
    staleTime: 5 * 60 * 1000,
    gcTime: 10 * 60 * 1000,
    retry: false,
  })
}

// Auth mutations - using Supabase directly since backend handles profile only
export function useLogin() {
  const queryClient = useQueryClient()
  const router = useRouter()
  
  return useMutation({
    mutationFn: async (credentials: { email: string; password: string }) => {
      if (!supabase) throw new Error('Supabase not initialized')
      
      const { data, error } = await supabase.auth.signInWithPassword(credentials)
      if (error) throw error
      
      // Invalidate user data to refetch with new session
      await queryClient.invalidateQueries({ queryKey: ['auth', 'me'] })
      return data
    },
    onSuccess: () => {
      toast.success(toastMessages.success.signedIn)
      void router.navigate({ to: '/dashboard' })
    },
    onError: (error) => {
      toast.error(handleApiError(error))
    }
  })
}

export function useRegister() {
  const queryClient = useQueryClient()
  const router = useRouter()
  
  return useMutation({
    mutationFn: async (credentials: { email: string; password: string }) => {
      if (!supabase) throw new Error('Supabase not initialized')
      
      const { data, error } = await supabase.auth.signUp(credentials)
      if (error) throw error
      
      await queryClient.invalidateQueries({ queryKey: ['auth', 'me'] })
      return data
    },
    onSuccess: () => {
      toast.success('Account created successfully! Check your email to verify your account.')
      void router.navigate({ to: '/dashboard' })
    },
    onError: (error) => {
      toast.error(handleApiError(error))
    }
  })
}

export function useLogout() {
  const queryClient = useQueryClient()
  const router = useRouter()
  
  return useMutation({
    mutationFn: async () => {
      if (!supabase) throw new Error('Supabase not initialized')
      
      const { error } = await supabase.auth.signOut()
      if (error) throw error
      
      queryClient.clear()
    },
    onSuccess: () => {
      toast.success(toastMessages.success.signedOut)
      void router.navigate({ to: '/auth/login' })
    },
    onError: (error) => {
      toast.error(handleApiError(error))
    }
  })
}

export function useUpdateProfile() {
  const queryClient = useQueryClient()
  
  return useMutation({
    mutationFn: async (input: { name?: string; email?: string }) => {
      const response = await api.users.updateProfile(input)
      return response.data as User
    },
    onSuccess: (data) => {
      queryClient.setQueryData(['auth', 'me'], data)
      toast.success(toastMessages.success.updated('profile'))
    },
    onError: (error) => {
      toast.error(handleApiError(error))
    }
  })
}

export function useChangePassword() {
  return useMutation({
    mutationFn: async (newPassword: string) => {
      if (!supabase) throw new Error('Supabase not initialized')
      
      const { data, error } = await supabase.auth.updateUser({ password: newPassword })
      if (error) throw error
      return data
    },
    onSuccess: () => {
      toast.success(toastMessages.success.passwordChanged)
    },
    onError: (error) => {
      toast.error(handleApiError(error))
    }
  })
}

export function useForgotPassword() {
  return useMutation({
    mutationFn: async (email: string) => {
      if (!supabase) throw new Error('Supabase not initialized')
      
      const { data, error } = await supabase.auth.resetPasswordForEmail(email)
      if (error) throw error
      return data
    },
    onSuccess: () => {
      toast.success(toastMessages.info.emailSent)
    },
    onError: (error) => {
      toast.error(handleApiError(error))
    }
  })
}

export function useResetPassword() {
  const queryClient = useQueryClient()
  const router = useRouter()
  
  return useMutation({
    mutationFn: async (newPassword: string) => {
      if (!supabase) throw new Error('Supabase not initialized')
      
      const { data, error } = await supabase.auth.updateUser({ password: newPassword })
      if (error) throw error
      
      await queryClient.invalidateQueries({ queryKey: ['auth', 'me'] })
      return data
    },
    onSuccess: () => {
      toast.success(toastMessages.success.passwordChanged)
      void router.navigate({ to: '/dashboard' })
    },
    onError: (error) => {
      toast.error(handleApiError(error))
    }
  })
}

export function useRefreshToken() {
  const queryClient = useQueryClient()
  
  return useMutation({
    mutationFn: async () => {
      if (!supabase) throw new Error('Supabase not initialized')
      
      const { data, error } = await supabase.auth.refreshSession()
      if (error) throw error
      
      await queryClient.invalidateQueries({ queryKey: ['auth', 'me'] })
      return data
    },
    onError: (error) => {
      toast.error(handleApiError(error))
    }
  })
}

// Google OAuth
export function useGoogleOAuth() {
  const queryClient = useQueryClient()
  
  return useMutation({
    mutationFn: async () => {
      if (!supabase) throw new Error('Supabase not initialized')
      
      const { data, error } = await supabase.auth.signInWithOAuth({
        provider: 'google'
      })
      if (error) throw error
      
      await queryClient.invalidateQueries({ queryKey: ['auth', 'me'] })
      return data
    },
    onError: (error) => {
      toast.error(handleApiError(error))
    }
  })
}

// Custom auth hooks with business logic
export function useAuthGuard() {
  const { data: user, isLoading, error } = useMe()
  
  return {
    user,
    isAuthenticated: !!user && !error,
    isLoading,
    error,
  }
}

export function useRequireAuth() {
  const { user, isAuthenticated, isLoading } = useAuthGuard()
  
  if (!isLoading && !isAuthenticated) {
    // Could redirect to login here
    throw new Error('Authentication required')
  }
  
  return { user, isAuthenticated }
}

// Main composite auth hook that most components should use
export function useAuth() {
  const { data: user, isLoading: queryLoading, error } = useMe()
  const login = useLogin()
  const register = useRegister()
  const logout = useLogout()
  const updateProfile = useUpdateProfile()
  const changePassword = useChangePassword()
  const forgotPassword = useForgotPassword()
  const resetPassword = useResetPassword()
  
  // For public routes, don't block on loading
  const isPublicRoute = typeof window !== 'undefined' && (
    window.location.pathname === '/' ||
    window.location.pathname.startsWith('/pricing') ||
    window.location.pathname.startsWith('/contact') ||
    window.location.pathname.startsWith('/auth/') ||
    window.location.pathname.startsWith('/about') ||
    window.location.pathname.startsWith('/terms') ||
    window.location.pathname.startsWith('/privacy') ||
    window.location.pathname.startsWith('/blog') ||
    window.location.pathname.startsWith('/tools')
  )
  
  // CRITICAL FIX: Always return false for isLoading on public routes
  // This prevents the app from getting stuck in loading state
  const isLoading = isPublicRoute ? false : queryLoading
  
  // Debug logging in development
  if (import.meta.env.DEV) {
    console.warn('[useAuth] Auth state:', {
      pathname: window.location.pathname,
      isPublicRoute,
      queryLoading,
      isLoading,
      hasUser: !!user,
      error: error?.message
    })
  }
  
  return {
    user: transformUserData(user),
    isLoading,
    error,
    isAuthenticated: !!user && !error,
    
    // Auth actions - return mutation objects for full control
    login,
    register,
    logout,
    updateProfile,
    changePassword,
    forgotPassword,
    resetPassword,
    
    // Loading states for UI
    isLoggingIn: login.isPending,
    isRegistering: register.isPending,
    isLoggingOut: logout.isPending,
    isUpdatingProfile: updateProfile.isPending,
    isChangingPassword: changePassword.isPending,
    isSendingResetEmail: forgotPassword.isPending,
    isResettingPassword: resetPassword.isPending,
    
    // Any loading state
    anyLoading: isLoading || login.isPending || register.isPending || logout.isPending || updateProfile.isPending || changePassword.isPending || forgotPassword.isPending || resetPassword.isPending
  }
}<|MERGE_RESOLUTION|>--- conflicted
+++ resolved
@@ -7,11 +7,7 @@
 import { useRouter } from '@tanstack/react-router'
 import { handleApiError } from '@/lib/utils'
 import { handlePromise } from '@/utils/async-handlers'
-<<<<<<< HEAD
-import type { User } from '@repo/shared'
-=======
-import type { User, AppError } from '@tenantflow/shared'
->>>>>>> 7b3e0be0
+import type { User, AppError } from '@repo/shared'
 
 // Backend returns a subset of User fields, map to full User type
 interface BackendUser {
