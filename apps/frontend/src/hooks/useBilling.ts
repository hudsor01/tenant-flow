import { useMutation, useQuery, useQueryClient } from '@tanstack/react-query'
import { api } from '@/lib/api/axios-client'
import { toast } from 'sonner'
import { logger } from '@/lib/logger'
import { handleApiError } from '@/lib/utils'
<<<<<<< HEAD
import type { PlanType } from '@repo/shared'
=======
import type { PlanType, CheckoutResponse, PortalResponse } from '@tenantflow/shared'
>>>>>>> 22897bee

interface CreateCheckoutSessionParams {
  planType: PlanType
  billingInterval: 'monthly' | 'annual'
  successUrl?: string
  cancelUrl?: string
  couponId?: string
  [key: string]: unknown
}

interface CreatePortalSessionParams {
  returnUrl: string
}

interface PreviewSubscriptionUpdateParams {
  newPlanType: PlanType
  newBillingInterval: 'monthly' | 'annual'
  [key: string]: unknown
}

interface UpdatePaymentMethodParams {
  paymentMethodId: string
  setAsDefault?: boolean
  [key: string]: unknown
}

/**
 * Hook for billing operations using the new billing controller
 */
export function useBilling() {
  const queryClient = useQueryClient()

  // Create checkout session mutation
  const createCheckoutSession = useMutation({
    mutationFn: async (params: CreateCheckoutSessionParams) => {
      const response = await api.billing.createCheckoutSession(params)
      return response.data as CheckoutResponse
    },
    onSuccess: (data) => {
      logger.info('Checkout session created', undefined, { sessionId: data.sessionId })
      // Redirect to Stripe Checkout
      if (data.url) {
        window.location.href = data.url
      }
    },
    onError: (error) => {
      toast.error('Failed to create checkout session', {
        description: handleApiError(error)
      })
    }
  })

  // Create billing portal session mutation
  const createPortalSession = useMutation({
    mutationFn: async (params: CreatePortalSessionParams) => {
      const response = await api.billing.createPortalSession(params)
      return response.data as PortalResponse
    },
    onSuccess: (data) => {
      logger.info('Portal session created')
      // Redirect to Stripe Billing Portal
      if (data.url) {
        window.location.href = data.url
      }
    },
    onError: (error) => {
      toast.error('Failed to open billing portal', {
        description: handleApiError(error)
      })
    }
  })

  // Preview subscription update mutation
  const previewSubscriptionUpdate = useMutation({
    mutationFn: async (params: PreviewSubscriptionUpdateParams) => {
      const response = await api.billing.previewSubscriptionUpdate(params)
      return response.data
    },
    onError: (error) => {
      toast.error('Failed to preview subscription update', {
        description: handleApiError(error)
      })
    }
  })

  // Get payment methods query
  const { data: paymentMethods, isLoading: isLoadingPaymentMethods } = useQuery({
    queryKey: ['billing', 'payment-methods'],
    queryFn: async () => {
      const response = await api.billing.getPaymentMethods()
      return response.data
    }
  })

  // Update payment method mutation
  const updatePaymentMethod = useMutation({
    mutationFn: async (params: UpdatePaymentMethodParams) => {
      const response = await api.billing.updatePaymentMethod(params)
      return response.data
    },
    onSuccess: () => {
      void queryClient.invalidateQueries({ queryKey: ['billing', 'payment-methods'] })
      toast.success('Payment method updated successfully')
    },
    onError: (error) => {
      toast.error('Failed to update payment method', {
        description: handleApiError(error)
      })
    }
  })

  // Handle checkout success
  const handleCheckoutSuccess = useMutation({
    mutationFn: async (sessionId: string) => {
      const response = await api.billing.handleCheckoutSuccess(sessionId)
      return response.data
    },
    onSuccess: () => {
      void queryClient.invalidateQueries({ queryKey: ['subscriptions'] })
      toast.success('Subscription activated successfully!')
    },
    onError: (error) => {
      toast.error('Failed to complete checkout', {
        description: handleApiError(error)
      })
    }
  })

  return {
    // Mutations
    createCheckoutSession: createCheckoutSession.mutateAsync,
    createPortalSession: createPortalSession.mutateAsync,
    previewSubscriptionUpdate: previewSubscriptionUpdate.mutateAsync,
    updatePaymentMethod: updatePaymentMethod.mutateAsync,
    handleCheckoutSuccess: handleCheckoutSuccess.mutateAsync,
    
    // Loading states
    isCreatingCheckout: createCheckoutSession.isPending,
    isCreatingPortal: createPortalSession.isPending,
    isPreviewing: previewSubscriptionUpdate.isPending,
    isUpdatingPaymentMethod: updatePaymentMethod.isPending,
    
    // Data
    paymentMethods,
    isLoadingPaymentMethods,
    
    // Preview data
    previewData: previewSubscriptionUpdate.data
  }
}<|MERGE_RESOLUTION|>--- conflicted
+++ resolved
@@ -3,11 +3,7 @@
 import { toast } from 'sonner'
 import { logger } from '@/lib/logger'
 import { handleApiError } from '@/lib/utils'
-<<<<<<< HEAD
-import type { PlanType } from '@repo/shared'
-=======
-import type { PlanType, CheckoutResponse, PortalResponse } from '@tenantflow/shared'
->>>>>>> 22897bee
+import type { PlanType, CheckoutResponse, PortalResponse } from '@repo/shared'
 
 interface CreateCheckoutSessionParams {
   planType: PlanType
