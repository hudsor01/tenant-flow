import { useProperties } from './useProperties'
import { useTenants } from './useTenants'
import { useUnitsByProperty } from './useUnits'
<<<<<<< HEAD
import type { Tenant } from '@repo/shared'
import type { Property, Unit } from '@repo/shared'
=======
import type { Tenant, Property, Unit, PropertyListResponse, TenantListResponse, UnitListResponse } from '@tenantflow/shared'
>>>>>>> d6bfac4d

/**
 * Custom hook for fetching all data needed by the lease form
 * Separates data fetching concerns from UI components
 *
 * @param selectedPropertyId - Property ID to fetch units for
 * @returns All data needed for lease form
 */
export function useLeaseFormData(selectedPropertyId?: string): {
	properties: Property[];
	tenants: Tenant[];
	units: Unit[];
	propertyUnits: Unit[];
	selectedProperty: Property | undefined;
	hasUnits: boolean;
	availableUnits: Unit[];
	isLoading: boolean;
	unitsLoading: boolean;
	error: unknown;
} {
	// Get user's properties and tenants with error handling
	const { data: propertiesResponse, error: propertiesError, isLoading: propertiesLoading } = useProperties()
	const { data: tenantsResponse, error: tenantsError, isLoading: tenantsLoading } = useTenants()
	
	const properties = (propertiesResponse as PropertyListResponse)?.properties || []
	// Transform tenant data to match expected type
	const tenants: Tenant[] = ((tenantsResponse as TenantListResponse)?.tenants || []).map((tenant: Tenant) => ({
		...tenant,
		phone: tenant.phone || null,
		createdAt: typeof tenant.createdAt === 'string' ? new Date(tenant.createdAt) : tenant.createdAt,
		updatedAt: typeof tenant.updatedAt === 'string' ? new Date(tenant.updatedAt) : tenant.updatedAt
	}))

	// Get units for selected property
	const { data: unitsData = [], isLoading: unitsLoading, error: unitsError } = useUnitsByProperty(selectedPropertyId || '')
	
	// Ensure propertyUnits is properly typed as Unit array
	const propertyUnits: Unit[] = Array.isArray(unitsData) 
		? unitsData as Unit[]
		: (unitsData as UnitListResponse)?.units || []

	// Computed data
	const selectedProperty = properties.find(p => p.id === selectedPropertyId)
	const hasUnits = propertyUnits.length > 0
	const availableUnits = propertyUnits.filter(
		(unit: Unit) => unit.status === 'VACANT' || unit.status === 'RESERVED'
	)

	// Combine errors from all hooks
	const combinedError = propertiesError || tenantsError || unitsError
	const isLoading = propertiesLoading || tenantsLoading || unitsLoading

	return {
		properties,
		tenants,
		units: propertyUnits, // Alias for backward compatibility
		propertyUnits,
		selectedProperty,
		hasUnits,
		availableUnits,
		isLoading,
		unitsLoading,
		error: combinedError
	}
}<|MERGE_RESOLUTION|>--- conflicted
+++ resolved
@@ -1,12 +1,7 @@
 import { useProperties } from './useProperties'
 import { useTenants } from './useTenants'
 import { useUnitsByProperty } from './useUnits'
-<<<<<<< HEAD
-import type { Tenant } from '@repo/shared'
-import type { Property, Unit } from '@repo/shared'
-=======
-import type { Tenant, Property, Unit, PropertyListResponse, TenantListResponse, UnitListResponse } from '@tenantflow/shared'
->>>>>>> d6bfac4d
+import type { Tenant, Property, Unit, PropertyListResponse, TenantListResponse, UnitListResponse } from '@repo/shared'
 
 /**
  * Custom hook for fetching all data needed by the lease form
