--- conflicted
+++ resolved
@@ -46,12 +46,8 @@
 
 		Object.entries(data.services).forEach(([serviceName, status]) => {
 			const icon = status === 'up' ? '[OK]' : '[ERROR]'
-<<<<<<< HEAD
-			const displayName = serviceName.replace(/([A-Z_])/g, ' $1').trim()
-=======
 			const displayName =
 				serviceName.charAt(0).toUpperCase() + serviceName.slice(1)
->>>>>>> 9e66cb16
 			logger.info(`  ${icon} ${displayName}: ${status.toUpperCase()}`)
 		})
 
