--- conflicted
+++ resolved
@@ -1,12 +1,7 @@
 {
   "$schema": "https://openapi.vercel.sh/vercel.json",
-<<<<<<< HEAD
-  "buildCommand": "npx turbo run build --filter=@tenantflow/frontend",
-  "outputDirectory": "apps/frontend/dist",
-=======
   "buildCommand": "cd ../.. && npx turbo run build --filter=@tenantflow/frontend",
   "outputDirectory": "apps/frontend/dist", 
->>>>>>> 3dc2be7a
   "framework": "vite",
   "installCommand": "npm ci --prefer-offline --no-audit --progress=false",
   "ignoreCommand": "git diff HEAD^ HEAD --quiet -- apps/frontend/ packages/shared/",
@@ -153,11 +148,7 @@
         },
         {
           "key": "Content-Security-Policy",
-<<<<<<< HEAD
-          "value": "default-src 'self'; script-src 'self' 'unsafe-inline' 'unsafe-eval' https://js.stripe.com https://www.googletagmanager.com https://connect.facebook.net https://us.i.posthog.com; style-src 'self' 'unsafe-inline'; img-src 'self' data: https: blob:; font-src 'self' data:; connect-src 'self' https://*.supabase.co https://api.stripe.com https://us.i.posthog.com https://api.tenantflow.app https://*.railway.app https://*.up.railway.app wss://*.supabase.co; frame-src 'self' https://js.stripe.com; object-src 'none'; base-uri 'self';"
-=======
           "value": "default-src 'self'; script-src 'self' 'unsafe-inline' 'unsafe-eval' https://js.stripe.com https://www.googletagmanager.com https://connect.facebook.net https://us.i.posthog.com; style-src 'self' 'unsafe-inline'; img-src 'self' data: https: blob:; font-src 'self' data:; connect-src 'self' https://*.supabase.co https://api.stripe.com https://us.i.posthog.com https://ozn8zp4l.up.railway.app https://*.railway.app https://*.up.railway.app wss://*.supabase.co; frame-src 'self' https://js.stripe.com; object-src 'none'; base-uri 'self';"
->>>>>>> 3dc2be7a
         }
       ]
     },
