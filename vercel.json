{
  "$schema": "https://openapi.vercel.sh/vercel.json",
  "buildCommand": "cd ../.. && npx turbo run build --filter=@tenantflow/frontend",
  "outputDirectory": "apps/frontend/dist", 
  "framework": "vite",
  "installCommand": "npm ci --prefer-offline --no-audit --progress=false",
  "ignoreCommand": "git diff HEAD^ HEAD --quiet -- apps/frontend/ packages/shared/",
  "functions": {
    "src/api/edge/**/*.ts": {
<<<<<<< HEAD
      "runtime": "edge@3.0.0"
=======
      "runtime": "edge"
>>>>>>> 3102941c
    }
  },
  "headers": [
    {
      "source": "/static/js/(.*)",
      "headers": [
        {
          "key": "Cache-Control",
          "value": "public, max-age=31536000, immutable"
        },
        {
          "key": "Cross-Origin-Resource-Policy",
          "value": "cross-origin"
        },
        {
          "key": "ETag",
          "value": "strong"
        },
        {
          "key": "Vary",
          "value": "Accept-Encoding"
        }
      ]
    },
    {
      "source": "/static/css/(.*)",
      "headers": [
        {
          "key": "Cache-Control",
          "value": "public, max-age=31536000, immutable"
        },
        {
          "key": "Cross-Origin-Resource-Policy",
          "value": "cross-origin"
        },
        {
          "key": "ETag",
          "value": "strong"
        },
        {
          "key": "Vary",
          "value": "Accept-Encoding"
        }
      ]
    },
    {
      "source": "/static/img/(.*)",
      "headers": [
        {
          "key": "Cache-Control",
          "value": "public, max-age=2592000, immutable"
        },
        {
          "key": "Cross-Origin-Resource-Policy",
          "value": "cross-origin"
        }
      ]
    },
    {
      "source": "/static/fonts/(.*)",
      "headers": [
        {
          "key": "Cache-Control",
          "value": "public, max-age=31536000, immutable"
        },
        {
          "key": "Cross-Origin-Resource-Policy",
          "value": "cross-origin"
        }
      ]
    },
    {
      "source": "/assets/(.*)",
      "headers": [
        {
          "key": "Cache-Control",
          "value": "public, max-age=31536000, immutable"
        },
        {
          "key": "Cross-Origin-Resource-Policy",
          "value": "cross-origin"
        }
      ]
    },
    {
      "source": "/manifest.json",
      "headers": [
        {
          "key": "Cache-Control",
          "value": "public, max-age=86400"
        }
      ]
    },
    {
      "source": "/robots.txt",
      "headers": [
        {
          "key": "Cache-Control",
          "value": "public, max-age=86400"
        }
      ]
    },
    {
      "source": "/sitemap(.*).xml",
      "headers": [
        {
          "key": "Cache-Control",
          "value": "public, max-age=3600"
        }
      ]
    },
    {
      "source": "/",
      "headers": [
        {
          "key": "Cache-Control",
          "value": "public, max-age=0, s-maxage=86400, stale-while-revalidate=604800"
        },
        {
          "key": "X-Content-Type-Options",
          "value": "nosniff"
        },
        {
          "key": "X-Frame-Options",
          "value": "DENY"
        },
        {
          "key": "X-XSS-Protection",
          "value": "1; mode=block"
        },
        {
          "key": "Referrer-Policy",
          "value": "strict-origin-when-cross-origin"
        },
        {
          "key": "Permissions-Policy",
          "value": "camera=(), microphone=(), geolocation=()"
        },
        {
          "key": "Content-Security-Policy",
          "value": "default-src 'self'; script-src 'self' 'unsafe-inline' 'unsafe-eval' https://js.stripe.com https://www.googletagmanager.com https://connect.facebook.net https://us.i.posthog.com; style-src 'self' 'unsafe-inline'; img-src 'self' data: https: blob:; font-src 'self' data:; connect-src 'self' https://*.supabase.co https://api.stripe.com https://us.i.posthog.com https://ozn8zp4l.up.railway.app https://*.railway.app https://*.up.railway.app wss://*.supabase.co; frame-src 'self' https://js.stripe.com; object-src 'none'; base-uri 'self';"
        }
      ]
    },
    {
      "source": "/(auth|dashboard|properties|tenants|maintenance|reports|billing|pricing)/(.*)",
      "headers": [
        {
          "key": "Cache-Control",
          "value": "private, no-cache, no-store, must-revalidate"
        },
        {
          "key": "X-Content-Type-Options",
          "value": "nosniff"
        },
        {
          "key": "X-Frame-Options",
          "value": "DENY"
        },
        {
          "key": "X-XSS-Protection",
          "value": "1; mode=block"
        },
        {
          "key": "Referrer-Policy",
          "value": "strict-origin-when-cross-origin"
        }
      ]
    },
    {
      "source": "/(about|contact|privacy|terms)/(.*)",
      "headers": [
        {
          "key": "Cache-Control",
          "value": "public, max-age=3600, s-maxage=86400, stale-while-revalidate=604800"
        },
        {
          "key": "X-Content-Type-Options",
          "value": "nosniff"
        },
        {
          "key": "Vary",
          "value": "Accept-Encoding, Accept"
        }
      ]
    },
    {
      "source": "/blog/(.*)",
      "headers": [
        {
          "key": "Cache-Control",
          "value": "public, max-age=1800, s-maxage=86400, stale-while-revalidate=604800"
        },
        {
          "key": "X-Content-Type-Options",
          "value": "nosniff"
        },
        {
          "key": "Vary",
          "value": "Accept-Encoding, Accept"
        },
        {
          "key": "Surrogate-Control",
          "value": "max-age=86400, stale-while-revalidate=604800"
        }
      ]
    },
    {
      "source": "/api/(.*)",
      "headers": [
        {
          "key": "Cache-Control",
          "value": "private, no-cache, no-store, must-revalidate"
        },
        {
          "key": "X-Content-Type-Options",
          "value": "nosniff"
        },
        {
          "key": "X-Frame-Options",
          "value": "DENY"
        }
      ]
    }
  ],
  "redirects": [
    {
      "source": "/www.tenantflow.app/(.*)",
      "destination": "https://tenantflow.app/$1",
      "permanent": true
    },
    {
      "source": "/login",
      "destination": "/auth/login",
      "permanent": true
    },
    {
      "source": "/signup",
      "destination": "/auth/signup",
      "permanent": true
    },
    {
      "source": "/register",
      "destination": "/auth/signup",
      "permanent": true
    }
  ],
  "rewrites": [
    {
      "source": "/((?!api|_next|_vercel|favicon.ico|sitemap.xml|robots.txt|manifest.json|static).*)",
      "destination": "/index.html"
    }
  ],
  "trailingSlash": false,
  "cleanUrls": true,
  "crons": []
}<|MERGE_RESOLUTION|>--- conflicted
+++ resolved
@@ -7,11 +7,7 @@
   "ignoreCommand": "git diff HEAD^ HEAD --quiet -- apps/frontend/ packages/shared/",
   "functions": {
     "src/api/edge/**/*.ts": {
-<<<<<<< HEAD
-      "runtime": "edge@3.0.0"
-=======
-      "runtime": "edge"
->>>>>>> 3102941c
+"runtime": "edge@3.0.0"
     }
   },
   "headers": [
